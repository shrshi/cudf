# Copyright (c) 2018, NVIDIA CORPORATION.

import pytest
from collections import OrderedDict

import numpy as np
import pandas as pd

from io import StringIO
from io import BytesIO

from cudf import read_csv
from cudf.io.csv import read_csv_strings
import cudf
import nvstrings
from cudf.tests.utils import assert_eq
import gzip
import shutil
import os

from libgdf_cffi import GDFError


def make_numeric_dataframe(nrows, dtype):
    df = pd.DataFrame()
    df['col1'] = np.arange(nrows, dtype=dtype)
    df['col2'] = np.arange(1, 1 + nrows, dtype=dtype)
    return df


def make_datetime_dataframe():
    df = pd.DataFrame()
    df['col1'] = np.array(['31/10/2010', '05/03/2001', '20/10/1994',
                          '18/10/1990', '1/1/1970', '2016-04-30T01:02:03.400'])
    df['col2'] = np.array(['18/04/1995', '14 / 07 / 1994', '07/06/2006',
                          '16/09/2005', '2/2/1970', '2007-4-30 1:6:40.000PM'])
    return df


def make_numpy_mixed_dataframe():
    df = pd.DataFrame()
    df['Integer'] = np.array([2345, 11987, 9027, 9027])
    df['Date'] = np.array(['18/04/1995', '14/07/1994', '07/06/2006',
                          '16/09/2005'])
    df['Float'] = np.array([9.001, 8.343, 6, 2.781])
    df['Integer2'] = np.array([2345, 106, 2088, 789277])
    df['Category'] = np.array(['M', 'F', 'F', 'F'])
    return df


def make_all_numeric_dtypes_dataframe():
    df = pd.DataFrame()

    gdf_dtypes = ["float", "float32", "float64", "double", "short", "int",
                  "int32", "int64", "long"]

    np_dtypes = [np.float32, np.float32, np.float64, np.float64, np.int16,
                 np.int32, np.int32, np.int64, np.int64]

    for i in range(len(gdf_dtypes)):
        df[gdf_dtypes[i]] = np.arange(10, dtype=np_dtypes[i])

    return (
        df,
        OrderedDict(zip(gdf_dtypes, gdf_dtypes)),
        OrderedDict(zip(gdf_dtypes, np_dtypes))
    )


dtypes = [np.float64, np.float32, np.int64, np.int32]
dtypes_dict = {'1': np.float64, '2': np.float32, '3': np.int64, '4': np.int32}
nelem = [5, 25, 100]


@pytest.mark.parametrize('dtype', dtypes)
@pytest.mark.parametrize('nelem', nelem)
def test_csv_reader_numeric_data(dtype, nelem, tmpdir):

    fname = tmpdir.mkdir("gdf_csv").join("tmp_csvreader_file1.csv")

    df = make_numeric_dataframe(nelem, dtype)
    df.to_csv(fname, index=False, header=False)

    dtypes = [df[k].dtype for k in df.columns]
    out = read_csv(str(fname), names=list(df.columns.values), dtype=dtypes)

    assert len(out.columns) == len(df.columns)
    pd.util.testing.assert_frame_equal(df, out.to_pandas())


def test_csv_reader_datetime_data(tmpdir):

    fname = tmpdir.mkdir("gdf_csv").join('tmp_csvreader_file2.csv')

    df = make_datetime_dataframe()
    df.to_csv(fname, index=False, header=False)

    df_out = pd.read_csv(fname, names=['col1', 'col2'], parse_dates=[0, 1],
                         dayfirst=True)
    dtypes = ['date', 'date']
    out = read_csv(str(fname), names=list(df.columns.values), dtype=dtypes,
                   dayfirst=True)

    assert len(out.columns) == len(df_out.columns)
    pd.util.testing.assert_frame_equal(df_out, out.to_pandas())


@pytest.mark.parametrize('pandas_arg', [
        {'delimiter': '|'},
        {'sep': '|'}
    ])
@pytest.mark.parametrize('cudf_arg', [
        {'sep': '|'},
        {'delimiter': '|'}
    ])
def test_csv_reader_mixed_data_delimiter_sep(tmpdir, pandas_arg, cudf_arg):

    fname = tmpdir.mkdir("gdf_csv").join('tmp_csvreader_file3.csv')

    df = make_numpy_mixed_dataframe()
    df.to_csv(fname, sep='|', index=False, header=False)

    gdf1 = read_csv(str(fname), names=['1', '2', '3', '4', '5'],
                    dtype=['int64', 'date', 'float64', 'int64', 'category'],
                    dayfirst=True, **cudf_arg)
    gdf2 = read_csv(str(fname), names=['1', '2', '3', '4', '5'],
                    dtype=['int64', 'date', 'float64', 'int64', 'category'],
                    dayfirst=True, **pandas_arg)

    pdf = pd.read_csv(fname, names=['1', '2', '3', '4', '5'],
                      parse_dates=[1], dayfirst=True, **pandas_arg)

    assert len(gdf1.columns) == len(pdf.columns)
    assert len(gdf2.columns) == len(pdf.columns)
    assert_eq(gdf1, gdf2)


def test_csv_reader_all_numeric_dtypes(tmpdir):

    # fname = os.path.abspath('cudf/tests/data/tmp_csvreader_file4.csv')
    fname = tmpdir.mkdir("gdf_csv").join("tmp_csvreader_file4.csv")

    df, gdf_dict, pd_dict = make_all_numeric_dtypes_dataframe()
    df.to_csv(fname, sep=',', index=False, header=False)

    out = read_csv(str(fname), delimiter=',', names=list(gdf_dict.keys()),
                   dtype=gdf_dict)
    df_out = pd.read_csv(fname, delimiter=',', names=list(pd_dict.keys()),
                         dtype=pd_dict, dayfirst=True)

    assert len(out.columns) == len(df_out.columns)
    pd.util.testing.assert_frame_equal(df_out, out.to_pandas())


def test_csv_reader_skiprows_skipfooter(tmpdir):

    fname = tmpdir.mkdir("gdf_csv").join("tmp_csvreader_file5.csv")

    df = make_numpy_mixed_dataframe()
    df.to_csv(fname, columns=['Integer', 'Date', 'Float'], index=False,
              header=False)

    # Using engine='python' to eliminate pandas warning of using python engine.
    df_out = pd.read_csv(fname, names=['1', '2', '3'], parse_dates=[1],
                         dayfirst=True, skiprows=1, skipfooter=1,
                         engine='python')
    out = read_csv(str(fname), names=['1', '2', '3'],
                   dtype=['int64', 'date', 'float64'], skiprows=1,
                   skipfooter=1, dayfirst=True)

    assert len(out.columns) == len(df_out.columns)
    assert len(out) == len(df_out)
    pd.util.testing.assert_frame_equal(df_out, out.to_pandas())


def test_csv_reader_negative_vals(tmpdir):
    fname = tmpdir.mkdir("gdf_csv").join("tmp_csvreader_file6.csv")

    names = ['0', '1', '2']
    dtypes = ['float32', 'float32', 'float32']
    lines = [','.join(names),
             '-181.5060,-185.37000,-3',
             '-127.6300,-230.54600,-9']

    with open(str(fname), 'w') as fp:
        fp.write('\n'.join(lines) + '\n')

    zero = [-181.5060, -127.6300]
    one = [-185.370, -230.54600]
    two = [-3, -9]

    df = read_csv(str(fname), names=names, dtype=dtypes, skiprows=1)

    np.testing.assert_allclose(zero, df['0'])
    np.testing.assert_allclose(one, df['1'])
    np.testing.assert_allclose(two, df['2'])


def test_csv_reader_strings(tmpdir):
    fname = tmpdir.mkdir("gdf_csv").join("tmp_csvreader_file7.csv")

    names = ['text', 'int']
    dtypes = ['str', 'int']
    lines = [','.join(names), 'a,0', 'b,0', 'c,0', 'd,0']

    with open(str(fname), 'w') as fp:
        fp.write('\n'.join(lines) + '\n')

    cols = read_csv_strings(str(fname), names=names, dtype=dtypes, skiprows=1,
                            decimal='.', thousands="'")

    assert(len(cols) == 2)
    assert(type(cols[0]) == nvstrings.nvstrings)
    assert(type(cols[1]) == cudf.Series)
    assert(cols[0].sublist([0]).to_host()[0] == 'a')
    assert(cols[0].sublist([1]).to_host()[0] == 'b')
    assert(cols[0].sublist([2]).to_host()[0] == 'c')
    assert(cols[0].sublist([3]).to_host()[0] == 'd')


def test_csv_reader_strings_quotechars(tmpdir):
    fname = tmpdir.mkdir("gdf_csv").join("tmp_csvreader_file8.csv")

    names = ['text', 'int']
    dtypes = ['str', 'int']
    lines = [','.join(names), '"a,\n",0', '"b ""c"" d",0', 'e,0', '"f,,!.,",0']

    with open(str(fname), 'w') as fp:
        fp.write('\n'.join(lines) + '\n')

    cols = read_csv_strings(str(fname), names=names, dtype=dtypes, skiprows=1,
                            quotechar='\"', quoting=True)

    assert(len(cols) == 2)
    assert(type(cols[0]) == nvstrings.nvstrings)
    assert(type(cols[1]) == cudf.Series)
    assert(cols[0].sublist([0]).to_host()[0] == 'a,\n')
    assert(cols[0].sublist([1]).to_host()[0] == 'b "c" d')
    assert(cols[0].sublist([2]).to_host()[0] == 'e')
    assert(cols[0].sublist([3]).to_host()[0] == 'f,,!.,')


def test_csv_reader_auto_column_detection(tmpdir):
    fname = tmpdir.mkdir("gdf_csv").join("tmp_csvreader_file9.csv")
    df = make_numpy_mixed_dataframe()
    df.to_csv(fname, columns=['Integer', 'Date', 'Float'], index=False,
              header=False)

    df_out = pd.read_csv(fname, parse_dates=[1], dayfirst=True)
    out = read_csv(str(fname), dayfirst=True)
    assert len(out.columns) == len(df_out.columns)
    assert len(out) == len(df_out)
    pd.util.testing.assert_frame_equal(df_out, out.to_pandas())
    # Check dtypes
    assert list(df_out.dtypes) == list(out.to_pandas().dtypes)


def test_csv_reader_usecols_int_char(tmpdir):
    fname = tmpdir.mkdir("gdf_csv").join("tmp_csvreader_file10.csv")
    df = make_numpy_mixed_dataframe()
    df.to_csv(fname, columns=['Integer', 'Date', 'Float', 'Integer2'],
              index=False, header=False)

    df_out = pd.read_csv(fname, usecols=[0, 1, 3], parse_dates=[1],
                         dayfirst=True)
    out = read_csv(str(fname), usecols=[0, 1, 3], dayfirst=True)

    assert len(out.columns) == len(df_out.columns)
    assert len(out) == len(df_out)
    pd.util.testing.assert_frame_equal(df_out, out.to_pandas(),
                                       check_names=False)


def test_csv_reader_mangle_dupe_cols_header(tmpdir):
    fname = tmpdir.mkdir("gdf_csv").join("tmp_csvreader_file11.csv")
    df = make_numpy_mixed_dataframe()
    df.to_csv(fname, columns=['Integer', 'Date', 'Float', 'Integer2'],
              index=False, header=False)

    # Default: header=0 when names not passed, mangle_dupe_cols = True
    df_out = pd.read_csv(fname, parse_dates=[1], dayfirst=True)
    out = read_csv(str(fname), dayfirst=True)
    assert len(out.columns) == len(df_out.columns)
    assert len(out) == len(df_out)
    # Compare mangled column names for duplicate names in header row
    assert list(df_out.columns.values) == list(out.columns.values)
    pd.util.testing.assert_frame_equal(df_out, out.to_pandas())

    # header = 3
    df_out = pd.read_csv(fname, parse_dates=[1], dayfirst=True, header=2)
    out = read_csv(str(fname), dayfirst=True, header=2)
    assert len(out.columns) == len(df_out.columns)
    # assert len(out) == len(df_out)
    # Compare column names
    assert list(df_out.columns.values) == list(out.columns.values)


def test_csv_reader_float_decimal(tmpdir):
    fname = tmpdir.mkdir("gdf_csv").join("tmp_csvreader_file12.csv")

    names = ['basic_32', 'basic_64', 'round', 'decimal_only']
    dtypes = ['float32', 'float64', 'float64', 'float32']
    lines = [';'.join(names),
             '1,2;1234,5678;12345;0,123',
             '3,4;3456,7890;67890;,456',
             '5,6e0;0,5679e2;1,2e10;0,07e-1']

    with open(str(fname), 'w') as fp:
        fp.write('\n'.join(lines) + '\n')

    basic_32_ref = [1.2, 3.4, 5.6]
    basic_64_ref = [1234.5678, 3456.7890, 56.79]
    round_ref = [12345, 67890, 12000000000]
    decimal_only_ref = [0.123, 0.456, 0.007]

    df = read_csv(str(fname), names=names, dtype=dtypes, skiprows=1,
                  delimiter=';', decimal=',')

    np.testing.assert_allclose(basic_32_ref, df['basic_32'])
    np.testing.assert_allclose(basic_64_ref, df['basic_64'])
    np.testing.assert_allclose(round_ref, df['round'])
    np.testing.assert_allclose(decimal_only_ref, df['decimal_only'])


def test_csv_reader_NaN_values():

    names = dtypes = ['float32']
    empty_cells = '\n""\n"  "\n " " \n'
    default_na_cells = ('#N/A\n#N/A N/A\n#NA\n-1.#IND\n'
                        '-1.#QNAN\n-NaN\n-nan\n1.#IND\n'
                        '1.#QNAN\nN/A\nNA\nNULL\n'
                        'NaN\nn/a\nnan\nnull\n')
    custom_na_cells = 'NV_NAN\nNotANumber\n'
    all_cells = empty_cells + default_na_cells + custom_na_cells
    custom_na_values = ['NV_NAN', 'NotANumber']

    # test default NA values. emply cells should also yield NaNs
    all_nan = read_csv(StringIO(default_na_cells + empty_cells),
                       names=names, dtype=dtypes)
    assert(all(np.isnan(all_nan.to_pandas()['float32'])))

    # no NA values: defaults are off, no custom values passed in
    # only NaNs should be empty cells
    none_nan = read_csv(StringIO(default_na_cells),
                        names=names, dtype=dtypes,
                        keep_default_na=False)
    assert(not any(np.isnan(none_nan.to_pandas()['float32'])))

    # na_filter off - only NaNs should be empty cells
    none_nan = read_csv(StringIO(default_na_cells + custom_na_cells),
                        names=names, dtype=dtypes,
                        na_filter=False, na_values=custom_na_values)
    assert(not any(np.isnan(none_nan.to_pandas()['float32'])))

    # custom NA values
    all_nan = read_csv(StringIO(all_cells),
                       names=names, dtype=dtypes,
                       na_values=custom_na_values)
    assert(all(np.isnan(all_nan.to_pandas()['float32'])))


def test_csv_reader_thousands(tmpdir):
    fname = tmpdir.mkdir("gdf_csv").join("tmp_csvreader_file13.csv")

    names = dtypes = ["float32", "float64", "int32", "int64"]
    lines = [','.join(names),
             "1'234.5, 1'234.567, 1'234'567, 1'234'567'890",
             "12'345.6, 123'456.7, 12'345, 123'456'789"]

    with open(str(fname), 'w') as fp:
        fp.write('\n'.join(lines) + '\n')

    f32_ref = [1234.5, 12345.6]
    f64_ref = [1234.567, 123456.7]
    int32_ref = [1234567, 12345]
    int64_ref = [1234567890, 123456789]

    df = read_csv(str(fname), names=names, dtype=dtypes, skiprows=1,
                  thousands="'")

    np.testing.assert_allclose(f32_ref, df['float32'])
    np.testing.assert_allclose(f64_ref, df['float64'])
    np.testing.assert_allclose(int32_ref, df['int32'])
    np.testing.assert_allclose(int64_ref, df['int64'])


def test_csv_reader_buffer():

    names = dtypes = ["float32", "int32", "date"]
    lines = [','.join(names),
             "1234.5, 1234567, 11/22/1995",
             "12345.6, 12345, 1/2/2002"]

    buffer = '\n'.join(lines) + '\n'

    f32_ref = [1234.5, 12345.6]
    int32_ref = [1234567, 12345]

    df_str = read_csv(StringIO(buffer),
                      names=names, dtype=dtypes, skiprows=1)
    np.testing.assert_allclose(f32_ref, df_str['float32'])
    np.testing.assert_allclose(int32_ref, df_str['int32'])
    assert("1995-11-22T00:00:00.000" == str(df_str['date'][0]))
    assert("2002-01-02T00:00:00.000" == str(df_str['date'][1]))

    df_bytes = read_csv(BytesIO(str.encode(buffer)),
                        names=names, dtype=dtypes, skiprows=1)
    np.testing.assert_allclose(f32_ref, df_bytes['float32'])
    np.testing.assert_allclose(int32_ref, df_bytes['int32'])
    assert("1995-11-22T00:00:00.000" == str(df_bytes['date'][0]))
    assert("2002-01-02T00:00:00.000" == str(df_bytes['date'][1]))


def test_csv_reader_buffer_strings():

    names = ['text', 'int']
    dtypes = ['str', 'int']
    lines = [','.join(names), 'a,0', 'b,0', 'c,0', 'd,0']

    buffer = '\n'.join(lines) + '\n'

    cols_str = read_csv_strings(StringIO(buffer),
                                names=names, dtype=dtypes, skiprows=1)
    assert(len(cols_str) == 2)
    assert(type(cols_str[0]) == nvstrings.nvstrings)
    assert(type(cols_str[1]) == cudf.Series)
    assert(cols_str[0].sublist([0]).to_host()[0] == 'a')
    assert(cols_str[0].sublist([1]).to_host()[0] == 'b')
    assert(cols_str[0].sublist([2]).to_host()[0] == 'c')
    assert(cols_str[0].sublist([3]).to_host()[0] == 'd')

    cols_bytes = read_csv_strings(BytesIO(str.encode(buffer)),
                                  names=names, dtype=dtypes, skiprows=1)
    assert(len(cols_bytes) == 2)
    assert(type(cols_bytes[0]) == nvstrings.nvstrings)
    assert(type(cols_bytes[1]) == cudf.Series)
    assert(cols_bytes[0].sublist([0]).to_host()[0] == 'a')
    assert(cols_bytes[0].sublist([1]).to_host()[0] == 'b')
    assert(cols_bytes[0].sublist([2]).to_host()[0] == 'c')
    assert(cols_bytes[0].sublist([3]).to_host()[0] == 'd')


def test_csv_reader_gzip_compression(tmpdir):

    fname = tmpdir.mkdir("gdf_csv").join('tmp_csvreader_file10.csv.gz')

    df = make_datetime_dataframe()
    df.to_csv(fname, index=False, header=False, compression='gzip')

    df_out = pd.read_csv(fname, names=['col1', 'col2'], parse_dates=[0, 1],
                         dayfirst=True, compression='gzip')
    dtypes = ['date', 'date']
    out = read_csv(str(fname), names=list(df.columns.values), dtype=dtypes,
                   dayfirst=True, compression='gzip')

    assert len(out.columns) == len(df_out.columns)
    pd.util.testing.assert_frame_equal(df_out, out.to_pandas())


@pytest.mark.parametrize('names, dtypes, data, trues, falses', [
    (['A', 'B'], ['int32', 'int32'], 'True,1\nFalse,2\nTrue,3', None, None),
    (['A', 'B'], ['int32', 'int32'], 'YES,1\nno,2\nyes,3\nNo,4\nYes,5',
        ["yes", "Yes", "YES"], ["no", "NO", "No"]),
    (['A', 'B'], ['int32', 'int32'], 'foo,bar\nbar,foo', ['foo'], ['bar'])
])
def test_csv_reader_bools(tmpdir, names, dtypes, data, trues, falses):
    fname = tmpdir.mkdir("gdf_csv").join("tmp_csvreader_file11.csv")

    lines = [','.join(names), data]

    with open(str(fname), 'w') as fp:
        fp.write('\n'.join(lines) + '\n')

    # Usage of true_values and false_values makes that column into bool type
    df_out = pd.read_csv(fname, names=names, skiprows=1,
                         dtype=(dtypes[0] if dtypes else None),
                         true_values=trues, false_values=falses)

    out = read_csv(str(fname), names=names, dtype=dtypes, skiprows=1,
                   true_values=trues, false_values=falses)

    pd.util.testing.assert_frame_equal(df_out, out.to_pandas())


def test_csv_quotednumbers(tmpdir):
    fname = tmpdir.mkdir("gdf_csv").join("tmp_csvreader_file12.csv")

    names = ['integer', 'decimal']
    dtypes = ['int32', 'float32']
    lines = [','.join(names),
             '1,"3.14"', '"2","300"', '"3",10101.0101', '4,"6.28318"']

    with open(str(fname), 'w') as fp:
        fp.write('\n'.join(lines) + '\n')

    integer_ref = [1, 2, 3, 4]
    decimal_ref = [3.14, 300, 10101.0101, 6.28318]

    cols1 = read_csv(str(fname), names=names, dtype=dtypes, skiprows=1)
    cols2 = read_csv_strings(str(fname), names=names, dtype=dtypes, skiprows=1)

    assert(len(cols2) == 2)
    np.testing.assert_allclose(integer_ref, cols1['integer'])
    np.testing.assert_allclose(decimal_ref, cols1['decimal'])
    np.testing.assert_allclose(integer_ref, cols2[0])
    np.testing.assert_allclose(decimal_ref, cols2[1])


def test_csv_reader_nrows(tmpdir):
    fname = tmpdir.mkdir("gdf_csv").join("tmp_csvreader_file14.csv")

    names = ["int1", "int2"]
    dtypes = ["int32", "int32"]

    rows = 4000000
    read_rows = (rows*3)//4
    skip_rows = (rows - read_rows)//2
    sample_skip = 1000

    with open(str(fname), 'w') as fp:
        fp.write(','.join(names) + '\n')
        for i in range(rows):
            fp.write(str(i) + ', ' + str(2*i) + ' \n')

    # with specified names
    df = read_csv(str(fname),
                  names=names, dtype=dtypes,
                  skiprows=skip_rows + 1, nrows=read_rows)
    assert(df.shape == (read_rows, 2))
    for row in range(0, read_rows//sample_skip, sample_skip):
        assert(df['int1'][row] == row + skip_rows)
        assert(df['int2'][row] == 2 * (row + skip_rows))
    assert(df['int2'][read_rows - 1] == 2 * (read_rows - 1 + skip_rows))

    # with column name inference
    df = read_csv(str(fname),
                  dtype=dtypes,
                  skiprows=skip_rows + 1, nrows=read_rows)
    assert(df.shape == (read_rows, 2))
    assert(str(skip_rows) in list(df)[0])
    assert(str(2*skip_rows) in list(df)[1])
    for row in range(0, read_rows//sample_skip, sample_skip):
        assert(df[list(df)[0]][row] == row + skip_rows + 1)
        assert(df[list(df)[1]][row] == 2 * (row + skip_rows + 1))
    assert(df[list(df)[1]][read_rows - 1] == 2 * (read_rows + skip_rows))

    # nrows larger than the file
    df = read_csv(str(fname),
                  dtype=dtypes, nrows=rows*2)
    assert(df.shape == (rows, 2))
    for row in range(0, rows//sample_skip, sample_skip):
        assert(df['int1'][row] == row)
        assert(df['int2'][row] == 2 * row)
    assert(df['int2'][rows - 1] == 2 * (rows - 1))

    # nrows + skiprows larger than the file
    df = read_csv(str(fname),
                  dtype=dtypes, nrows=read_rows, skiprows=read_rows)
    assert(df.shape == (rows - read_rows, 2))

    # nrows equal to zero
    df = read_csv(str(fname),
                  dtype=dtypes,
                  nrows=0)
    assert(df.shape == (0, 2))

    # with both skipfooter and nrows - should throw
    with pytest.raises(ValueError):
        read_csv(str(fname),
                 nrows=read_rows, skipfooter=1)


def test_csv_reader_gzip_compression_strings(tmpdir):
    fnamebase = tmpdir.mkdir("gdf_csv")
    fname = fnamebase.join("tmp_csvreader_file15.csv")
    fnamez = fnamebase.join("tmp_csvreader_file15.csv.gz")

    names = ['text', 'int']
    dtypes = ['str', 'int']
    lines = [','.join(names), 'a,0', 'b,0', 'c,0', 'd,0']

    with open(str(fname), 'w') as fp:
        fp.write('\n'.join(lines) + '\n')

    with open(str(fname), 'rb') as f_in, gzip.open(str(fnamez), 'wb') as f_out:
        shutil.copyfileobj(f_in, f_out)

    cols = read_csv_strings(str(fnamez), names=names, dtype=dtypes, skiprows=1,
                            decimal='.', thousands="'", compression='gzip')

    assert(len(cols) == 2)
    assert(type(cols[0]) == nvstrings.nvstrings)
    assert(type(cols[1]) == cudf.Series)
    assert(cols[0].sublist([0]).to_host()[0] == 'a')
    assert(cols[0].sublist([1]).to_host()[0] == 'b')
    assert(cols[0].sublist([2]).to_host()[0] == 'c')
    assert(cols[0].sublist([3]).to_host()[0] == 'd')


@pytest.mark.parametrize('skip_rows', [0, 2, 4])
@pytest.mark.parametrize('header_row', [0, 2])
def test_csv_reader_skiprows_header(skip_rows, header_row):

    names = ['float_point', 'integer']
    dtypes = ['float64', 'int64']
    lines = [','.join(names),
             '1.2, 1',
             '2.3, 2',
             '3.4, 3',
             '4.5, 4',
             '5.6, 5',
             '6.7, 6']
    buffer = '\n'.join(lines) + '\n'

    cu_df = read_csv(StringIO(buffer), dtype=dtypes,
                     skiprows=skip_rows, header=header_row)
    pd_df = pd.read_csv(StringIO(buffer),
                        skiprows=skip_rows, header=header_row)

    assert(cu_df.shape == pd_df.shape)
    assert(list(cu_df.columns.values) == list(pd_df.columns.values))


def test_csv_reader_dtype_inference():
    names = ['float_point', 'integer']
    lines = [','.join(names),
             '1.2,1',
             '2.3,2',
             '3.4,3',
             '4.5,4',
             '5.6,5',
             '6.7,6']
    buffer = '\n'.join(lines) + '\n'
    cu_df = read_csv(StringIO(buffer))
    pd_df = pd.read_csv(StringIO(buffer))

    assert(cu_df.shape == pd_df.shape)
    assert(list(cu_df.columns.values) == list(pd_df.columns.values))


def test_csv_reader_dtype_inference_whitespace():
    names = ['float_point', 'integer']
    lines = [','.join(names),
             '  1.2,    1',
             '2.3,2    ',
             '  3.4,   3',
             ' 4.5,4',
             '5.6,  5',
             ' 6.7,6 ']
    buffer = '\n'.join(lines) + '\n'
    cu_df = read_csv(StringIO(buffer))
    pd_df = pd.read_csv(StringIO(buffer))

    assert(cu_df.shape == pd_df.shape)
    assert(list(cu_df.columns.values) == list(pd_df.columns.values))


def test_csv_reader_empty_dataframe():

    dtypes = ['float64', 'int64']
    buffer = 'float_point, integer\n'

    # should work fine with dtypes
    df = read_csv(StringIO(buffer), dtype=dtypes)
    assert(df.shape == (0, 2))

    # should raise an error without dtypes
    with pytest.raises(GDFError):
        read_csv(StringIO(buffer))


def test_csv_reader_filenotfound(tmpdir):
    fname = "non-existing-filename.csv"

    # should raise an error
    with pytest.raises(FileNotFoundError):
        read_csv(str(fname))

    # should raise an error
    dname = tmpdir.mkdir("gdf_csv")
    with pytest.raises(FileNotFoundError):
        read_csv(str(dname))


def test_csv_reader_carriage_return(tmpdir):

    fname = tmpdir.mkdir("gdf_csv").join("tmp_csvreader_file16.csv")

    rows = 1000

    with open(str(fname), 'w') as fp:
        for i in range(rows):
            fp.write(str(i) + ', ' + str(2*i) + '\r\n')

    df = read_csv(str(fname), names=["int1", "int2"])

    assert(len(df) == rows)
    for row in range(0, rows):
        assert(df['int1'][row] == row)
        assert(df['int2'][row] == 2 * row)


def test_csv_reader_bzip2_compression(tmpdir):
    fname = tmpdir.mkdir("gdf_csv").join('tmp_csvreader_file16.csv.bz2')

    df = make_datetime_dataframe()
    df.to_csv(fname, index=False, header=False, compression='bz2')

    df_out = pd.read_csv(fname, names=['col1', 'col2'], parse_dates=[0, 1],
                         dayfirst=True, compression='bz2')
    dtypes = ['date', 'date']
    out = read_csv(str(fname), names=list(df.columns.values), dtype=dtypes,
                   dayfirst=True, compression='bz2')

    assert len(out.columns) == len(df_out.columns)
    pd.util.testing.assert_frame_equal(df_out, out.to_pandas())


def test_csv_reader_tabs():
    names = ['float_point', 'integer', 'date']
    lines = [','.join(names),
             '1.2,\t12,     \t11/22/1995',
             '3.4\t,\t34\t,\t 01/01/2001',
             '\t 5.6,56 \t, 12/12/1970',
             '\t7.8 , 78\t,06/15/2018 \t']
    buffer = '\n'.join(lines) + '\n'

    df = read_csv(StringIO(buffer))

    assert(df.shape == (4, 3))

    floats = [1.2, 3.4, 5.6, 7.8]
    ints = [12, 34, 56, 78]
    dates = ['1995-11-22T00:00:00.000',
             '2001-01-01T00:00:00.000',
             '1970-12-12T00:00:00.000',
             '2018-06-15T00:00:00.000']
    np.testing.assert_allclose(floats, df['float_point'])
    np.testing.assert_allclose(ints, df['integer'])
    for row in range(4):
        assert(str(df['date'][row]) == dates[row])


@pytest.mark.parametrize('segment_bytes', [10000, 19999, 30001, 36000])
def test_csv_reader_byte_range(tmpdir, segment_bytes):
    fname = tmpdir.mkdir("gdf_csv").join("tmp_csvreader_file16.csv")

    names = ['int1', 'int2']

    rows = 10000
    with open(str(fname), 'w') as fp:
        for i in range(rows):
            fp.write(str(i) + ', ' + str(2*i) + ' \n')
    file_size = os.stat(str(fname)).st_size

    ref_df = read_csv(str(fname), names=names).to_pandas()

    dfs = []
    for segment in range((file_size + segment_bytes - 1)//segment_bytes):
        dfs.append(read_csv(str(fname), names=names,
                   byte_range=(segment*segment_bytes, segment_bytes)))
    df = cudf.concat(dfs).to_pandas()

    assert(list(df['int1']) == list(ref_df['int1']))
    assert(list(df['int2']) == list(ref_df['int2']))


@pytest.mark.parametrize('header_row, skip_rows, skip_blanks',
                         [(1, 0, True), ('infer', 2, True), (1, 4, True),
                          (3, 0, False), ('infer', 5, False)])
def test_csv_reader_blanks_and_comments(skip_rows, header_row, skip_blanks):

    lines = ['# first comment line',
             '\n',
             '# third comment line',
             '1,2,3',
             '4,5,6',
             '7,8,9',
             '\n',
             '# last comment line'
             '\n',
             '1,1,1']
    buffer = '\n'.join(lines) + '\n'

    cu_df = read_csv(StringIO(buffer), comment='#', header=header_row,
                     skiprows=skip_rows, skip_blank_lines=skip_blanks)
    pd_df = pd.read_csv(StringIO(buffer), comment='#', header=header_row,
                        skiprows=skip_rows, skip_blank_lines=skip_blanks)

    assert(cu_df.shape == pd_df.shape)
    assert(list(cu_df.columns.values) == list(pd_df.columns.values))


def test_csv_reader_prefix():

    lines = ['1, 1, 1, 1']
    buffer = '\n'.join(lines) + '\n'

    prefix_str = 'a_prefix'
    df = read_csv(StringIO(buffer), header=None, prefix=prefix_str)

    column_names = list(df.columns.values)
    for col in range(len(column_names)):
        assert(column_names[col] == prefix_str + str(col))


def test_csv_reader_category_hash():

    lines = ['HBM0676', 'KRC0842', 'ILM1441', 'EJV0094', 'ILM1441']
    buffer = '\n'.join(lines) + '\n'

    df = read_csv(StringIO(buffer), names=['user'], dtype=['category'])

    hash_ref = [2022314536, -189888986, 1512937027, 397836265, 1512937027]
    assert(list(df['user']) == hash_ref)


def test_csv_reader_delim_whitespace():
    buffer = '1    2  3\n4  5 6\n'

    # with header row
    cu_df = read_csv(StringIO(buffer), delim_whitespace=True)
    pd_df = pd.read_csv(StringIO(buffer), delim_whitespace=True)
    pd.util.testing.assert_frame_equal(pd_df, cu_df.to_pandas())

    # without header row
    cu_df = read_csv(StringIO(buffer), delim_whitespace=True, header=None)
    pd_df = pd.read_csv(StringIO(buffer), delim_whitespace=True, header=None)
    assert(pd_df.shape == cu_df.shape)

    # should raise an error if used with delimiter or sep
    with pytest.raises(ValueError):
        read_csv(StringIO(buffer), delim_whitespace=True, delimiter=' ')
    with pytest.raises(ValueError):
        read_csv(StringIO(buffer), delim_whitespace=True, sep=' ')


def test_csv_reader_unnamed_cols():
    # first and last columns are unnamed
    buffer = ',1,2,3,\n4,5,6,7,8\n'

    cu_df = read_csv(StringIO(buffer))
    pd_df = pd.read_csv(StringIO(buffer))

    assert(all(pd_df.columns == cu_df.columns))
    assert(pd_df.shape == cu_df.shape)


def test_csv_reader_header_quotation():
    buffer = '"1,,1","2,\n,2",3\n4,5,6\n'

    cu_df = read_csv(StringIO(buffer))
    pd_df = pd.read_csv(StringIO(buffer))
    assert(cu_df.shape == (1, 3))
    pd.util.testing.assert_frame_equal(pd_df, cu_df.to_pandas())

    # test cases that fail with pandas
    buffer_pd_fail = '"1,one," , ",2,two" ,3\n4,5,6\n'
    cu_df = read_csv(StringIO(buffer_pd_fail))
    assert(cu_df.shape == (1, 3))


def test_csv_reader_oversized_byte_range():
    buffer = 'a,b,c,d,e\n4,5,6,7,8\n'

    cu_df = read_csv(StringIO(buffer), byte_range=(0, 1024))
    pd_df = pd.read_csv(StringIO(buffer))

    assert(all(pd_df.columns == cu_df.columns))
    assert(pd_df.shape == cu_df.shape)


def test_csv_reader_index_col():
    buffer = '0,1,2\n3,4,5\n6,7,8\n'
    names = ['int1', 'int2', 'int3']

    # using a column name
    cu_df = read_csv(StringIO(buffer), names=names, index_col='int1')
    pd_df = pd.read_csv(StringIO(buffer), names=names, index_col='int1')
    pd.util.testing.assert_frame_equal(pd_df, cu_df.to_pandas())

    # using a column index
    cu_df = read_csv(StringIO(buffer), header=None, index_col=0)
    pd_df = pd.read_csv(StringIO(buffer), header=None, index_col=0)
    for cu_idx, pd_idx in zip(cu_df.index, pd_df.index):
        assert(str(cu_idx) == str(pd_idx))

    # passing False to avoid using a column as index (no-op in cuDF)
    cu_df = read_csv(StringIO(buffer), header=None, index_col=False)
    pd_df = pd.read_csv(StringIO(buffer), header=None, index_col=False)
    for cu_idx, pd_idx in zip(cu_df.index, pd_df.index):
        assert(str(cu_idx) == str(pd_idx))


<<<<<<< HEAD
def test_csv_reader_hex(tmpdir):
    lines = ['0x0', '0x1000', '0xfedcba', '0xABCDEF', '0xaBcDeF']

    buffer = '\n'.join(lines) + '\n'

    df = read_csv(StringIO(buffer), dtype=['int32'], names=['hex_int'])

    values = [int(hex_int, 16) for hex_int in lines]
    np.testing.assert_array_equal(values, df['hex_int'])
=======
def test_csv_reader_bools_false_positives(tmpdir):
    # values that are equal to ["True", "TRUE", "False", "FALSE"]
    # when using ints to detect bool values
    items = [3977, 4329, 24015, 27567]

    buffer = '\n'.join(str(i) for i in items) + '\n'

    df = read_csv(StringIO(buffer),
                  header=None, dtype=["int32"])

    np.testing.assert_array_equal(items, df['0'])
>>>>>>> 9736a391
<|MERGE_RESOLUTION|>--- conflicted
+++ resolved
@@ -892,17 +892,6 @@
         assert(str(cu_idx) == str(pd_idx))
 
 
-<<<<<<< HEAD
-def test_csv_reader_hex(tmpdir):
-    lines = ['0x0', '0x1000', '0xfedcba', '0xABCDEF', '0xaBcDeF']
-
-    buffer = '\n'.join(lines) + '\n'
-
-    df = read_csv(StringIO(buffer), dtype=['int32'], names=['hex_int'])
-
-    values = [int(hex_int, 16) for hex_int in lines]
-    np.testing.assert_array_equal(values, df['hex_int'])
-=======
 def test_csv_reader_bools_false_positives(tmpdir):
     # values that are equal to ["True", "TRUE", "False", "FALSE"]
     # when using ints to detect bool values
@@ -914,4 +903,14 @@
                   header=None, dtype=["int32"])
 
     np.testing.assert_array_equal(items, df['0'])
->>>>>>> 9736a391
+
+
+def test_csv_reader_hex(tmpdir):
+    lines = ['0x0', '0x1000', '0xfedcba', '0xABCDEF', '0xaBcDeF']
+
+    buffer = '\n'.join(lines) + '\n'
+
+    df = read_csv(StringIO(buffer), dtype=['int32'], names=['hex_int'])
+
+    values = [int(hex_int, 16) for hex_int in lines]
+    np.testing.assert_array_equal(values, df['hex_int'])