--- conflicted
+++ resolved
@@ -1016,11 +1016,7 @@
 
     col_names = ['col1', 'col2', 'col3', 'col4']
     in_dtypes = ['int', 'str', 'float', 'short']
-<<<<<<< HEAD
-    out_dtypes = ['int32','object', 'float32', 'int16']
-=======
     out_dtypes = ['int32', 'object', 'float32', 'int16']
->>>>>>> 92930b79
 
     df = read_csv(str(fname))
     assert(len(df.columns) == 0)
