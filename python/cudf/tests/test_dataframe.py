# Copyright (c) 2018, NVIDIA CORPORATION.

import operator
import pytest

import numpy as np
import pandas as pd
import pyarrow as pa
import array as arr

from librmm_cffi import librmm as rmm

import cudf as gd
from cudf.dataframe.dataframe import Series, DataFrame
from cudf.dataframe.buffer import Buffer
from cudf.settings import set_options

from itertools import combinations

from . import utils
from .utils import assert_eq


def test_buffer_basic():
    n = 10
    buf = Buffer(np.arange(n, dtype=np.float64))
    assert buf.size == n
    assert buf.capacity == n
    np.testing.assert_equal(buf.mem.copy_to_host(),
                            np.arange(n, dtype=np.float64))


def test_buffer_append():
    n = 10
    expected = np.arange(n, dtype=np.float64)
    buf = Buffer(expected, size=n - 4, capacity=n)
    assert buf.size == n - 4
    assert buf.capacity == n
    np.testing.assert_equal(buf.mem.copy_to_host(), expected)
    np.testing.assert_equal(buf.to_array(), np.arange(n - 4, dtype=np.float64))

    # Buffer.append
    buf.append(1.23)
    expected[n - 4] = 1.23
    np.testing.assert_equal(buf.mem.copy_to_host(), expected)
    assert buf.size == n - 3
    assert buf.capacity == n

    # Buffer.extend
    buf.extend(np.asarray([2, 3]))
    expected[n - 3] = 2
    expected[n - 2] = 3
    np.testing.assert_equal(buf.mem.copy_to_host(), expected)
    assert buf.size == n - 1
    assert buf.capacity == n

    # Test out-of-bound
    with pytest.raises(MemoryError):
        buf.extend(np.asarray([2, 3]))
    np.testing.assert_equal(buf.mem.copy_to_host(), expected)
    assert buf.size == n - 1
    assert buf.capacity == n

    # Append to last slot
    buf.append(10.125)
    expected[n - 1] = 10.125
    np.testing.assert_equal(buf.mem.copy_to_host(), expected)
    assert buf.size == n
    assert buf.capacity == n

    with pytest.raises(MemoryError):
        buf.append(987654)

    np.testing.assert_equal(buf.to_array(), expected)
    assert buf.size == n
    assert buf.capacity == n


def test_series_basic():
    # Make series from buffer
    a1 = np.arange(10, dtype=np.float64)
    series = Series(a1)
    assert len(series) == 10
    np.testing.assert_equal(series.to_array(), np.hstack([a1]))


def test_series_append():
    a1 = np.arange(10, dtype=np.float64)
    series = Series(a1)
    # Add new buffer
    a2 = np.arange(5)
    series = series.append(a2)
    assert len(series) == 15
    np.testing.assert_equal(series.to_array(), np.hstack([a1, a2]))

    # Ensure appending to previous buffer
    a3 = np.arange(3)
    series = series.append(a3)
    assert len(series) == 18
    a4 = np.hstack([a1, a2, a3])
    np.testing.assert_equal(series.to_array(), a4)

    # Appending different dtype
    a5 = np.array([1, 2, 3], dtype=np.int32)
    a6 = np.array([4.5, 5.5, 6.5], dtype=np.float64)
    series = Series(a5).append(a6)
    np.testing.assert_equal(series.to_array(), np.hstack([a5, a6]))
    series = Series(a6).append(a5)
    np.testing.assert_equal(series.to_array(), np.hstack([a6, a5]))


def test_series_indexing():
    a1 = np.arange(20)
    series = Series(a1)
    # Indexing
    sr1 = series[:12]
    assert sr1.null_count == 0
    np.testing.assert_equal(sr1.to_array(), a1[:12])
    sr2 = sr1[3:]
    assert sr2.null_count == 0
    np.testing.assert_equal(sr2.to_array(), a1[3:12])
    # Index with stride
    sr3 = sr2[::2]
    assert sr3.null_count == 0
    np.testing.assert_equal(sr3.to_array(), a1[3:12:2])


def test_dataframe_basic():
    np.random.seed(0)
    df = DataFrame()

    # Populate with cuda memory
    df['keys'] = rmm.to_device(np.arange(10, dtype=np.float64))
    np.testing.assert_equal(df['keys'].to_array(), np.arange(10))
    assert len(df) == 10

    # Populate with numpy array
    rnd_vals = np.random.random(10)
    df['vals'] = rnd_vals
    np.testing.assert_equal(df['vals'].to_array(), rnd_vals)
    assert len(df) == 10
    assert tuple(df.columns) == ('keys', 'vals')

    # Make another dataframe
    df2 = DataFrame()
    df2['keys'] = np.array([123], dtype=np.float64)
    df2['vals'] = np.array([321], dtype=np.float64)

    # Concat
    df = gd.concat([df, df2])
    assert len(df) == 11

    hkeys = np.asarray(np.arange(10, dtype=np.float64).tolist() + [123])
    hvals = np.asarray(rnd_vals.tolist() + [321])

    np.testing.assert_equal(df['keys'].to_array(), hkeys)
    np.testing.assert_equal(df['vals'].to_array(), hvals)

    # As matrix
    mat = df.as_matrix()

    expect = np.vstack([hkeys, hvals]).T

    print(expect)
    print(mat)
    np.testing.assert_equal(mat, expect)


def test_dataframe_column_name_indexing():
    df = DataFrame()
    data = np.asarray(range(10), dtype=np.int32)
    df['a'] = data
    df[1] = data
    np.testing.assert_equal(df['a'].to_array(),
                            np.asarray(range(10), dtype=np.int32))
    np.testing.assert_equal(df[1].to_array(),
                            np.asarray(range(10), dtype=np.int32))

    pdf = pd.DataFrame()
    nelem = 10
    pdf['key1'] = np.random.randint(0, 5, nelem)
    pdf['key2'] = np.random.randint(0, 3, nelem)
    pdf[1] = np.arange(1, 1 + nelem)
    pdf[2] = np.random.random(nelem)
    df = DataFrame.from_pandas(pdf)
    for i in range(1, len(pdf.columns)+1):
        for idx in combinations(pdf.columns, i):
            assert(pdf[list(idx)].equals(df[list(idx)].to_pandas()))

    # test for only numeric columns
    df = pd.DataFrame()
    for i in range(0, 10):
        df[i] = range(nelem)
    gdf = DataFrame.from_pandas(df)
    assert_eq(gdf, df)


def test_dataframe_drop_method():
    df = DataFrame()
    data = np.asarray(range(10))
    df['a'] = data
    df['b'] = data
    df['c'] = data

    assert tuple(df.columns) == ('a', 'b', 'c')
    assert tuple(df.drop('a').columns) == ('b', 'c')
    assert tuple(df.columns) == ('a', 'b', 'c')
    assert tuple(df.drop(['a', 'b']).columns) == ('c',)
    assert tuple(df.columns) == ('a', 'b', 'c')

    # Test drop error
    with pytest.raises(NameError) as raises:
        df.drop('d')
    raises.match("column 'd' does not exist")
    with pytest.raises(NameError) as raises:
        df.drop(['a', 'd', 'b'])
    raises.match("column 'd' does not exist")


def test_dataframe_column_add_drop():
    df = DataFrame()
    data = np.asarray(range(10))
    df['a'] = data
    df['b'] = data
    assert tuple(df.columns) == ('a', 'b')
    del df['a']
    assert tuple(df.columns) == ('b',)
    df['c'] = data
    assert tuple(df.columns) == ('b', 'c')
    df['a'] = data
    assert tuple(df.columns) == ('b', 'c', 'a')


@pytest.mark.parametrize('nelem', [0, 3, 100, 1000])
def test_dataframe_astype(nelem):
    df = DataFrame()
    data = np.asarray(range(nelem), dtype=np.int32)
    df['a'] = data
    assert df['a'].dtype is np.dtype(np.int32)
    df['b'] = df['a'].astype(np.float32)
    assert df['b'].dtype is np.dtype(np.float32)
    np.testing.assert_equal(df['a'].to_array(), df['b'].to_array())


def test_dataframe_slicing():
    df = DataFrame()
    size = 123
    df['a'] = ha = np.random.randint(low=0, high=100, size=size)\
        .astype(np.int32)
    df['b'] = hb = np.random.random(size).astype(np.float32)
    df['c'] = hc = np.random.randint(low=0, high=100, size=size)\
        .astype(np.int64)
    df['d'] = hd = np.random.random(size).astype(np.float64)

    # Row slice first 10
    first_10 = df[:10]
    assert len(first_10) == 10
    assert tuple(first_10.columns) == ('a', 'b', 'c', 'd')
    np.testing.assert_equal(first_10['a'].to_array(), ha[:10])
    np.testing.assert_equal(first_10['b'].to_array(), hb[:10])
    np.testing.assert_equal(first_10['c'].to_array(), hc[:10])
    np.testing.assert_equal(first_10['d'].to_array(), hd[:10])
    del first_10

    # Row slice last 10
    last_10 = df[-10:]
    assert len(last_10) == 10
    assert tuple(last_10.columns) == ('a', 'b', 'c', 'd')
    np.testing.assert_equal(last_10['a'].to_array(), ha[-10:])
    np.testing.assert_equal(last_10['b'].to_array(), hb[-10:])
    np.testing.assert_equal(last_10['c'].to_array(), hc[-10:])
    np.testing.assert_equal(last_10['d'].to_array(), hd[-10:])
    del last_10

    # Row slice [begin:end]
    begin = 7
    end = 121
    subrange = df[begin:end]
    assert len(subrange) == end - begin
    assert tuple(subrange.columns) == ('a', 'b', 'c', 'd')
    np.testing.assert_equal(subrange['a'].to_array(), ha[begin:end])
    np.testing.assert_equal(subrange['b'].to_array(), hb[begin:end])
    np.testing.assert_equal(subrange['c'].to_array(), hc[begin:end])
    np.testing.assert_equal(subrange['d'].to_array(), hd[begin:end])
    del subrange


def test_dataframe_loc():
    df = DataFrame()
    size = 123
    df['a'] = ha = np.random.randint(low=0, high=100, size=size)\
        .astype(np.int32)
    df['b'] = hb = np.random.random(size).astype(np.float32)  # noqa: F841
    df['c'] = hc = np.random.randint(low=0, high=100, size=size)\
        .astype(np.int64)
    df['d'] = hd = np.random.random(size).astype(np.float64)

    # Full slice
    full = df.loc[:, ['c']]
    assert tuple(full.columns) == ('c',)
    np.testing.assert_equal(full['c'].to_array(), hc)

    begin = 117
    end = 122
    fewer = df.loc[begin:end, ['c', 'd', 'a']]
    assert len(fewer) == end - begin + 1
    assert tuple(fewer.columns) == ('c', 'd', 'a')
    np.testing.assert_equal(fewer['a'].to_array(), ha[begin:end + 1])
    np.testing.assert_equal(fewer['c'].to_array(), hc[begin:end + 1])
    np.testing.assert_equal(fewer['d'].to_array(), hd[begin:end + 1])
    del fewer

    # Make int64 index
    offset = 50
    df2 = df[offset:]
    begin = 117
    end = 122
    fewer = df2.loc[begin:end, ['c', 'd', 'a']]
    assert len(fewer) == end - begin + 1
    assert tuple(fewer.columns) == ('c', 'd', 'a')
    np.testing.assert_equal(fewer['a'].to_array(), ha[begin:end + 1])
    np.testing.assert_equal(fewer['c'].to_array(), hc[begin:end + 1])
    np.testing.assert_equal(fewer['d'].to_array(), hd[begin:end + 1])


def test_dataframe_to_string():
    with set_options(formatting={'nrows': 5, 'ncols': 8}):
        # Test basic
        df = DataFrame([('a', [1, 2, 3, 4, 5, 6]),
                        ('b', [11, 12, 13, 14, 15, 16])])
        string = str(df)
        print(string)
        assert string.splitlines()[-1] == '[1 more rows]'

        # Test skipped columns
        df = DataFrame([('a', [1,  2,  3,  4,  5,  6]),
                        ('b', [11, 12, 13, 14, 15, 16]),
                        ('c', [11, 12, 13, 14, 15, 16]),
                        ('d', [11, 12, 13, 14, 15, 16])])
        string = df.to_string(ncols=3)
        print(string)
        assert string.splitlines()[-2] == '[1 more rows]'
        assert string.splitlines()[-1] == '[1 more columns]'

        # Test masked
        df = DataFrame([('a', [1, 2, 3, 4, 5, 6]),
                        ('b', [11, 12, 13, 14, 15, 16])])

        data = np.arange(6)
        mask = np.zeros(1, dtype=np.uint8)
        mask[0] = 0b00101101

        masked = Series.from_masked_array(data, mask)
        assert masked.null_count == 2
        df['c'] = masked

        # check data
        values = list(masked)
        validids = [0, 2, 3, 5]
        densearray = masked.to_array()
        np.testing.assert_equal(data[validids], densearray)
        # valid position is corret
        for i in validids:
            assert data[i] == values[i]
        # null position is correct
        for i in range(len(values)):
            if i not in validids:
                assert values[i] is None

        got = df.to_string(nrows=None)
        print(got)
        expect = '''
  a b  c
0 1 11 0
1 2 12
2 3 13 2
3 4 14 3
4 5 15
5 6 16 5
'''
        # values should match despite whitespace difference
        assert got.split() == expect.split()


def test_dataframe_to_string_wide():
    # Test basic
    df = DataFrame()
    for i in range(100):
        df['a{}'.format(i)] = list(range(3))
    got = df.to_string(ncols=8)
    print(got)
    expect = '''
    a0   a1   a2   a3   a4   a5   a6 ...  a99
0    0    0    0    0    0    0    0 ...    0
1    1    1    1    1    1    1    1 ...    1
2    2    2    2    2    2    2    2 ...    2
[92 more columns]
'''
    # values should match despite whitespace difference
    assert got.split() == expect.split()


def test_dataframe_empty_to_string():
    # Test for printing empty dataframe
    df = DataFrame()
    got = df.to_string()
    print(got)
    expect = "Empty DataFrame\nColumns: []\nIndex: []\n"
    # values should match despite whitespace difference
    assert got.split() == expect.split()


def test_dataframe_emptycolumns_to_string():
    # Test for printing dataframe having empty columns
    df = DataFrame()
    df['a'] = []
    df['b'] = []
    got = df.to_string()
    print(got)
    expect = "Empty DataFrame\nColumns: ['a', 'b']\nIndex: []\n"
    # values should match despite whitespace difference
    assert got.split() == expect.split()


def test_dataframe_copy():
    # Test for copying the dataframe using python copy pkg
    from copy import copy
    df = DataFrame()
    df['a'] = [1, 2, 3]
    df2 = copy(df)
    df2['b'] = [4, 5, 6]
    got = df.to_string()
    print(got)
    expect = '''
     a
0    1
1    2
2    3
'''
    # values should match despite whitespace difference
    assert got.split() == expect.split()


def test_dataframe_copy_shallow():
    # Test for copy dataframe using class method
    df = DataFrame()
    df['a'] = [1, 2, 3]
    df2 = df.copy()
    df2['b'] = [4, 2, 3]
    got = df.to_string()
    print(got)
    expect = '''
     a
0    1
1    2
2    3
'''
    # values should match despite whitespace difference
    assert got.split() == expect.split()


def test_dataframe_dtypes():
    dtypes = pd.Series([np.int32, np.float32, np.float64],
                       index=['c', 'a', 'b'])
    df = DataFrame([(k, np.ones(10, dtype=v))
                    for k, v in dtypes.iteritems()])
    assert df.dtypes.equals(dtypes)


def test_dataframe_dir_and_getattr():
    df = DataFrame([('a', np.ones(10)),
                    ('b', np.ones(10)),
                    ('not an id', np.ones(10)),
                    ('oop$', np.ones(10))])
    o = dir(df)
    assert {'a', 'b'}.issubset(o)
    assert 'not an id' not in o
    assert 'oop$' not in o

    # Getattr works
    assert df.a is df['a']
    assert df.b is df['b']
    with pytest.raises(AttributeError):
        df.not_a_column


@pytest.mark.parametrize('order', ['C', 'F'])
def test_dataframe_as_gpu_matrix(order):
    df = DataFrame()

    nelem = 123
    for k in 'abcd':
        df[k] = np.random.random(nelem)

    # Check all columns
    mat = df.as_gpu_matrix(order=order).copy_to_host()
    assert mat.shape == (nelem, 4)
    for i, k in enumerate(df.columns):
        np.testing.assert_array_equal(df[k].to_array(), mat[:, i])

    # Check column subset
    mat = df.as_gpu_matrix(order=order, columns=['a', 'c']).copy_to_host()
    assert mat.shape == (nelem, 2)

    for i, k in enumerate('ac'):
        np.testing.assert_array_equal(df[k].to_array(), mat[:, i])


def test_dataframe_as_gpu_matrix_null_values():
    df = DataFrame()

    nelem = 123
    na = -10000

    refvalues = {}
    for k in 'abcd':
        df[k] = data = np.random.random(nelem)
        bitmask = utils.random_bitmask(nelem)
        df[k] = df[k].set_mask(bitmask)
        boolmask = np.asarray(utils.expand_bits_to_bytes(bitmask)[:nelem],
                              dtype=np.bool_)
        data[~boolmask] = na
        refvalues[k] = data

    # Check null value causes error
    with pytest.raises(ValueError) as raises:
        df.as_gpu_matrix()
    raises.match("column 'a' has null values")

    for k in df.columns:
        df[k] = df[k].fillna(na)

    mat = df.as_gpu_matrix().copy_to_host()
    for i, k in enumerate(df.columns):
        np.testing.assert_array_equal(refvalues[k], mat[:, i])


@pytest.mark.parametrize('ntake', [0, 1, 10, 123, 122, 200])
def test_dataframe_take(ntake):
    np.random.seed(0)
    df = DataFrame()

    nelem = 123
    df['ii'] = ii = np.random.randint(0, 20, nelem)
    df['ff'] = ff = np.random.random(nelem)

    take_indices = np.random.randint(0, len(df), ntake)

    def check(**kwargs):
        out = df.take(take_indices, **kwargs)
        assert len(out) == ntake
        np.testing.assert_array_equal(out.ii.to_array(), ii[take_indices])
        np.testing.assert_array_equal(out.ff.to_array(), ff[take_indices])
        if kwargs.get('ignore_index'):
            np.testing.assert_array_equal(out.index, np.arange(ntake))
        else:
            np.testing.assert_array_equal(out.index, take_indices)

    check()
    check(ignore_index=True)


def test_dataframe_append_empty():
    pdf = pd.DataFrame({
        "key": [1, 1, 1, 2, 2, 2, 3, 3, 3, 4, 4, 4],
        "value": [1, 2, 3, 4, 5, 6, 7, 8, 9, 10, 11, 12]
        })
    gdf = DataFrame.from_pandas(pdf)

    gdf['newcol'] = 100
    pdf['newcol'] = 100

    assert len(gdf['newcol']) == len(pdf)
    assert len(pdf['newcol']) == len(pdf)
    pd.testing.assert_frame_equal(gdf.to_pandas(), pdf)


def test_dataframe_setitem_from_masked_object():
    ary = np.random.randn(100)
    mask = np.zeros(100, dtype=bool)
    mask[:20] = True
    np.random.shuffle(mask)
    ary[mask] = np.nan

    test1_null = Series(ary, nan_as_null=True)
    assert(test1_null.has_null_mask)
    assert(test1_null.null_count == 20)
    test1_nan = Series(ary, nan_as_null=False)
    assert(test1_nan.null_count == 0)

    test2_null = DataFrame.from_pandas(pd.DataFrame({'a': ary}),
                                       nan_as_null=True)
    assert(test2_null['a'].has_null_mask)
    assert(test2_null['a'].null_count == 20)
    test2_nan = DataFrame.from_pandas(pd.DataFrame({'a': ary}),
                                      nan_as_null=False)
    assert(test2_nan['a'].null_count == 0)

    gpu_ary = rmm.to_device(ary)
    test3_null = Series(gpu_ary, nan_as_null=True)
    assert(test3_null.has_null_mask)
    assert(test3_null.null_count == 20)
    test3_nan = Series(gpu_ary, nan_as_null=False)
    assert(test3_nan.null_count == 0)

    test4 = DataFrame()
    lst = [1, 2, None, 4, 5, 6, None, 8, 9]
    test4['lst'] = lst
    assert(test4['lst'].has_null_mask)
    assert(test4['lst'].null_count == 2)


def test_dataframe_append_to_empty():
    pdf = pd.DataFrame()
    pdf['a'] = []
    pdf['b'] = [1, 2, 3]

    gdf = DataFrame()
    gdf['a'] = []
    gdf['b'] = [1, 2, 3]

    pd.testing.assert_frame_equal(gdf.to_pandas(), pdf)


def test_dataframe_setitem_index_len1():
    gdf = DataFrame()
    gdf['a'] = [1]
    gdf['b'] = gdf.index.as_column()

    np.testing.assert_equal(gdf.b.to_array(), [0])


def test_assign():
    gdf = DataFrame({'x': [1, 2, 3]})
    gdf2 = gdf.assign(y=gdf.x + 1)
    assert list(gdf.columns) == ['x']
    assert list(gdf2.columns) == ['x', 'y']

    np.testing.assert_equal(gdf2.y.to_array(), [2, 3, 4])


@pytest.mark.parametrize('nrows', [1, 8, 100, 1000])
def test_dataframe_hash_columns(nrows):
    gdf = DataFrame()
    data = np.asarray(range(nrows))
    data[0] = data[-1]  # make first and last the same
    gdf['a'] = data
    gdf['b'] = gdf.a + 100
    out = gdf.hash_columns(['a', 'b'])
    assert isinstance(out, Series)
    assert len(out) == nrows
    assert out.dtype == np.int32

    # Check default
    out_all = gdf.hash_columns()
    np.testing.assert_array_equal(out.to_array(), out_all.to_array())

    # Check single column
    out_one = gdf.hash_columns(['a']).to_array()
    # First matches last
    assert out_one[0] == out_one[-1]
    # Equivalent to the Series.hash_values()
    np.testing.assert_array_equal(
        gdf.a.hash_values().to_array(),
        out_one,
        )


@pytest.mark.parametrize('nrows', [3, 10, 100, 1000])
@pytest.mark.parametrize('nparts', [1, 2, 8, 13])
@pytest.mark.parametrize('nkeys', [1, 2])
def test_dataframe_hash_partition(nrows, nparts, nkeys):
    np.random.seed(123)
    gdf = DataFrame()
    keycols = []
    for i in range(nkeys):
        keyname = 'key{}'.format(i)
        gdf[keyname] = np.random.randint(0, 7 - i, nrows)
        keycols.append(keyname)
    gdf['val1'] = np.random.randint(0, nrows * 2, nrows)

    got = gdf.partition_by_hash(keycols, nparts=nparts)
    # Must return a list
    assert isinstance(got, list)
    # Must have correct number of partitions
    assert len(got) == nparts
    # All partitions must be DataFrame type
    assert all(isinstance(p, DataFrame) for p in got)
    # Check that all partitions have unique keys
    part_unique_keys = set()
    for p in got:
        if len(p):
            # Take rows of the keycolums and build a set of the key-values
            unique_keys = set(map(tuple, p.as_matrix(columns=keycols)))
            # Ensure that none of the key-values have occurred in other groups
            assert not (unique_keys & part_unique_keys)
            part_unique_keys |= unique_keys
    assert len(part_unique_keys)


@pytest.mark.parametrize('nrows', [3, 10, 50])
def test_dataframe_hash_partition_masked_value(nrows):
    gdf = DataFrame()
    gdf['key'] = np.arange(nrows)
    gdf['val'] = np.arange(nrows) + 100
    bitmask = utils.random_bitmask(nrows)
    bytemask = utils.expand_bits_to_bytes(bitmask)
    gdf['val'] = gdf['val'].set_mask(bitmask)
    parted = gdf.partition_by_hash(['key'], nparts=3)
    # Verify that the valid mask is correct
    for p in parted:
        df = p.to_pandas()
        for row in df.itertuples():
            valid = bool(bytemask[row.key])
            expected_value = row.key + 100 if valid else -1
            got_value = row.val
            assert expected_value == got_value


@pytest.mark.parametrize('nrows', [3, 10, 50])
def test_dataframe_hash_partition_masked_keys(nrows):
    gdf = DataFrame()
    gdf['key'] = np.arange(nrows)
    gdf['val'] = np.arange(nrows) + 100
    bitmask = utils.random_bitmask(nrows)
    bytemask = utils.expand_bits_to_bytes(bitmask)
    gdf['key'] = gdf['key'].set_mask(bitmask)
    parted = gdf.partition_by_hash(['key'], nparts=3)
    # Verify that the valid mask is correct
    for p in parted:
        df = p.to_pandas()
        for row in df.itertuples():
            valid = bool(bytemask[row.val - 100])
            # val is key + 100
            expected_value = row.val - 100 if valid else -1
            got_value = row.key
            assert expected_value == got_value


def test_dataframe_empty_concat():
    gdf1 = DataFrame()
    gdf1['a'] = []
    gdf1['b'] = []

    gdf2 = gdf1.copy()

    gdf3 = gd.concat([gdf1, gdf2])
    assert len(gdf3) == 0
    assert len(gdf3.columns) == 2


@pytest.mark.parametrize('nrows', [0, 3, 10, 100, 1000])
def test_nonmatching_index_setitem(nrows):
    np.random.seed(0)

    gdf = DataFrame()
    gdf['a'] = np.random.randint(2147483647, size=nrows)
    gdf['b'] = np.random.randint(2147483647, size=nrows)
    gdf = gdf.set_index('b')

    test_values = np.random.randint(2147483647, size=nrows)
    gdf['c'] = test_values
    assert(len(test_values) == len(gdf['c']))
    assert(gdf['c'].to_pandas().equals(
        Series(test_values).set_index(gdf._index).to_pandas()))


@pytest.mark.parametrize('nelem', [0, 1, 5, 20, 100])
@pytest.mark.parametrize('slice_start', [None, 0, 1, 3, 10])
@pytest.mark.parametrize('slice_end', [None, 0, 1, 30, 50, -1])
def test_dataframe_masked_slicing(nelem, slice_start, slice_end):
    gdf = DataFrame()
    gdf['a'] = list(range(nelem))
    gdf['b'] = list(range(nelem, 2 * nelem))
    gdf['a'] = gdf['a'].set_mask(utils.random_bitmask(nelem))
    gdf['b'] = gdf['b'].set_mask(utils.random_bitmask(nelem))

    def do_slice(x):
        return x[slice_start: slice_end]

    expect = do_slice(gdf.to_pandas())
    got = do_slice(gdf).to_pandas()

    pd.testing.assert_frame_equal(expect, got)


def test_from_pandas():
    df = pd.DataFrame({'x': [1, 2, 3]}, index=[4., 5., 6.])
    gdf = gd.DataFrame.from_pandas(df)
    assert isinstance(gdf, gd.DataFrame)

    pd.testing.assert_frame_equal(df, gdf.to_pandas())

    s = df.x
    gs = gd.Series.from_pandas(s)
    assert isinstance(gs, gd.Series)

    pd.testing.assert_series_equal(s, gs.to_pandas())


@pytest.mark.xfail(reason="constructor does not coerce index inputs")
def test_index_in_dataframe_constructor():
    a = pd.DataFrame({'x': [1, 2, 3]}, index=[4., 5., 6.])
    b = gd.DataFrame({'x': [1, 2, 3]}, index=[4., 5., 6.])

    pd.testing.assert_frame_equal(a, b.to_pandas())
    assert pd.testing.assert_frame_equal(a.loc[4:], b.loc[4:].to_pandas())


@pytest.mark.parametrize('nelem', [0, 2, 3, 100, 1000])
@pytest.mark.parametrize(
    'data_type',
    ['bool', 'int8', 'int16', 'int32', 'int64',
     'float32', 'float64', 'datetime64[ms]']
)
def test_from_arrow(nelem, data_type):
    df = pd.DataFrame(
        {
            'a': np.random.randint(0, 1000, nelem).astype(data_type),
            'b': np.random.randint(0, 1000, nelem).astype(data_type)
        }
    )
    padf = pa.Table.from_pandas(df, preserve_index=False)\
        .replace_schema_metadata(None)
    gdf = gd.DataFrame.from_arrow(padf)
    assert isinstance(gdf, gd.DataFrame)

    pd.testing.assert_frame_equal(df, gdf.to_pandas())

    s = pa.Array.from_pandas(df.a)
    gs = gd.Series.from_arrow(s)
    assert isinstance(gs, gd.Series)

    # For some reason PyArrow to_pandas() converts to numpy array and has
    # better type compatibility
    np.testing.assert_array_equal(s.to_pandas(), gs.to_array())


@pytest.mark.parametrize('nelem', [0, 2, 3, 100, 1000])
@pytest.mark.parametrize(
    'data_type',
    ['bool', 'int8', 'int16', 'int32', 'int64',
     'float32', 'float64', 'datetime64[ms]']
)
def test_to_arrow(nelem, data_type):
    df = pd.DataFrame(
        {
            'a': np.random.randint(0, 1000, nelem).astype(data_type),
            'b': np.random.randint(0, 1000, nelem).astype(data_type)
        }
    )
    gdf = gd.DataFrame.from_pandas(df)

    pa_df = pa.Table.from_pandas(df, preserve_index=False)\
        .replace_schema_metadata(None)
    # Pandas uses ns so need to cast columns to ms
    if data_type == 'datetime64[ms]':
        pa_df = pa_df.add_column(
                    0,
                    pa_df.column(1)
                    .cast(pa.timestamp('ms'))
                    .cast(pa.int64())
                    .cast(pa.date64())
                ).add_column(
                    0,
                    pa_df.column(0)
                    .cast(pa.timestamp('ms'))
                    .cast(pa.int64())
                    .cast(pa.date64())
                ).remove_column(2).remove_column(2)
    pa_gdf = gdf.to_arrow(index=False)

    assert isinstance(pa_gdf, pa.Table)
    assert pa.Table.equals(pa_df, pa_gdf)

    pa_s = pa.Array.from_pandas(df.a)
    # Pandas uses ns so need to cast columns to ms
    if data_type == 'datetime64[ms]':
        pa_s = pa_s.cast(pa.timestamp('ms')).cast(pa.int64()).cast(pa.date64())
    pa_gs = gdf['a'].to_arrow()

    assert isinstance(pa_gs, pa.Array)
    assert pa.Array.equals(pa_s, pa_gs)

    pa_i = pa.Array.from_pandas(df.index)
    pa_gi = gdf.index.to_arrow()

    assert isinstance(pa_gi, pa.Array)
    assert pa.Array.equals(pa_i, pa_gi)


@pytest.mark.parametrize(
    'data_type',
    ['bool', 'int8', 'int16', 'int32', 'int64',
     'float32', 'float64', 'datetime64[ms]']
)
def test_to_from_arrow_nulls(data_type):
    if data_type == 'datetime64[ms]':
        data_type = pa.date64()
    if data_type == 'bool':
        s1 = pa.array([True, None, False, None, True], type=data_type)
    else:
        s1 = pa.array([1, None, 3, None, 5], type=data_type)
    gs1 = gd.Series.from_arrow(s1)
    assert isinstance(gs1, gd.Series)
    np.testing.assert_array_equal(
        np.array(s1.buffers()[0]),
        gs1.nullmask.to_array()
    )
    assert pa.Array.equals(s1, gs1.to_arrow())

    s2 = pa.array([None, None, None, None, None], type=data_type)
    gs2 = gd.Series.from_arrow(s2)
    assert isinstance(gs2, gd.Series)
    np.testing.assert_array_equal(
        np.array(s2.buffers()[0]),
        gs2.nullmask.to_array()
    )
    assert pa.Array.equals(s2, gs2.to_arrow())


def test_to_arrow_categorical():
    df = pd.DataFrame()
    df['a'] = pd.Series(['a', 'b', 'c'], dtype="category")
    gdf = gd.DataFrame.from_pandas(df)

    pa_df = pa.Table.from_pandas(df, preserve_index=False)\
        .replace_schema_metadata(None)
    pa_gdf = gdf.to_arrow(index=False)

    assert isinstance(pa_gdf, pa.Table)
    assert pa.Table.equals(pa_df, pa_gdf)

    pa_s = pa.Array.from_pandas(df.a)
    pa_gs = gdf['a'].to_arrow()

    assert isinstance(pa_gs, pa.Array)
    assert pa.Array.equals(pa_s, pa_gs)


def test_from_arrow_missing_categorical():
    pd_cat = pd.Categorical(['a', 'b', 'c'], categories=['a', 'b'])
    pa_cat = pa.array(pd_cat, from_pandas=True)
    gd_cat = gd.Series(pa_cat)

    assert isinstance(gd_cat, gd.Series)
    pd.testing.assert_series_equal(
        pd.Series(pa_cat.to_pandas()),  # PyArrow returns a pd.Categorical
        gd_cat.to_pandas()
    )


@pytest.mark.xfail(
    raises=NotImplementedError,
    reason="PyArrow does not yet support validity masks in creating "
           "DictionaryArray objects"
)
def test_to_arrow_missing_categorical():
    pd_cat = pd.Categorical(['a', 'b', 'c'], categories=['a', 'b'])
    pa_cat = pa.array(pd_cat, from_pandas=True)
    gd_cat = gd.Series(pa_cat)

    assert isinstance(gd_cat, gd.Series)
    assert pa.Array.equals(pa_cat, gd_cat.to_arrow())


@pytest.mark.parametrize(
    'data_type',
    ['int8', 'int16', 'int32', 'int64', 'float32', 'float64', 'datetime64[ms]']
)
def test_from_scalar_typing(data_type):
    if data_type == 'datetime64[ms]':
        scalar = np.dtype('int64').type(np.random.randint(0, 5))\
            .astype('datetime64[ms]')
    else:
        scalar = np.dtype(data_type).type(np.random.randint(0, 5))

    gdf = gd.DataFrame()
    gdf['a'] = [1, 2, 3, 4, 5]
    gdf['b'] = scalar
    assert(gdf['b'].dtype == np.dtype(data_type))
    assert(len(gdf['b']) == len(gdf['a']))


@pytest.mark.parametrize(
    'data_type',
    ['int8', 'int16', 'int32', 'int64', 'float32', 'float64']
)
def test_from_python_array(data_type):
    np_arr = np.random.randint(0, 100, 10).astype(data_type)
    data = memoryview(np_arr)
    data = arr.array(data.format, data)

    gs = gd.Series(data)

    np.testing.assert_equal(gs.to_array(), np_arr)


def test_series_shape():
    ps = pd.Series([1, 2, 3, 4])
    cs = Series([1, 2, 3, 4])

    assert ps.shape == cs.shape


def test_series_shape_empty():
    ps = pd.Series()
    cs = Series([])

    assert ps.shape == cs.shape


def test_dataframe_shape():
    pdf = pd.DataFrame({'a': [0, 1, 2, 3], 'b': [0.1, 0.2, None, 0.3]})
    gdf = DataFrame.from_pandas(pdf)

    assert pdf.shape == gdf.shape


def test_dataframe_shape_empty():
    pdf = pd.DataFrame()
    gdf = DataFrame()

    assert pdf.shape == gdf.shape


@pytest.fixture
def pdf():
    return pd.DataFrame({'x': range(10),
                         'y': range(10)})


@pytest.fixture
def gdf(pdf):
    return gd.DataFrame.from_pandas(pdf)


@pytest.mark.parametrize('func', [
    lambda df: df.mean(),
    lambda df: df.sum(),
    lambda df: df.min(),
    lambda df: df.max(),
    lambda df: df.std(),
    lambda df: df.count(),
    pytest.param(lambda df: df.size, marks=pytest.mark.xfail()),
])
@pytest.mark.parametrize('accessor', [
    pytest.param(lambda df: df, marks=pytest.mark.xfail(
        reason="dataframe reductions not yet supported")),
    lambda df: df.x,
])
def test_reductions(pdf, gdf, accessor, func):
    assert_eq(func(accessor(pdf)), func(accessor(gdf)))


@pytest.mark.parametrize('left', [
    pytest.param(lambda df: df, marks=pytest.mark.xfail()),
    lambda df: df.x,
    lambda df: 3,
])
@pytest.mark.parametrize('right', [
    pytest.param(lambda df: df, marks=pytest.mark.xfail()),
    lambda df: df.x,
    lambda df: 3,
])
@pytest.mark.parametrize('binop', [
    operator.add,
    operator.mul,
    pytest.param(operator.floordiv, marks=pytest.mark.xfail()),
    pytest.param(operator.truediv, marks=pytest.mark.xfail()),
    pytest.param(operator.mod, marks=pytest.mark.xfail()),
    pytest.param(operator.pow, marks=pytest.mark.xfail()),
    operator.eq,
    operator.lt,
    operator.le,
    operator.gt,
    operator.ge,
    operator.ne,
])
def test_binops(pdf, gdf, left, right, binop):
    d = binop(left(pdf), right(pdf))
    g = binop(left(gdf), right(gdf))
    assert_eq(d, g)


<<<<<<< HEAD
@pytest.mark.parametrize('func', [
    lambda df: df.empty,
    lambda df: df.x.empty,
])
def test_unary_operators(func, pdf, gdf):
    p = func(pdf)
    g = func(gdf)
    assert_eq(p, g)


def test_is_monotonic(gdf):
    assert hasattr(gdf.index, 'is_monotonic')
=======
@pytest.mark.xfail(reason="null is not supported in gpu yet")
def test_dataframe_boolean_mask_with_None():
    pdf = pd.DataFrame({'a': [0, 1, 2, 3], 'b': [0.1, 0.2, None, 0.3]})
    gdf = DataFrame.from_pandas(pdf)
    pdf_masked = pdf[[True, False, True, False]]
    gdf_masked = gdf[[True, False, True, False]]
    assert pdf_masked.to_string().split() == gdf_masked.to_string().split()


"""
This test compares cudf and Pandas dataframe boolean indexing.
"""


@pytest.mark.parametrize('mask_fn', [
    lambda x: x,
    lambda x: np.array(x),
    lambda x: pd.Series(x),
    ])
def test_dataframe_boolean_mask(pdf, gdf, mask_fn):
    mask_base = [True, False, True, False, True, False, True, False, True,
                 False]
    mask = mask_fn(mask_base)
    assert len(mask) == gdf.shape[0]
    pdf_masked = pdf[mask]
    gdf_masked = gdf[mask]
    assert pdf_masked.to_string().split() == gdf_masked.to_string().split()


"""
This test only tests boolean indexing of a cudf DataFrame with a cudf Series.
Pandas does not support cudf Series.  When masking with a Series, the length
is not required to match.
"""


def test_dataframe_boolean_mask_Series(gdf):
    mask = Series([True, False, True, False])
    mask2 = Series([True, True, True, True])
    mask3 = Series([True, True, True, True, True, True, True, True])
    gdf_masked = gdf[mask]
    gdf_masked2 = gdf[mask2]
    gdf_masked3 = gdf[mask3]
    assert gdf_masked.shape[0] == 2
    assert gdf_masked2.shape[0] == 4
    assert gdf_masked3.shape[0] == 8


def test_iter(pdf, gdf):
    assert list(pdf) == list(gdf)


def test_iteritems(gdf):
    for k, v in gdf.iteritems():
        assert k in gdf.columns
        assert isinstance(v, gd.Series)
        assert_eq(v, gdf[k])
>>>>>>> b74591b7
<|MERGE_RESOLUTION|>--- conflicted
+++ resolved
@@ -1083,7 +1083,6 @@
     assert_eq(d, g)
 
 
-<<<<<<< HEAD
 @pytest.mark.parametrize('func', [
     lambda df: df.empty,
     lambda df: df.x.empty,
@@ -1096,7 +1095,8 @@
 
 def test_is_monotonic(gdf):
     assert hasattr(gdf.index, 'is_monotonic')
-=======
+
+
 @pytest.mark.xfail(reason="null is not supported in gpu yet")
 def test_dataframe_boolean_mask_with_None():
     pdf = pd.DataFrame({'a': [0, 1, 2, 3], 'b': [0.1, 0.2, None, 0.3]})
@@ -1153,5 +1153,4 @@
     for k, v in gdf.iteritems():
         assert k in gdf.columns
         assert isinstance(v, gd.Series)
-        assert_eq(v, gdf[k])
->>>>>>> b74591b7
+        assert_eq(v, gdf[k])