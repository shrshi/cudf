# Copyright (c) 2019, NVIDIA CORPORATION.

from cudf.bindings.parquet import cpp_read_parquet
from cudf.dataframe.dataframe import DataFrame
from cudf.utils import ioutils

import pyarrow.parquet as pq

import warnings


@ioutils.doc_read_parquet_metadata()
def read_parquet_metadata(path):
    """{docstring}"""

    pq_file = pq.ParquetFile(path)

    num_rows = pq_file.metadata.num_rows
    num_row_groups = pq_file.num_row_groups
    col_names = pq_file.schema.names

    return num_rows, num_row_groups, col_names


@ioutils.doc_read_parquet()
<<<<<<< HEAD
def read_parquet(path, engine='cudf', skip_rows=None, num_rows=None,
                 *args, **kwargs):
    """{docstring}"""

    if engine == 'cudf':
        # Setup arguments
        pq_reader = ffi.new('pq_read_arg*')

        if not os.path.isfile(path) and not os.path.exists(path):
            raise FileNotFoundError(errno.ENOENT,
                                    os.strerror(errno.ENOENT), path)
        source_ptr = _wrap_string(str(path))
        pq_reader.source_type = libgdf.FILE_PATH
        pq_reader.source = source_ptr

        usecols = kwargs.get("columns")
        if usecols is not None:
            arr_cols = []
            for col in usecols:
                arr_cols.append(_wrap_string(col))
            use_cols_ptr = ffi.new('char*[]', arr_cols)
            pq_reader.use_cols = use_cols_ptr
            pq_reader.use_cols_len = len(usecols)

        row_group = kwargs.get("row_group")
        if row_group is not None:
            pq_reader.row_group = row_group
        else:
            pq_reader.row_group = -1

        if skip_rows is not None:
            pq_reader.skip_rows = skip_rows
        if num_rows is not None:
            pq_reader.num_rows = num_rows
        else:
            pq_reader.num_rows = -1

        # Call to libcudf
        libgdf.read_parquet(pq_reader)
        out = pq_reader.data
        if out == ffi.NULL:
            raise ValueError("Failed to parse data")

        # Extract parsed columns
        outcols = []
        new_names = []
        for i in range(pq_reader.num_cols_out):
            if out[i].dtype == libgdf.GDF_STRING:
                ptr = int(ffi.cast("uintptr_t", out[i].data))
                new_names.append(ffi.string(out[i].col_name).decode())
                outcols.append(nvstrings.bind_cpointer(ptr))
            else:
                newcol = Column.from_cffi_view(out[i])
                new_names.append(ffi.string(out[i].col_name).decode())
                if newcol.dtype.type == np.datetime64:
                    outcols.append(
                        newcol.view(DatetimeColumn, dtype='datetime64[ms]')
                    )
                else:
                    outcols.append(
                        newcol.view(NumericalColumn, dtype=newcol.dtype)
                    )

        # Construct dataframe from columns
        df = DataFrame()
        for k, v in zip(new_names, outcols):
            df[k] = v

        # Set column to use as row indexes if available
        if pq_reader.index_col != ffi.NULL:
            df = df.set_index(df.columns[pq_reader.index_col[0]])
=======
def read_parquet(path, engine='cudf', columns=None, *args, **kwargs):
    """{docstring}"""

    if engine == 'cudf':
        df = cpp_read_parquet(
            path,
            columns
        )
>>>>>>> 0b8c0987
    else:
        warnings.warn("Using CPU via PyArrow to read Parquet dataset.")
        pa_table = pq.read_pandas(
            path,
            columns=columns,
            *args,
            **kwargs
        )
        df = DataFrame.from_arrow(pa_table)

    return df


@ioutils.doc_to_parquet()
def to_parquet(df, path, *args, **kwargs):
    """{docstring}"""
    warnings.warn("Using CPU via PyArrow to write Parquet dataset, this will "
                  "be GPU accelerated in the future")
    pa_table = df.to_arrow()
    pq.write_to_dataset(pa_table, path, *args, **kwargs)<|MERGE_RESOLUTION|>--- conflicted
+++ resolved
@@ -23,93 +23,24 @@
 
 
 @ioutils.doc_read_parquet()
-<<<<<<< HEAD
-def read_parquet(path, engine='cudf', skip_rows=None, num_rows=None,
-                 *args, **kwargs):
-    """{docstring}"""
-
-    if engine == 'cudf':
-        # Setup arguments
-        pq_reader = ffi.new('pq_read_arg*')
-
-        if not os.path.isfile(path) and not os.path.exists(path):
-            raise FileNotFoundError(errno.ENOENT,
-                                    os.strerror(errno.ENOENT), path)
-        source_ptr = _wrap_string(str(path))
-        pq_reader.source_type = libgdf.FILE_PATH
-        pq_reader.source = source_ptr
-
-        usecols = kwargs.get("columns")
-        if usecols is not None:
-            arr_cols = []
-            for col in usecols:
-                arr_cols.append(_wrap_string(col))
-            use_cols_ptr = ffi.new('char*[]', arr_cols)
-            pq_reader.use_cols = use_cols_ptr
-            pq_reader.use_cols_len = len(usecols)
-
-        row_group = kwargs.get("row_group")
-        if row_group is not None:
-            pq_reader.row_group = row_group
-        else:
-            pq_reader.row_group = -1
-
-        if skip_rows is not None:
-            pq_reader.skip_rows = skip_rows
-        if num_rows is not None:
-            pq_reader.num_rows = num_rows
-        else:
-            pq_reader.num_rows = -1
-
-        # Call to libcudf
-        libgdf.read_parquet(pq_reader)
-        out = pq_reader.data
-        if out == ffi.NULL:
-            raise ValueError("Failed to parse data")
-
-        # Extract parsed columns
-        outcols = []
-        new_names = []
-        for i in range(pq_reader.num_cols_out):
-            if out[i].dtype == libgdf.GDF_STRING:
-                ptr = int(ffi.cast("uintptr_t", out[i].data))
-                new_names.append(ffi.string(out[i].col_name).decode())
-                outcols.append(nvstrings.bind_cpointer(ptr))
-            else:
-                newcol = Column.from_cffi_view(out[i])
-                new_names.append(ffi.string(out[i].col_name).decode())
-                if newcol.dtype.type == np.datetime64:
-                    outcols.append(
-                        newcol.view(DatetimeColumn, dtype='datetime64[ms]')
-                    )
-                else:
-                    outcols.append(
-                        newcol.view(NumericalColumn, dtype=newcol.dtype)
-                    )
-
-        # Construct dataframe from columns
-        df = DataFrame()
-        for k, v in zip(new_names, outcols):
-            df[k] = v
-
-        # Set column to use as row indexes if available
-        if pq_reader.index_col != ffi.NULL:
-            df = df.set_index(df.columns[pq_reader.index_col[0]])
-=======
-def read_parquet(path, engine='cudf', columns=None, *args, **kwargs):
+def read_parquet(path, engine='cudf', columns=None, row_group=None,
+                 skip_rows=None, num_rows=None, *args, **kwargs):
     """{docstring}"""
 
     if engine == 'cudf':
         df = cpp_read_parquet(
             path,
-            columns
+            columns,
+            row_group,
+            skip_rows,
+            num_rows
         )
->>>>>>> 0b8c0987
     else:
         warnings.warn("Using CPU via PyArrow to read Parquet dataset.")
         pa_table = pq.read_pandas(
             path,
             columns=columns,
+            row_group=row_group,
             *args,
             **kwargs
         )
