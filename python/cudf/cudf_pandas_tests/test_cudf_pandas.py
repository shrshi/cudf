# SPDX-FileCopyrightText: Copyright (c) 2023-2024, NVIDIA CORPORATION & AFFILIATES.
# All rights reserved.
# SPDX-License-Identifier: Apache-2.0

import collections
import copy
import datetime
import operator
import os
import pathlib
import pickle
import subprocess
import tempfile
import types
from io import BytesIO, StringIO

import numpy as np
import pyarrow as pa
import pytest
from numba import NumbaDeprecationWarning
from pytz import utc

from cudf.pandas import LOADED, Profiler
from cudf.pandas.fast_slow_proxy import _Unusable, is_proxy_object

if not LOADED:
    raise ImportError("These tests must be run with cudf.pandas loaded")

import pandas as xpd
import pandas._testing as tm
from pandas.tseries.holiday import (
    AbstractHolidayCalendar,
    EasterMonday,
    GoodFriday,
    Holiday,
    USColumbusDay,
    USLaborDay,
    USMartinLutherKingJr,
    USMemorialDay,
    USPresidentsDay,
    USThanksgivingDay,
    get_calendar,
)

# Accelerated pandas has the real pandas and cudf modules as attributes
pd = xpd._fsproxy_slow
cudf = xpd._fsproxy_fast


@pytest.fixture
def dataframe():
    pdf = pd.DataFrame({"a": [1, 1, 1, 2, 3], "b": [1, 2, 3, 4, 5]})
    df = xpd.DataFrame(pdf)
    return (pdf, df)


@pytest.fixture
def series(dataframe):
    pdf, df = dataframe
    return (pdf["a"], df["a"])


@pytest.fixture
def index():
    return (
        pd.Index(["a", "b", "c", "d", "e"]),
        xpd.Index(["a", "b", "c", "d", "e"]),
    )


@pytest.fixture
def multiindex(dataframe):
    pdf, df = dataframe
    pmi = pd.MultiIndex.from_frame(pdf)
    mi = xpd.MultiIndex.from_frame(df)
    return (pmi, mi)


@pytest.fixture
def array(series):
    arr, xarr = series
    return (arr.values, xarr.values)


@pytest.fixture(
    params=[
        lambda group: group["a"].sum(),
        lambda group: group.sum().apply(lambda val: [val]),
    ]
)
def groupby_udf(request):
    return request.param


def test_assert_equal():
    tm.assert_frame_equal(
        pd.DataFrame({"a": [1, 2, 3]}), xpd.DataFrame({"a": [1, 2, 3]})
    )

    with pytest.raises(AssertionError):
        tm.assert_frame_equal(
            pd.DataFrame({"a": [1, 2, 3]}), xpd.DataFrame({"a": [1, 2, 4]})
        )


def test_construction():
    # test that constructing a DataFrame returns an DataFrame
    data = {"a": [1, 2, 3], "b": ["x", "y", "z"]}
    pdf = pd.DataFrame(data)
    df = xpd.DataFrame(data)
    tm.assert_frame_equal(pdf, df)


def test_construction_object():
    # test that we can construct a Series with `object` dtype
    psr = pd.Series([1, "a", [1, 2, 3]])
    sr = xpd.Series([1, "a", [1, 2, 3]])
    tm.assert_series_equal(psr, sr)


def test_construction_from_frame(dataframe):
    pdf, _ = dataframe
    df = xpd.DataFrame(pdf)
    tm.assert_frame_equal(pdf, df)


def test_groupby(dataframe):
    pdf, df = dataframe
    expected = pdf.groupby("a", sort=True).max()
    gb = df.groupby("a", sort=True)
    got = gb.max()
    tm.assert_frame_equal(expected, got)


def test_repr(dataframe):
    pdf, df = dataframe
    assert df.__repr__() == pdf.__repr__()


def test_binops_series(series):
    psr, sr = series
    expected = psr + psr
    got = sr + sr
    tm.assert_series_equal(expected, got)


def test_binops_df(dataframe):
    pdf, df = dataframe
    expected = pdf + pdf
    got = df + df
    tm.assert_frame_equal(expected, got)


def test_attribute(dataframe):
    pdf, df = dataframe
    assert pdf.shape == df.shape


def test_tz_localize():
    psr = pd.Series(["2001-01-01", "2002-02-02"], dtype="datetime64[ms]")
    sr = xpd.Series(psr)
    tm.assert_series_equal(
        psr.dt.tz_localize("America/New_York"),
        sr.dt.tz_localize("America/New_York"),
        check_dtype=False,
    )


def test_index_tz_localize():
    pti = pd.Index(pd.date_range("2020-01-01", periods=3, freq="D"))
    xti = xpd.Index(xpd.date_range("2020-01-01", periods=3, freq="D"))
    pti = pti.tz_localize("UTC")
    xti = xti.tz_localize("UTC")
    tm.assert_equal(pti, xti)


def test_index_generator():
    pi = pd.Index(iter(range(10)))
    xi = xpd.Index(iter(range(10)))
    tm.assert_equal(pi, xi)


def test_groupby_apply_fallback(dataframe, groupby_udf):
    pdf, df = dataframe
    tm.assert_equal(
        pdf.groupby("a", sort=True, group_keys=True).apply(groupby_udf),
        df.groupby("a", sort=True, group_keys=True).apply(groupby_udf),
    )


def test_groupby_external_series_apply_fallback(dataframe, groupby_udf):
    pdf, df = dataframe
    tm.assert_equal(
        pdf.groupby(
            pd.Series([1, 2, 1, 2, 1]), sort=True, group_keys=True
        ).apply(groupby_udf),
        df.groupby(
            xpd.Series([1, 2, 1, 2, 1]), sort=True, group_keys=True
        ).apply(groupby_udf),
    )


def test_read_csv():
    data = "1,2,3\n4,5,6"
    expected = pd.read_csv(StringIO(data))
    got = xpd.read_csv(StringIO(data))
    tm.assert_frame_equal(expected, got)


def test_iloc(dataframe):
    pdf, df = dataframe
    tm.assert_frame_equal(pdf.iloc[:, :], df.iloc[:, :])


def test_neg(dataframe):
    pdf, df = dataframe
    tm.assert_frame_equal(-pdf, -df)


def test_groupby_filter(dataframe):
    pdf, df = dataframe
    expected = pdf.groupby("a").filter(lambda df: len(df) > 2)
    got = df.groupby("a").filter(lambda df: len(df) > 2)
    tm.assert_frame_equal(expected, got)


def test_groupby_rolling(dataframe):
    pdf, df = dataframe
    expected = pdf.groupby("a").rolling(2).sum()
    got = df.groupby("a").rolling(2).sum()
    tm.assert_frame_equal(expected, got)


def test_groupby_rolling_window(dataframe):
    pdf, df = dataframe
    expected = pdf.groupby("a").rolling(2, win_type="triang").mean()
    got = df.groupby("a").rolling(2, win_type="triang").mean()
    tm.assert_frame_equal(expected, got)


def test_ewm():
    pdf = pd.DataFrame(range(5))
    df = xpd.DataFrame(range(5))
    result = df.ewm(0.5).mean()
    expected = pdf.ewm(0.5).mean()
    tm.assert_equal(result, expected)


def test_setitem_frame(dataframe):
    pdf, df = dataframe
    pdf[pdf > 1] = -pdf
    df[df > 1] = -df
    tm.assert_frame_equal(pdf, df)


def test_concat(dataframe):
    pdf, df = dataframe
    expected = pd.concat([pdf, pdf])
    got = xpd.concat([df, df])
    tm.assert_frame_equal(expected, got)


def test_attribute_error():
    df = xpd.DataFrame()
    with pytest.raises(AttributeError):
        df.blah


def test_df_from_series(series):
    psr, sr = series
    tm.assert_frame_equal(pd.DataFrame(psr), xpd.DataFrame(sr))


def test_iloc_change_type(series):
    psr, sr = series
    psr.iloc[0] = "a"
    sr.iloc[0] = "a"
    tm.assert_series_equal(psr, sr)


def test_rename_categories():
    psr = pd.Series([1, 2, 3], dtype="category")
    sr = xpd.Series([1, 2, 3], dtype="category")
    psr = psr.cat.rename_categories({1: 5})
    sr = sr.cat.rename_categories({1: 5})
    tm.assert_series_equal(psr, sr)


def test_column_rename(dataframe):
    pdf, df = dataframe
    pdf.columns = ["x", "y"]
    df.columns = ["x", "y"]
    tm.assert_frame_equal(pdf, df)


def test_shape(dataframe):
    pdf, df = dataframe
    assert pdf.shape == df.shape
    pdf["c"] = range(5)
    df["c"] = range(5)
    assert pdf.shape == df.shape


def test_isnull():
    psr = pd.Series([1, 2, 3])
    sr = xpd.Series(psr)
    # Test that invoking `Pandas` functions works.
    tm.assert_series_equal(pd.isnull(psr), xpd.isnull(sr))


def test_copy_deepcopy_recursion(dataframe):
    # test that we don't recurse when calling the copy/deepcopy
    # methods, which can happen due to
    # https://nedbatchelder.com/blog/201010/surprising_getattr_recursion.html
    import copy

    pdf, df = dataframe
    copy.copy(df)
    copy.deepcopy(df)


@pytest.mark.parametrize("copier", [copy.copy, copy.deepcopy])
def test_copy_deepcopy(copier):
    s = xpd.Series([1, 2, 3])
    s2 = copier(s)
    assert isinstance(s2, s.__class__)
    tm.assert_equal(s, s2)

    df = xpd.DataFrame({"a": [1, 2, 3]})
    df2 = copier(df)
    assert isinstance(df2, df.__class__)
    tm.assert_equal(df, df2)

    idx = xpd.Index([1, 2, 3])
    idx2 = copier(idx)
    assert isinstance(idx2, idx.__class__)
    tm.assert_equal(idx, idx2)


def test_classmethod():
    pdf = pd.DataFrame.from_dict({"a": [1, 2, 3]})
    df = xpd.DataFrame.from_dict({"a": [1, 2, 3]})
    tm.assert_frame_equal(pdf, df)


def test_rolling(dataframe):
    pdf, df = dataframe
    tm.assert_frame_equal(pdf.rolling(2).agg("sum"), df.rolling(2).agg("sum"))


def test_array_function_series(series):
    psr, sr = series
    np.testing.assert_allclose(np.average(psr), np.average(sr))


def test_array_function_ndarray(array):
    arr, xarr = array
    np.isclose(np.average(arr), np.average(xarr))


def test_histogram_ndarray(array):
    arr, xarr = array
    expected_hist, expected_edges = np.histogram(arr, bins="auto")
    got_hist, got_edges = np.histogram(xarr, bins="auto")
    tm.assert_almost_equal(expected_hist, got_hist)
    tm.assert_almost_equal(expected_edges, got_edges)


def test_pickle_round_trip(dataframe):
    pdf, df = dataframe
    pickled_pdf = BytesIO()
    pickled_cudf_pandas = BytesIO()
    pdf.to_pickle(pickled_pdf)
    df.to_pickle(pickled_cudf_pandas)

    pickled_pdf.seek(0)
    pickled_cudf_pandas.seek(0)

    tm.assert_frame_equal(
        pd.read_pickle(pickled_pdf), xpd.read_pickle(pickled_cudf_pandas)
    )


def test_excel_round_trip(dataframe):
    pytest.importorskip("openpyxl")

    pdf, df = dataframe
    excel_pdf = BytesIO()
    excel_cudf_pandas = BytesIO()
    pdf.to_excel(excel_pdf)
    df.to_excel(excel_cudf_pandas)

    excel_pdf.seek(0)
    excel_cudf_pandas.seek(0)

    tm.assert_frame_equal(
        pd.read_excel(excel_pdf), xpd.read_excel(excel_cudf_pandas)
    )


def test_hash_array(series):
    ps, xs = series
    expected = pd.util.hash_array(ps.values)
    actual = xpd.util.hash_array(xs.values)

    tm.assert_almost_equal(expected, actual)


def test_is_sparse():
    psa = pd.arrays.SparseArray([0, 0, 1, 0])
    xsa = xpd.arrays.SparseArray([0, 0, 1, 0])

    assert pd.api.types.is_sparse(psa) == xpd.api.types.is_sparse(xsa)


def test_is_file_like():
    assert pd.api.types.is_file_like("a") == xpd.api.types.is_file_like("a")
    assert pd.api.types.is_file_like(BytesIO()) == xpd.api.types.is_file_like(
        BytesIO()
    )
    assert pd.api.types.is_file_like(
        StringIO("abc")
    ) == xpd.api.types.is_file_like(StringIO("abc"))


def test_is_re_compilable():
    assert pd.api.types.is_re_compilable(
        ".^"
    ) == xpd.api.types.is_re_compilable(".^")
    assert pd.api.types.is_re_compilable(
        ".*"
    ) == xpd.api.types.is_re_compilable(".*")


def test_module_attribute_types():
    assert isinstance(xpd.read_csv, types.FunctionType)
    assert isinstance(xpd.tseries.frequencies.Day, type)
    assert isinstance(xpd.api, types.ModuleType)


def test_infer_freq():
    expected = pd.infer_freq(
        pd.date_range(start="2020/12/01", end="2020/12/30", periods=30)
    )
    got = xpd.infer_freq(
        xpd.date_range(start="2020/12/01", end="2020/12/30", periods=30)
    )
    assert expected == got


def test_groupby_grouper_fallback(dataframe, groupby_udf):
    pdf, df = dataframe
    tm.assert_equal(
        pdf.groupby(pd.Grouper("a"), sort=True, group_keys=True).apply(
            groupby_udf
        ),
        df.groupby(xpd.Grouper("a"), sort=True, group_keys=True).apply(
            groupby_udf
        ),
    )


def test_options_mode():
    assert xpd.options.mode.copy_on_write == pd.options.mode.copy_on_write


# Codecov and Profiler interfere with each-other,
# hence we don't want to run code-cov on this test.
@pytest.mark.no_cover
def test_profiler():
    pytest.importorskip("cudf")

    # test that the profiler correctly reports
    # when we use the GPU v/s CPU
    with Profiler() as p:
        df = xpd.DataFrame({"a": [1, 2, 3], "b": "b"})
        df.groupby("a").max()

    assert len(p.per_line_stats) == 2
    for line_no, line, gpu_time, cpu_time in p.per_line_stats:
        assert gpu_time
        assert not cpu_time

    with Profiler() as p:
        s = xpd.Series([1, "a"])
        s = s + s

    assert len(p.per_line_stats) == 2
    for line_no, line, gpu_time, cpu_time in p.per_line_stats:
        assert cpu_time


def test_column_access_as_attribute():
    pdf = pd.DataFrame({"fast": [1, 2, 3], "slow": [2, 3, 4]})
    df = xpd.DataFrame({"fast": [1, 2, 3], "slow": [2, 3, 4]})

    tm.assert_series_equal(pdf.fast, df.fast)
    tm.assert_series_equal(pdf.slow, df.slow)


def test_binop_dataframe_list(dataframe):
    pdf, df = dataframe
    expect = pdf[["a"]] == [[1, 2, 3, 4, 5]]
    got = df[["a"]] == [[1, 2, 3, 4, 5]]
    tm.assert_frame_equal(expect, got)


def test_binop_array_series(series):
    psr, sr = series
    arr = psr.array
    expect = arr + psr
    got = arr + sr
    tm.assert_series_equal(expect, got)


def test_array_ufunc_reduction(series):
    psr, sr = series
    expect = np.ufunc.reduce(np.subtract, psr)
    got = np.ufunc.reduce(np.subtract, sr)
    tm.assert_equal(expect, got)


def test_array_ufunc(series):
    psr, sr = series
    expect = np.subtract(psr, psr)
    got = np.subtract(sr, sr)
    assert isinstance(got, sr.__class__)
    tm.assert_equal(expect, got)


@pytest.mark.xfail(strict=False, reason="Fails in CI, passes locally.")
def test_groupby_apply_func_returns_series(dataframe):
    pdf, df = dataframe
    expect = pdf.groupby("a").apply(
        lambda group: pd.Series({"x": 1}), include_groups=False
    )
    got = df.groupby("a").apply(
        lambda group: xpd.Series({"x": 1}), include_groups=False
    )
    tm.assert_equal(expect, got)


@pytest.mark.parametrize("data", [[1, 2, 3], ["a", None, "b"]])
def test_pyarrow_array_construction(data):
    cudf_pandas_series = xpd.Series(data)
    actual_pa_array = pa.array(cudf_pandas_series)
    expected_pa_array = pa.array(data)
    assert actual_pa_array.equals(expected_pa_array)


@pytest.mark.parametrize(
    "op", [">", "<", "==", "<=", ">=", "+", "%", "-", "*", "/"]
)
def test_cudf_pandas_eval_series(op):
    lhs = xpd.Series([10, 11, 12])  # noqa: F841
    rhs = xpd.Series([100, 1, 12])  # noqa: F841

    actual = xpd.eval(f"lhs {op} rhs")

    pd_lhs = pd.Series([10, 11, 12])  # noqa: F841
    pd_rhs = pd.Series([100, 1, 12])  # noqa: F841

    expected = pd.eval(f"pd_lhs {op} pd_rhs")

    tm.assert_series_equal(expected, actual)


@pytest.mark.parametrize(
    "op", [">", "<", "==", "<=", ">=", "+", "%", "-", "*", "/"]
)
def test_cudf_pandas_eval_dataframe(op):
    lhs = xpd.DataFrame({"a": [10, 11, 12], "b": [1, 2, 3]})  # noqa: F841
    rhs = xpd.DataFrame({"a": [100, 1, 12], "b": [15, -10, 3]})  # noqa: F841

    actual = xpd.eval(f"lhs {op} rhs")

    pd_lhs = pd.DataFrame({"a": [10, 11, 12], "b": [1, 2, 3]})  # noqa: F841
    pd_rhs = pd.DataFrame({"a": [100, 1, 12], "b": [15, -10, 3]})  # noqa: F841

    expected = pd.eval(f"pd_lhs {op} pd_rhs")

    tm.assert_frame_equal(expected, actual)


@pytest.mark.parametrize(
    "expr", ["((a + b) * c % d) > e", "((a + b) * c % d)"]
)
def test_cudf_pandas_eval_complex(expr):
    data = {
        "a": [10, 11, 12],
        "b": [1, 2, 3],
        "c": [100, 1, 12],
        "d": [15, -10, 3],
        "e": [100, 200, 300],
    }
    cudf_pandas_frame = xpd.DataFrame(data)
    pd_frame = pd.DataFrame(data)
    actual = cudf_pandas_frame.eval(expr)
    expected = pd_frame.eval(expr)
    tm.assert_series_equal(expected, actual)


def test_array_function_series_fallback(series):
    psr, sr = series
    expect = np.unique(psr, return_counts=True)
    got = np.unique(sr, return_counts=True)
    tm.assert_equal(expect, got)


def test_timedeltaproperties(series):
    psr, sr = series
    psr, sr = psr.astype("timedelta64[ns]"), sr.astype("timedelta64[ns]")
    tm.assert_equal(psr.dt.days, sr.dt.days)
    tm.assert_equal(psr.dt.components, sr.dt.components)
    tm.assert_equal(psr.dt.total_seconds(), sr.dt.total_seconds())


@pytest.mark.parametrize("scalar_type", [int, float, complex, bool])
@pytest.mark.parametrize("scalar", [1, 1.0, True, 0])
def test_coerce_zero_d_array_to_scalar(scalar_type, scalar):
    expected = scalar_type(pd.Series([scalar]).values[0])
    got = scalar_type(xpd.Series([scalar]).values[0])
    tm.assert_equal(expected, got)


def test_cupy_asarray_zero_copy():
    cp = pytest.importorskip("cupy")

    sr = xpd.Series([1, 2, 3])
    cpary = cp.asarray(sr.values)

    assert (
        sr.__cuda_array_interface__["data"][0]
        == cpary.__cuda_array_interface__["data"][0]
    )


def test_pipe(dataframe):
    pdf, df = dataframe

    def func(df, x):
        return df + x

    expect = pdf.pipe(func, 1)
    got = df.pipe(func, 1)
    tm.assert_frame_equal(expect, got)


def test_pipe_tuple(dataframe):
    pdf, df = dataframe

    def func(x, df):
        return df + x

    expect = pdf.pipe((func, "df"), 1)
    got = df.pipe((func, "df"), 1)
    tm.assert_frame_equal(expect, got)


def test_maintain_container_subclasses(multiindex):
    # pandas Frozenlist is a list subclass
    pmi, mi = multiindex
    got = mi.names.difference(["b"])
    expect = pmi.names.difference(["b"])
    assert got == expect
    assert isinstance(got, xpd.core.indexes.frozen.FrozenList)


def test_rolling_win_type():
    pdf = pd.DataFrame(range(5))
    df = xpd.DataFrame(range(5))
    result = df.rolling(2, win_type="boxcar").mean()
    expected = pdf.rolling(2, win_type="boxcar").mean()
    tm.assert_equal(result, expected)


@pytest.mark.skip(
    reason="Requires Numba 0.59 to fix segfaults on ARM. See https://github.com/numba/llvmlite/pull/1009"
)
def test_rolling_apply_numba_engine():
    def weighted_mean(x):
        arr = np.ones((1, x.shape[1]))
        arr[:, :2] = (x[:, :2] * x[:, 2]).sum(axis=0) / x[:, 2].sum()
        return arr

    pdf = pd.DataFrame([[1, 2, 0.6], [2, 3, 0.4], [3, 4, 0.2], [4, 5, 0.7]])
    df = xpd.DataFrame([[1, 2, 0.6], [2, 3, 0.4], [3, 4, 0.2], [4, 5, 0.7]])

    with pytest.warns(NumbaDeprecationWarning):
        expect = pdf.rolling(2, method="table", min_periods=0).apply(
            weighted_mean, raw=True, engine="numba"
        )
    got = df.rolling(2, method="table", min_periods=0).apply(
        weighted_mean, raw=True, engine="numba"
    )
    tm.assert_equal(expect, got)


def test_expanding():
    pdf = pd.DataFrame(range(5))
    df = xpd.DataFrame(range(5))
    result = df.expanding().mean()
    expected = pdf.expanding().mean()
    tm.assert_equal(result, expected)


def test_pipe_with_data_creating_func():
    def pandas_func(df):
        df2 = pd.DataFrame({"b": np.arange(len(df))})
        return df.join(df2)

    def cudf_pandas_func(df):
        df2 = xpd.DataFrame({"b": np.arange(len(df))})
        return df.join(df2)

    pdf = pd.DataFrame({"a": [1, 2, 3]})
    df = xpd.DataFrame({"a": [1, 2, 3]})

    tm.assert_frame_equal(pdf.pipe(pandas_func), df.pipe(cudf_pandas_func))


@pytest.mark.parametrize(
    "data",
    [
        '{"a": 1, "b": 2, "c": 3}',
        '{"a": 1, "b": 2, "c": 3}\n{"a": 4, "b": 5, "c": 6}',
    ],
)
def test_chunked_json_reader(tmpdir, data):
    file_path = tmpdir / "test.json"
    with open(file_path, "w") as f:
        f.write(data)

    with (
        pd.read_json(file_path, lines=True, chunksize=1) as pd_reader,
        xpd.read_json(file_path, lines=True, chunksize=1) as xpd_reader,
    ):
        for pd_chunk, xpd_chunk in zip(pd_reader, xpd_reader):
            tm.assert_equal(pd_chunk, xpd_chunk)

    with (
        pd.read_json(StringIO(data), lines=True, chunksize=1) as pd_reader,
        xpd.read_json(StringIO(data), lines=True, chunksize=1) as xpd_reader,
    ):
        for pd_chunk, xpd_chunk in zip(pd_reader, xpd_reader):
            tm.assert_equal(pd_chunk, xpd_chunk)


@pytest.mark.parametrize(
    "data",
    [
        "1,2,3",
        "1,2,3\n4,5,6",
    ],
)
def test_chunked_csv_reader(tmpdir, data):
    file_path = tmpdir / "test.json"
    with open(file_path, "w") as f:
        f.write(data)

    with (
        pd.read_csv(file_path, chunksize=1) as pd_reader,
        xpd.read_csv(file_path, chunksize=1) as xpd_reader,
    ):
        for pd_chunk, xpd_chunk in zip(pd_reader, xpd_reader):
            tm.assert_equal(pd_chunk, xpd_chunk, check_index_type=False)

    with (
        pd.read_json(StringIO(data), lines=True, chunksize=1) as pd_reader,
        xpd.read_json(StringIO(data), lines=True, chunksize=1) as xpd_reader,
    ):
        for pd_chunk, xpd_chunk in zip(pd_reader, xpd_reader):
            tm.assert_equal(pd_chunk, xpd_chunk, check_index_type=False)


@pytest.mark.parametrize(
    "data", [(), (1,), (1, 2, 3), ("a", "b", "c"), (1, 2, "test")]
)
def test_construct_from_generator(data):
    expect = pd.Series((x for x in data))
    got = xpd.Series((x for x in data))
    tm.assert_series_equal(expect, got)


def test_read_csv_stringio_usecols():
    data = "col1,col2,col3\na,b,1\na,b,2\nc,d,3"
    expect = pd.read_csv(StringIO(data), usecols=lambda x: x.upper() != "COL3")
    got = xpd.read_csv(StringIO(data), usecols=lambda x: x.upper() != "COL3")
    tm.assert_frame_equal(expect, got)


def test_construct_datetime_index():
    expect = pd.DatetimeIndex([10, 20, 30], dtype="datetime64[ns]")
    got = xpd.DatetimeIndex([10, 20, 30], dtype="datetime64[ns]")
    tm.assert_index_equal(expect, got)


def test_construct_timedelta_index():
    expect = pd.TimedeltaIndex([10, 20, 30], dtype="timedelta64[ns]")
    got = xpd.TimedeltaIndex([10, 20, 30], dtype="timedelta64[ns]")
    tm.assert_index_equal(expect, got)


@pytest.mark.parametrize(
    "op",
    [
        operator.eq,
        operator.sub,
        operator.lt,
        operator.gt,
        operator.le,
        operator.ge,
    ],
)
def test_datetime_ops(op):
    pd_dt_idx1 = pd.DatetimeIndex([10, 20, 30], dtype="datetime64[ns]")
    cudf_pandas_dt_idx = xpd.DatetimeIndex(
        [10, 20, 30], dtype="datetime64[ns]"
    )

    tm.assert_equal(
        op(pd_dt_idx1, pd_dt_idx1), op(cudf_pandas_dt_idx, cudf_pandas_dt_idx)
    )


@pytest.mark.parametrize(
    "op",
    [
        operator.eq,
        operator.add,
        operator.sub,
        operator.lt,
        operator.gt,
        operator.le,
        operator.ge,
    ],
)
def test_timedelta_ops(op):
    pd_td_idx1 = pd.TimedeltaIndex([10, 20, 30], dtype="timedelta64[ns]")
    cudf_pandas_td_idx = xpd.TimedeltaIndex(
        [10, 20, 30], dtype="timedelta64[ns]"
    )

    tm.assert_equal(
        op(pd_td_idx1, pd_td_idx1), op(cudf_pandas_td_idx, cudf_pandas_td_idx)
    )


@pytest.mark.parametrize("op", [operator.add, operator.sub])
def test_datetime_timedelta_ops(op):
    pd_dt_idx1 = pd.DatetimeIndex([10, 20, 30], dtype="datetime64[ns]")
    cudf_pandas_dt_idx = xpd.DatetimeIndex(
        [10, 20, 30], dtype="datetime64[ns]"
    )

    pd_td_idx1 = pd.TimedeltaIndex([10, 20, 30], dtype="timedelta64[ns]")
    cudf_pandas_td_idx = xpd.TimedeltaIndex(
        [10, 20, 30], dtype="timedelta64[ns]"
    )

    tm.assert_equal(
        op(pd_dt_idx1, pd_td_idx1), op(cudf_pandas_dt_idx, cudf_pandas_td_idx)
    )


def test_itertuples():
    df = xpd.DataFrame(range(1))
    result = next(iter(df.itertuples()))
    tup = collections.namedtuple("Pandas", ["Index", "1"], rename=True)
    expected = tup(0, 0)
    assert result == expected
    assert result._fields == expected._fields


def test_namedagg_namedtuple():
    df = xpd.DataFrame(
        {
            "kind": ["cat", "dog", "cat", "dog"],
            "height": [9.1, 6.0, 9.5, 34.0],
            "weight": [7.9, 7.5, 9.9, 198.0],
        }
    )
    result = df.groupby("kind").agg(
        min_height=pd.NamedAgg(column="height", aggfunc="min"),
        max_height=pd.NamedAgg(column="height", aggfunc="max"),
        average_weight=pd.NamedAgg(column="weight", aggfunc=np.mean),
    )
    expected = xpd.DataFrame(
        {
            "min_height": [9.1, 6.0],
            "max_height": [9.5, 34.0],
            "average_weight": [8.90, 102.75],
        },
        index=xpd.Index(["cat", "dog"], name="kind"),
    )
    tm.assert_frame_equal(result, expected)


def test_dataframe_dir(dataframe):
    """Test that column names are present in the dataframe dir

    We do not test direct dir equality because pandas does some runtime
    modifications of dir that we cannot replicate without forcing D2H
    conversions (e.g. modifying what elements are visible based on the contents
    of a DataFrame instance).
    """
    _, df = dataframe
    assert "a" in dir(df)
    assert "b" in dir(df)

    # Only string types are added to dir
    df[1] = [1] * len(df)
    assert 1 not in dir(df)


def test_array_copy(array):
    arr, xarr = array
    tm.assert_equal(copy.copy(arr), copy.copy(xarr))


def test_datetime_values_dtype_roundtrip():
    s = pd.Series([1, 2, 3], dtype="datetime64[ns]")
    xs = xpd.Series([1, 2, 3], dtype="datetime64[ns]")
    expected = np.asarray(s.values)
    actual = np.asarray(xs.values)
    assert expected.dtype == actual.dtype
    tm.assert_equal(expected, actual)


def test_resample():
    ser = pd.Series(
        range(3), index=pd.date_range("2020-01-01", freq="D", periods=3)
    )
    xser = xpd.Series(
        range(3), index=xpd.date_range("2020-01-01", freq="D", periods=3)
    )
    expected = ser.resample("D").max()
    result = xser.resample("D").max()
    # TODO: See if as_unit can be avoided
    expected.index = expected.index.as_unit("s")
    result.index = result.index.as_unit("s")
    tm.assert_series_equal(result, expected)


@pytest.mark.parametrize("accessor", ["str", "dt", "cat"])
def test_accessor_types(accessor):
    assert isinstance(getattr(xpd.Series, accessor), type)


@pytest.mark.parametrize(
    "op",
    [operator.itemgetter(1), operator.methodcaller("sum")],
    ids=["getitem[1]", ".sum()"],
)
def test_values_zero_dim_result_is_scalar(op):
    s = pd.Series([1, 2, 3])
    x = xpd.Series([1, 2, 3])
    expect = op(s.values)
    got = op(x.values)
    assert expect == got
    assert type(expect) is type(got)


@pytest.mark.parametrize("box", ["DataFrame", "Series"])
def test_round_builtin(box):
    xobj = getattr(xpd, box)([1.23])
    pobj = getattr(pd, box)([1.23])
    result = round(xobj, 1)
    expected = round(pobj, 1)
    tm.assert_equal(result, expected)


def test_hash():
    xobj = xpd.Timedelta(1)
    pobj = pd.Timedelta(1)
    assert hash(xobj) == hash(pobj)


def test_non_hashable_object():
    with pytest.raises(TypeError):
        hash(pd.DataFrame(range(1)))

    with pytest.raises(TypeError):
        hash(xpd.DataFrame(range(1)))


@pytest.mark.parametrize("offset", ["DateOffset", "Day", "BDay"])
def test_timestamp_offset_binop(offset):
    ts = xpd.Timestamp(2020, 1, 1)
    result = ts + getattr(xpd.offsets, offset)()
    expected = pd.Timestamp(2020, 1, 2)
    tm.assert_equal(result, expected)


def test_string_dtype():
    xobj = xpd.StringDtype()
    pobj = pd.StringDtype()
    tm.assert_equal(xobj, pobj)


def test_string_array():
    data = np.array(["1"], dtype=object)
    xobj = xpd.arrays.StringArray(data)
    pobj = pd.arrays.StringArray(data)
    tm.assert_extension_array_equal(xobj, pobj)


def test_subclass_series():
    class foo(pd.Series):
        def __init__(self, myinput):
            super().__init__(myinput)

    s1 = pd.Series([1, 2, 3])
    s2 = foo(myinput=[1, 2, 3])

    tm.assert_equal(s1, s2, check_series_type=False)


@pytest.mark.parametrize(
    "index_type",
    [
        xpd.RangeIndex,
        xpd.CategoricalIndex,
        xpd.DatetimeIndex,
        xpd.TimedeltaIndex,
        xpd.PeriodIndex,
        xpd.MultiIndex,
        xpd.IntervalIndex,
    ],
)
def test_index_subclass(index_type):
    # test that proxy index types are derived
    # from Index
    assert issubclass(index_type, xpd.Index)
    assert not issubclass(xpd.Index, index_type)


def test_np_array_of_timestamps():
    expected = np.array([pd.Timestamp(1)]) + pd.tseries.offsets.MonthEnd()
    got = np.array([xpd.Timestamp(1)]) + xpd.tseries.offsets.MonthEnd()
    tm.assert_equal(expected, got)


@pytest.mark.parametrize(
    "obj",
    [
        # Basic types
        xpd.Series(dtype="float64"),
        xpd.Series([1, 2, 3]),
        xpd.DataFrame(dtype="float64"),
        xpd.DataFrame({"a": [1, 2, 3]}),
        xpd.Series([1, 2, 3]),
        # Index (doesn't support nullary construction)
        xpd.Index([1, 2, 3]),
        xpd.Index(["a", "b", "c"]),
        # Complex index
        xpd.to_datetime(
            [
                "1/1/2018",
                np.datetime64("2018-01-01"),
                datetime.datetime(2018, 1, 1),
            ]
        ),
        # Objects where the underlying store is the slow type.
        xpd.Series(["a", 2, 3]),
        xpd.Index(["a", 2, 3]),
        # Other types
        xpd.tseries.offsets.BDay(5),
        xpd.Timestamp("2001-01-01"),
        xpd.Timestamp("2001-01-01", tz="UTC"),
        xpd.Timedelta("1 days"),
        xpd.Timedelta(1, "D"),
    ],
)
def test_pickle(obj):
    with tempfile.TemporaryFile() as f:
        pickle.dump(obj, f)
        f.seek(0)
        copy = pickle.load(f)

    tm.assert_equal(obj, copy)

    with tempfile.TemporaryFile() as f:
        xpd.to_pickle(obj, f)
        f.seek(0)
        copy = xpd.read_pickle(f)

    tm.assert_equal(obj, copy)


def test_dataframe_query():
    cudf_pandas_df = xpd.DataFrame({"foo": [1, 2, 3], "bar": [4, 5, 6]})
    pd_df = pd.DataFrame({"foo": [1, 2, 3], "bar": [4, 5, 6]})

    actual = cudf_pandas_df.query("foo > 2")
    expected = pd_df.query("foo > 2")

    tm.assert_equal(actual, expected)

    bizz = 2  # noqa: F841
    actual = cudf_pandas_df.query("foo > @bizz")
    expected = pd_df.query("foo > @bizz")

    tm.assert_equal(actual, expected)


def test_private_method_result_wrapped():
    xoffset = xpd.offsets.Day()
    dt = datetime.datetime(2020, 1, 1)
    result = xoffset._apply(dt)
    assert isinstance(result, xpd.Timestamp)


def test_numpy_var():
    np.random.seed(42)
    data = np.random.rand(1000)
    psr = pd.Series(data)
    sr = xpd.Series(data)

    tm.assert_almost_equal(np.var(psr), np.var(sr))


def test_index_new():
    expected = pd.Index.__new__(pd.Index, [1, 2, 3])
    got = xpd.Index.__new__(xpd.Index, [1, 2, 3])
    tm.assert_equal(expected, got)

    expected = pd.Index.__new__(pd.Index, [1, 2, 3], dtype="int8")
    got = xpd.Index.__new__(xpd.Index, [1, 2, 3], dtype="int8")
    tm.assert_equal(expected, got)

    expected = pd.RangeIndex.__new__(pd.RangeIndex, 0, 10, 2)
    got = xpd.RangeIndex.__new__(xpd.RangeIndex, 0, 10, 2)
    tm.assert_equal(expected, got)


@pytest.mark.xfail(not LOADED, reason="Should not fail in accelerated mode")
def test_groupby_apply_callable_referencing_pandas(dataframe):
    pdf, df = dataframe

    class Callable1:
        def __call__(self, df):
            if not isinstance(df, pd.DataFrame):
                raise TypeError
            return 1

    class Callable2:
        def __call__(self, df):
            if not isinstance(df, xpd.DataFrame):
                raise TypeError
            return 1

    expect = pdf.groupby("a").apply(Callable1())
    got = df.groupby("a").apply(Callable2())

    tm.assert_equal(expect, got)


def test_constructor_properties(dataframe, series, index):
    _, df = dataframe
    _, sr = series
    _, idx = index

    assert df._constructor is xpd.DataFrame
    assert sr._constructor is xpd.Series
    assert idx._constructor is xpd.Index
    assert sr._constructor_expanddim is xpd.DataFrame
    assert df._constructor_sliced is xpd.Series


def test_pos():
    xser = +xpd.Series([-1])
    ser = +pd.Series([-1])
    tm.assert_equal(xser, ser)


def test_intermediates_are_proxied():
    df = xpd.DataFrame({"a": [1, 2, 3]})
    grouper = df.groupby("a")
    assert isinstance(grouper, xpd.core.groupby.generic.DataFrameGroupBy)


def test_from_dataframe():
    cudf = pytest.importorskip("cudf")
    from cudf.testing import assert_eq

    data = {"foo": [1, 2, 3], "bar": [4, 5, 6]}

    cudf_pandas_df = xpd.DataFrame(data)
    cudf_df = cudf.DataFrame(data)

    # test construction of a cuDF DataFrame from an cudf_pandas DataFrame
    assert_eq(cudf_df, cudf.DataFrame.from_pandas(cudf_pandas_df))
    assert_eq(cudf_df, cudf.from_dataframe(cudf_pandas_df))

    # ideally the below would work as well, but currently segfaults

    # pd_df = pd.DataFrame(data)
    # assert_eq(pd_df, pd.api.interchange.from_dataframe(cudf_pandas_df))


def test_multiindex_values_returns_1d_tuples():
    mi = xpd.MultiIndex.from_tuples([(1, 2), (3, 4)])
    result = mi.values
    expected = np.empty(2, dtype=object)
    expected[...] = [(1, 2), (3, 4)]
    tm.assert_equal(result, expected)


def test_read_sas_context():
    cudf_path = pathlib.Path(__file__).parent.parent
    path = cudf_path / "cudf" / "tests" / "data" / "sas" / "cars.sas7bdat"
    with xpd.read_sas(path, format="sas7bdat", iterator=True) as reader:
        df = reader.read()
    assert isinstance(df, xpd.DataFrame)


def test_concat_fast():
    pytest.importorskip("cudf")

    assert type(xpd.concat._fsproxy_fast) is not _Unusable


def test_func_namespace():
    # note: this test is sensitive to Pandas' internal module layout
    assert xpd.concat is xpd.core.reshape.concat.concat


def test_register_accessor():
    @xpd.api.extensions.register_dataframe_accessor("xyz")
    class XYZ:
        def __init__(self, obj):
            self._obj = obj

        @property
        def foo(self):
            return "spam"

    # the accessor must be registered with the proxy type,
    # not the underlying fast or slow type
    assert "xyz" in xpd.DataFrame.__dict__

    df = xpd.DataFrame()
    assert df.xyz.foo == "spam"


def test_pickle_groupby(dataframe):
    pdf, df = dataframe
    pgb = pdf.groupby("a")
    gb = df.groupby("a")
    gb = pickle.loads(pickle.dumps(gb))
    tm.assert_equal(pgb.sum(), gb.sum())


def test_numpy_extension_array():
    np_array = np.array([0, 1, 2, 3])
    try:
        xarray = xpd.arrays.NumpyExtensionArray(np_array)
        array = pd.arrays.NumpyExtensionArray(np_array)
    except AttributeError:
        xarray = xpd.arrays.PandasArray(np_array)
        array = pd.arrays.PandasArray(np_array)

    tm.assert_equal(xarray, array)


def test_isinstance_base_offset():
    offset = xpd.tseries.frequencies.to_offset("1s")
    assert isinstance(offset, xpd.tseries.offsets.BaseOffset)


def test_super_attribute_lookup():
    # test that we can use super() to access attributes
    # of the base class when subclassing proxy types

    class Foo(xpd.Series):
        def max_times_two(self):
            return super().max() * 2

    s = Foo([1, 2, 3])
    assert s.max_times_two() == 6


def test_floordiv_array_vs_df():
    xarray = xpd.Series([1, 2, 3], dtype="datetime64[ns]").array
    parray = pd.Series([1, 2, 3], dtype="datetime64[ns]").array

    xdf = xpd.DataFrame(xarray)
    pdf = pd.DataFrame(parray)

    actual = xarray.__floordiv__(xdf)
    expected = parray.__floordiv__(pdf)

    tm.assert_equal(actual, expected)


def test_apply_slow_path_udf_references_global_module():
    def my_apply(df, unused):
        # `datetime` Raised `KeyError: __import__`
        datetime.datetime.strptime(df["Minute"], "%H:%M:%S")
        return pd.to_numeric(1)

    df = xpd.DataFrame({"Minute": ["09:00:00"]})
    result = df.apply(my_apply, axis=1, unused=True)
    expected = xpd.Series([1])
    tm.assert_series_equal(result, expected)


@pytest.mark.parametrize(
    "op",
    [
        "__iadd__",
        "__iand__",
        "__ifloordiv__",
        "__imod__",
        "__imul__",
        "__ior__",
        "__ipow__",
        "__isub__",
        "__itruediv__",
        "__ixor__",
    ],
)
def test_inplace_ops(op):
    xdf1 = xpd.DataFrame({"a": [10, 11, 12]})
    xdf2 = xpd.DataFrame({"a": [1, 2, 3]})

    df1 = pd.DataFrame({"a": [10, 11, 12]})
    df2 = pd.DataFrame({"a": [1, 2, 3]})

    actual = getattr(xdf1, op)(xdf2)
    expected = getattr(df1, op)(df2)

    tm.assert_equal(actual, expected)


@pytest.mark.parametrize(
    "op",
    [
        "__iadd__",
        "__iand__",
        "__ifloordiv__",
        "__imod__",
        "__imul__",
        "__ior__",
        "__ipow__",
        "__isub__",
        "__itruediv__",
        "__ixor__",
    ],
)
def test_inplace_ops_series(op):
    xser1 = xpd.Series([10, 11, 12])
    xser2 = xpd.Series([1, 2, 3])

    ser1 = pd.Series([10, 11, 12])
    ser2 = pd.Series([1, 2, 3])

    actual = getattr(xser1, op)(xser2)
    expected = getattr(ser1, op)(ser2)

    tm.assert_equal(actual, expected)


@pytest.mark.parametrize("data", [pd.NaT, 1234, "nat"])
def test_timestamp(data):
    xtimestamp = xpd.Timestamp(data)
    timestamp = pd.Timestamp(data)
    tm.assert_equal(xtimestamp, timestamp)


@pytest.mark.parametrize("data", [pd.NaT, 1234, "nat"])
def test_timedelta(data):
    xtimedelta = xpd.Timedelta(data)
    timedelta = pd.Timedelta(data)
    tm.assert_equal(xtimedelta, timedelta)


def test_abstract_holiday_calendar():
    class TestCalendar(AbstractHolidayCalendar):
        def __init__(self, name=None, rules=None) -> None:
            super().__init__(name=name, rules=rules)

    jan1 = TestCalendar(rules=[Holiday("jan1", year=2015, month=1, day=1)])
    jan2 = TestCalendar(rules=[Holiday("jan2", year=2015, month=1, day=2)])

    # Getting holidays for Jan 1 should not alter results for Jan 2.
    expected = xpd.DatetimeIndex(["01-Jan-2015"]).as_unit("ns")
    tm.assert_index_equal(jan1.holidays(), expected)

    expected2 = xpd.DatetimeIndex(["02-Jan-2015"]).as_unit("ns")
    tm.assert_index_equal(jan2.holidays(), expected2)


@pytest.mark.parametrize(
    "holiday,start,expected",
    [
        (USMemorialDay, datetime.datetime(2015, 7, 1), []),
        (USLaborDay, "2015-09-07", [xpd.Timestamp("2015-09-07")]),
        (USColumbusDay, "2015-10-12", [xpd.Timestamp("2015-10-12")]),
        (USThanksgivingDay, "2015-11-26", [xpd.Timestamp("2015-11-26")]),
        (USMartinLutherKingJr, "2015-01-19", [xpd.Timestamp("2015-01-19")]),
        (USPresidentsDay, datetime.datetime(2015, 7, 1), []),
        (GoodFriday, datetime.datetime(2015, 7, 1), []),
        (EasterMonday, "2015-04-06", [xpd.Timestamp("2015-04-06")]),
        ("New Year's Day", "2010-12-31", [xpd.Timestamp("2010-12-31")]),
        ("Independence Day", "2015-07-03", [xpd.Timestamp("2015-07-03")]),
        ("Veterans Day", "2012-11-11", []),
        ("Christmas Day", "2011-12-26", [xpd.Timestamp("2011-12-26")]),
        (
            "Juneteenth National Independence Day",
            "2021-06-18",
            [xpd.Timestamp("2021-06-18")],
        ),
        ("Juneteenth National Independence Day", "2022-06-19", []),
        (
            "Juneteenth National Independence Day",
            "2022-06-20",
            [xpd.Timestamp("2022-06-20")],
        ),
    ],
)
def test_holidays_within_dates(holiday, start, expected):
    if isinstance(holiday, str):
        calendar = get_calendar("USFederalHolidayCalendar")
        holiday = calendar.rule_from_name(holiday)

    assert list(holiday.dates(start, start)) == expected

    # Verify that timezone info is preserved.
    assert list(
        holiday.dates(
            utc.localize(xpd.Timestamp(start)),
            utc.localize(xpd.Timestamp(start)),
        )
    ) == [utc.localize(dt) for dt in expected]


@pytest.mark.parametrize(
    "env_value",
    ["", "cuda", "pool", "async", "managed", "managed_pool", "abc"],
)
def test_rmm_option_on_import(env_value):
    data_directory = os.path.dirname(os.path.abspath(__file__))
    # Create a copy of the current environment variables
    env = os.environ.copy()
    env["CUDF_PANDAS_RMM_MODE"] = env_value

    sp_completed = subprocess.run(
        [
            "python",
            "-m",
            "cudf.pandas",
            data_directory + "/data/profile_basic.py",
        ],
        capture_output=True,
        text=True,
        env=env,
    )
    if env_value in {"cuda", "pool", "async", "managed", "managed_pool"}:
        assert sp_completed.returncode == 0
    else:
        assert sp_completed.returncode == 1


def test_cudf_pandas_debugging_different_results(monkeypatch):
    cudf_mean = cudf.Series.mean

    def mock_mean_one(self, *args, **kwargs):
        return np.float64(1.0)

    with monkeypatch.context() as monkeycontext:
        monkeypatch.setattr(xpd.Series.mean, "_fsproxy_fast", mock_mean_one)
        monkeycontext.setenv("CUDF_PANDAS_DEBUGGING", "True")
        s = xpd.Series([1, 2])
        with pytest.warns(
            UserWarning,
            match="The results from cudf and pandas were different.",
        ):
            assert s.mean() == 1.0
    # Must explicitly undo the patch. Proxy dispatch doesn't work with monkeypatch contexts.
    monkeypatch.setattr(xpd.Series.mean, "_fsproxy_fast", cudf_mean)


def test_cudf_pandas_debugging_pandas_error(monkeypatch):
    pd_mean = pd.Series.mean

    def mock_mean_exception(self, *args, **kwargs):
        raise Exception()

    with monkeypatch.context() as monkeycontext:
        monkeycontext.setattr(
            xpd.Series.mean, "_fsproxy_slow", mock_mean_exception
        )
        monkeycontext.setenv("CUDF_PANDAS_DEBUGGING", "True")
        s = xpd.Series([1, 2])
        with pytest.warns(
            UserWarning,
            match="The result from pandas could not be computed.",
        ):
            s = xpd.Series([1, 2])
            assert s.mean() == 1.5
    # Must explicitly undo the patch. Proxy dispatch doesn't work with monkeypatch contexts.
    monkeypatch.setattr(xpd.Series.mean, "_fsproxy_slow", pd_mean)


def test_cudf_pandas_debugging_failed(monkeypatch):
    pd_mean = pd.Series.mean

    def mock_mean_none(self, *args, **kwargs):
        return None

    with monkeypatch.context() as monkeycontext:
        monkeycontext.setattr(xpd.Series.mean, "_fsproxy_slow", mock_mean_none)
        monkeycontext.setenv("CUDF_PANDAS_DEBUGGING", "True")
        s = xpd.Series([1, 2])
        with pytest.warns(
            UserWarning,
            match="Pandas debugging mode failed.",
        ):
            s = xpd.Series([1, 2])
            assert s.mean() == 1.5
    # Must explicitly undo the patch. Proxy dispatch doesn't work with monkeypatch contexts.
    monkeypatch.setattr(xpd.Series.mean, "_fsproxy_slow", pd_mean)


def test_excelwriter_pathlike():
    assert isinstance(pd.ExcelWriter("foo.xlsx"), os.PathLike)


def test_is_proxy_object():
    np_arr = np.array([1])

    s1 = xpd.Series([1])
    s2 = pd.Series([1])

    np_arr_proxy = s1.to_numpy()

    assert not is_proxy_object(np_arr)
    assert is_proxy_object(np_arr_proxy)
    assert is_proxy_object(s1)
    assert not is_proxy_object(s2)


def test_numpy_cupy_flatiter(series):
    cp = pytest.importorskip("cupy")

    _, s = series
    arr = s.values

    assert type(arr.flat._fsproxy_fast) == cp.flatiter
    assert type(arr.flat._fsproxy_slow) == np.flatiter


def test_arrow_string_arrays():
    cu_s = xpd.Series(["a", "b", "c"])
    pd_s = pd.Series(["a", "b", "c"])

    cu_arr = xpd.arrays.ArrowStringArray._from_sequence(
        cu_s, dtype=xpd.StringDtype("pyarrow")
    )
    pd_arr = pd.arrays.ArrowStringArray._from_sequence(
        pd_s, dtype=pd.StringDtype("pyarrow")
    )

    tm.assert_equal(cu_arr, pd_arr)

    cu_arr = xpd.core.arrays.string_arrow.ArrowStringArray._from_sequence(
        cu_s, dtype=xpd.StringDtype("pyarrow_numpy")
    )
    pd_arr = pd.core.arrays.string_arrow.ArrowStringArray._from_sequence(
        pd_s, dtype=pd.StringDtype("pyarrow_numpy")
    )

<<<<<<< HEAD
    tm.assert_equal(cu_arr, pd_arr)
=======
    tm.assert_equal(cu_arr, pd_arr)


@pytest.mark.parametrize("indexer", ["at", "iat"])
def test_at_iat(indexer):
    df = xpd.DataFrame(range(3))
    result = getattr(df, indexer)[0, 0]
    assert result == 0

    getattr(df, indexer)[0, 0] = 1
    expected = pd.DataFrame([1, 1, 2])
    tm.assert_frame_equal(df, expected)


def test_at_setitem_empty():
    df = xpd.DataFrame({"name": []}, dtype="float64")
    df.at[0, "name"] = 1.0
    df.at[0, "new"] = 2.0
    expected = pd.DataFrame({"name": [1.0], "new": [2.0]})
    tm.assert_frame_equal(df, expected)


@pytest.mark.parametrize(
    "index",
    [
        xpd.Index([1, 2, 3], name="foo"),
        xpd.Index(["a", "b", "c"], name="foo"),
        xpd.RangeIndex(start=0, stop=3, step=1, name="foo"),
        xpd.CategoricalIndex(["a", "b", "a"], name="foo"),
        xpd.DatetimeIndex(
            ["2024-04-24", "2025-04-24", "2026-04-24"], name="foo"
        ),
        xpd.TimedeltaIndex(["1 days", "2 days", "3 days"], name="foo"),
        xpd.PeriodIndex(
            ["2024-06", "2023-06", "2022-06"], freq="M", name="foo"
        ),
        xpd.IntervalIndex.from_breaks([0, 1, 2, 3], name="foo"),
        xpd.MultiIndex.from_tuples(
            [(1, "a"), (2, "b"), (3, "c")], names=["foo1", "bar1"]
        ),
    ],
)
def test_change_index_name(index):
    s = xpd.Series([1, 2, object()], index=index)
    df = xpd.DataFrame({"values": [1, 2, object()]}, index=index)

    if isinstance(index, xpd.MultiIndex):
        names = ["foo2", "bar2"]
        s.index.names = names
        df.index.names = names

        assert s.index.names == names
        assert df.index.names == names
    else:
        name = "bar"
        s.index.name = name
        df.index.name = name

        assert s.index.name == name
        assert df.index.name == name
>>>>>>> d1588c88
<|MERGE_RESOLUTION|>--- conflicted
+++ resolved
@@ -1572,9 +1572,6 @@
         pd_s, dtype=pd.StringDtype("pyarrow_numpy")
     )
 
-<<<<<<< HEAD
-    tm.assert_equal(cu_arr, pd_arr)
-=======
     tm.assert_equal(cu_arr, pd_arr)
 
 
@@ -1634,5 +1631,4 @@
         df.index.name = name
 
         assert s.index.name == name
-        assert df.index.name == name
->>>>>>> d1588c88
+        assert df.index.name == name