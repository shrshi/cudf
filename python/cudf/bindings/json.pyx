# Copyright (c) 2019, NVIDIA CORPORATION.

# cython: profile=False
# distutils: language = c++
# cython: embedsignature = True
# cython: language_level = 3

from cudf.bindings.cudf_cpp cimport *
from cudf.bindings.cudf_cpp import *
from cudf.bindings.json cimport *
from libc.stdlib cimport free
from libcpp.vector cimport vector
from libcpp.string cimport string

from cudf.bindings.types cimport table as cudf_table
from cudf.dataframe.dataframe import DataFrame
from cudf.dataframe.column import Column
from cudf.utils import ioutils
from cudf.bindings.nvtx import nvtx_range_push, nvtx_range_pop
from librmm_cffi import librmm as rmm

import nvstrings
import numpy as np
import collections.abc
import os


def is_file_like(obj):
    if not (hasattr(obj, 'read') or hasattr(obj, 'write')):
        return False
    if not hasattr(obj, "__iter__"):
        return False
    return True

cpdef cpp_read_json(path_or_buf, dtype, lines, compression, byte_range):
    """
    Cython function to call into libcudf API, see `read_json`.
    See Also
    --------
    cudf.io.json.read_json
    cudf.io.json.to_json
    """

    if dtype is False:
        raise ValueError("cudf engine does not support dtype==False. "
                         "Pass True to enable data type inference, or "
                         "pass a list/dict of types to specify them manually.")
    arr_dtypes = []
    if dtype is not True:
        if isinstance(dtype, collections.abc.Mapping):
            for col, dt in dtype.items():
                arr_dtypes.append(str(str(col) + ":" + str(dt)).encode())
        elif not isinstance(dtype, collections.abc.Iterable):
            msg = '''dtype must be 'list like' or 'dict' '''
            raise TypeError(msg)
        else:
            for dt in dtype:
                arr_dtypes.append(dt.encode())

    # Setup arguments
    cdef json_reader_args args = json_reader_args()

    if is_file_like(path_or_buf):
        source = path_or_buf.read()
        # check if StringIO is used
        if hasattr(source, 'encode'):
            args.source = source.encode()
        else:
            args.source = source
    else:
        # file path or a string
        args.source = str(path_or_buf).encode()

    if not is_file_like(path_or_buf) and os.path.exists(path_or_buf):
        if not os.path.isfile(path_or_buf):
            raise(FileNotFoundError)
        args.source_type = FILE_PATH
    else:
        args.source_type = HOST_BUFFER

    if compression is None:
        args.compression = b'none'
    else:
        args.compression = compression.encode()

    args.lines = lines

    if dtype is not None:
        args.dtype = arr_dtypes
<<<<<<< HEAD

    if byte_range is not None:
        args.byte_range_offset = byte_range[0]
        args.byte_range_size = byte_range[1]
    else:
        args.byte_range_offset = 0
        args.byte_range_size = 0

    cdef cudf_table table
    with nogil:
        table = read_json(args)
=======

    cdef JsonReader reader
    with nogil:
        reader = JsonReader(args)
    
    cdef cudf_table table
    if byte_range is None:
        table = reader.read()
    else:
        table = reader.read_byte_range(byte_range[0], byte_range[1])
>>>>>>> d38e317d

    # Extract parsed columns
    outcols = []
    new_names = []
    for i in range(table.num_columns()):
        data_mem, mask_mem = gdf_column_to_column_mem(table.get_column(i))
        outcols.append(Column.from_mem_views(data_mem, mask_mem))
        new_names.append(table.get_column(i).col_name.decode())
        free(table.get_column(i).col_name)
        free(table.get_column(i))

    # Construct dataframe from columns
    df = DataFrame()
    for k, v in zip(new_names, outcols):
        df[k] = v

    return df<|MERGE_RESOLUTION|>--- conflicted
+++ resolved
@@ -87,19 +87,6 @@
 
     if dtype is not None:
         args.dtype = arr_dtypes
-<<<<<<< HEAD
-
-    if byte_range is not None:
-        args.byte_range_offset = byte_range[0]
-        args.byte_range_size = byte_range[1]
-    else:
-        args.byte_range_offset = 0
-        args.byte_range_size = 0
-
-    cdef cudf_table table
-    with nogil:
-        table = read_json(args)
-=======
 
     cdef JsonReader reader
     with nogil:
@@ -110,7 +97,6 @@
         table = reader.read()
     else:
         table = reader.read_byte_range(byte_range[0], byte_range[1])
->>>>>>> d38e317d
 
     # Extract parsed columns
     outcols = []
