--- conflicted
+++ resolved
@@ -6418,14 +6418,13 @@
         df.columns = self.columns
         return df
 
-<<<<<<< HEAD
     def to_dict(self, orient="dict", into=dict):
         raise TypeError(
             "Implicit conversion to a host memory via to_dict() is not "
             "allowed, To explicitly construct a dictionary object, "
             "consider using .to_pandas().to_dict()"
         )
-=======
+
     def append(
         self, other, ignore_index=False, verify_integrity=False, sort=False
     ):
@@ -6575,7 +6574,6 @@
             return result
 
         return cudf.concat(to_concat, ignore_index=ignore_index, sort=sort)
->>>>>>> 0f0a8dfc
 
 
 def from_pandas(obj, nan_as_null=None):
