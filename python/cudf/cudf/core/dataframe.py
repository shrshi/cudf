--- conflicted
+++ resolved
@@ -3602,11 +3602,6 @@
                 out_index = type(self.index)._from_data(
                     ca, name=self.index.name
                 )
-<<<<<<< HEAD
-                out_index._data[level] = column.as_column(level_values)
-                out_index._compute_levels_and_codes()
-=======
->>>>>>> d1588c88
             else:
                 to_replace = list(index.keys())
                 vals = list(index.values())
