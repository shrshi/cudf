--- conflicted
+++ resolved
@@ -2,7 +2,6 @@
 
 import numpy as np
 import pandas as pd
-
 from cudf.dataframe import Buffer, DataFrame, Series
 from cudf.dataframe.categorical import CategoricalColumn
 from cudf.utils import cudautils, utils
@@ -215,13 +214,10 @@
 
     from cudf.multi import concat
 
-<<<<<<< HEAD
-=======
     # TODO: This has to go away once we start supporting uint8.
     if dtype == np.uint8:
         dtype = "int8"
 
->>>>>>> 3f9b86c2
     encode_fallback_dtypes = ["object", "category"]
 
     if columns is None or len(columns) == 0:
