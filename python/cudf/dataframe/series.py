--- conflicted
+++ resolved
@@ -571,12 +571,7 @@
         elif isinstance(other, Index):
             return Series(other)._column
         else:
-<<<<<<< HEAD
-            col = self._column.normalize_binop_value(other)
-            return col
-=======
             return self._column.normalize_binop_value(other)
->>>>>>> 8f7fe88f
 
     def _unordered_compare(self, other, cmpops):
         nvtx_range_push("CUDF_UNORDERED_COMP", "orange")
@@ -1077,13 +1072,7 @@
             raise TypeError('expecting integer or float dtype')
 
         dtype = np.dtype(dtype)
-<<<<<<< HEAD
         return ((self == cat).fillna(False).astype(dtype)
-=======
-
-        fill_value = columnops.as_column(False)
-        return ((self == cat).fillna(fill_value).astype(dtype)
->>>>>>> 8f7fe88f
                 for cat in cats)
 
     def label_encoding(self, cats, dtype=None, na_sentinel=-1):
