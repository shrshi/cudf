--- conflicted
+++ resolved
@@ -321,42 +321,6 @@
     return cudf.core.groupby.Grouper
 
 
-<<<<<<< HEAD
-try:
-    try:
-        from dask.array.dispatch import percentile_lookup
-    except ImportError:
-        from dask.dataframe.dispatch import (
-            percentile_dispatch as percentile_lookup,
-        )
-
-    @percentile_lookup.register((cudf.Series, cp.ndarray, cudf.BaseIndex))
-    @_dask_cudf_nvtx_annotate
-    def percentile_cudf(a, q, interpolation="linear"):
-        # Cudf dispatch to the equivalent of `np.percentile`:
-        # https://numpy.org/doc/stable/reference/generated/numpy.percentile.html
-        a = cudf.Series(a)
-        # a is series.
-        n = len(a)
-        if not len(a):
-            return None, n
-        if isinstance(q, Iterator):
-            q = list(q)
-
-        if cudf.api.types._is_categorical_dtype(a.dtype):
-            result = cp.percentile(a.cat.codes, q, interpolation=interpolation)
-
-            return (
-                pd.Categorical.from_codes(
-                    result, a.dtype.categories, a.dtype.ordered
-                ),
-                n,
-            )
-        if np.issubdtype(a.dtype, np.datetime64):
-            result = a.quantile(
-                [i / 100.0 for i in q], interpolation=interpolation
-            )
-=======
 @percentile_lookup.register((cudf.Series, cp.ndarray, cudf.BaseIndex))
 @_dask_cudf_nvtx_annotate
 def percentile_cudf(a, q, interpolation="linear"):
@@ -370,9 +334,8 @@
     if isinstance(q, Iterator):
         q = list(q)
 
-    if cudf.api.types.is_categorical_dtype(a.dtype):
+    if cudf.api.types._is_categorical_dtype(a.dtype):
         result = cp.percentile(a.cat.codes, q, interpolation=interpolation)
->>>>>>> f5d3fc16
 
         return (
             pd.Categorical.from_codes(
