--- conflicted
+++ resolved
@@ -12,11 +12,7 @@
 
 [project]
 name = "cudf_kafka"
-<<<<<<< HEAD
-version = "23.04.01"
-=======
 version = "23.06.00"
->>>>>>> 36f7f4df
 description = "cuDF Kafka Datasource"
 readme = { file = "README.md", content-type = "text/markdown" }
 authors = [
