--- conflicted
+++ resolved
@@ -35,17 +35,11 @@
 - gtest==1.10.0.*
 - hypothesis
 - ipython
-<<<<<<< HEAD
 - libarrow==11.0.0.*
+- libcurand-dev=10.3.0.86
+- libcurand=10.3.0.86
 - librdkafka>=1.9.0,<1.10.0a0
 - librmm==23.6.*
-=======
-- libarrow==10.0.1.*
-- libcurand-dev=10.3.0.86
-- libcurand=10.3.0.86
-- librdkafka=1.7.0
-- librmm==23.4.*
->>>>>>> ed9385b3
 - mimesis>=4.1.0
 - moto>=4.0.8
 - msgpack-python
