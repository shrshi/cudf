--- conflicted
+++ resolved
@@ -113,242 +113,6 @@
       commands:
         - test -f $PREFIX/lib/libcudf.so
         - test -f $PREFIX/include/cudf/column/column.hpp
-<<<<<<< HEAD
-        - test -f $PREFIX/include/cudf/column/column_factories.hpp
-        - test -f $PREFIX/include/cudf/column/column_view.hpp
-        - test -f $PREFIX/include/cudf/concatenate.hpp
-        - test -f $PREFIX/include/cudf/contiguous_split.hpp
-        - test -f $PREFIX/include/cudf/copying.hpp
-        - test -f $PREFIX/include/cudf/datetime.hpp
-        - test -f $PREFIX/include/cudf/timezone.hpp
-        - test -f $PREFIX/include/cudf/detail/aggregation/aggregation.hpp
-        - test -f $PREFIX/include/cudf/detail/aggregation/result_cache.hpp
-        - test -f $PREFIX/include/cudf/detail/binaryop.hpp
-        - test -f $PREFIX/include/cudf/detail/calendrical_month_sequence.cuh
-        - test -f $PREFIX/include/cudf/detail/concatenate.hpp
-        - test -f $PREFIX/include/cudf/detail/concatenate_masks.hpp
-        - test -f $PREFIX/include/cudf/detail/contiguous_split.hpp
-        - test -f $PREFIX/include/cudf/detail/copy.hpp
-        - test -f $PREFIX/include/cudf/detail/datetime.hpp
-        - test -f $PREFIX/include/cudf/detail/fill.hpp
-        - test -f $PREFIX/include/cudf/detail/gather.hpp
-        - test -f $PREFIX/include/cudf/detail/groupby.hpp
-        - test -f $PREFIX/include/cudf/detail/groupby/group_replace_nulls.hpp
-        - test -f $PREFIX/include/cudf/detail/groupby/sort_helper.hpp
-        - test -f $PREFIX/include/cudf/detail/interop.hpp
-        - test -f $PREFIX/include/cudf/detail/is_element_valid.hpp
-        - test -f $PREFIX/include/cudf/detail/join.hpp
-        - test -f $PREFIX/include/cudf/detail/label_bins.hpp
-        - test -f $PREFIX/include/cudf/detail/null_mask.hpp
-        - test -f $PREFIX/include/cudf/detail/nvtx/nvtx3.hpp
-        - test -f $PREFIX/include/cudf/detail/nvtx/ranges.hpp
-        - test -f $PREFIX/include/cudf/detail/quantiles.hpp
-        - test -f $PREFIX/include/cudf/detail/repeat.hpp
-        - test -f $PREFIX/include/cudf/detail/replace.hpp
-        - test -f $PREFIX/include/cudf/detail/reshape.hpp
-        - test -f $PREFIX/include/cudf/detail/rolling.hpp
-        - test -f $PREFIX/include/cudf/detail/round.hpp
-        - test -f $PREFIX/include/cudf/detail/scan.hpp
-        - test -f $PREFIX/include/cudf/detail/scatter.hpp
-        - test -f $PREFIX/include/cudf/detail/search.hpp
-        - test -f $PREFIX/include/cudf/detail/sequence.hpp
-        - test -f $PREFIX/include/cudf/detail/sorting.hpp
-        - test -f $PREFIX/include/cudf/detail/stream_compaction.hpp
-        - test -f $PREFIX/include/cudf/detail/structs/utilities.hpp
-        - test -f $PREFIX/include/cudf/detail/tdigest/tdigest.hpp
-        - test -f $PREFIX/include/cudf/detail/timezone.cuh
-        - test -f $PREFIX/include/cudf/detail/timezone.hpp
-        - test -f $PREFIX/include/cudf/detail/transform.hpp
-        - test -f $PREFIX/include/cudf/detail/transpose.hpp
-        - test -f $PREFIX/include/cudf/detail/unary.hpp
-        - test -f $PREFIX/include/cudf/detail/utilities/alignment.hpp
-        - test -f $PREFIX/include/cudf/detail/utilities/default_stream.hpp
-        - test -f $PREFIX/include/cudf/detail/utilities/int_fastdiv.h
-        - test -f $PREFIX/include/cudf/detail/utilities/integer_utils.hpp
-        - test -f $PREFIX/include/cudf/detail/utilities/linked_column.hpp
-        - test -f $PREFIX/include/cudf/detail/utilities/logger.hpp
-        - test -f $PREFIX/include/cudf/detail/utilities/pinned_host_vector.hpp
-        - test -f $PREFIX/include/cudf/detail/utilities/stacktrace.hpp
-        - test -f $PREFIX/include/cudf/detail/utilities/vector_factories.hpp
-        - test -f $PREFIX/include/cudf/detail/utilities/visitor_overload.hpp
-        - test -f $PREFIX/include/cudf/dictionary/detail/concatenate.hpp
-        - test -f $PREFIX/include/cudf/dictionary/detail/encode.hpp
-        - test -f $PREFIX/include/cudf/dictionary/detail/merge.hpp
-        - test -f $PREFIX/include/cudf/dictionary/detail/replace.hpp
-        - test -f $PREFIX/include/cudf/dictionary/detail/search.hpp
-        - test -f $PREFIX/include/cudf/dictionary/detail/update_keys.hpp
-        - test -f $PREFIX/include/cudf/dictionary/dictionary_column_view.hpp
-        - test -f $PREFIX/include/cudf/dictionary/dictionary_factories.hpp
-        - test -f $PREFIX/include/cudf/dictionary/encode.hpp
-        - test -f $PREFIX/include/cudf/dictionary/search.hpp
-        - test -f $PREFIX/include/cudf/dictionary/update_keys.hpp
-        - test -f $PREFIX/include/cudf/filling.hpp
-        - test -f $PREFIX/include/cudf/fixed_point/fixed_point.hpp
-        - test -f $PREFIX/include/cudf/fixed_point/temporary.hpp
-        - test -f $PREFIX/include/cudf/groupby.hpp
-        - test -f $PREFIX/include/cudf/hashing.hpp
-        - test -f $PREFIX/include/cudf/hashing/detail/hashing.hpp
-        - test -f $PREFIX/include/cudf/interop.hpp
-        - test -f $PREFIX/include/cudf/io/arrow_io_source.hpp
-        - test -f $PREFIX/include/cudf/io/avro.hpp
-        - test -f $PREFIX/include/cudf/io/csv.hpp
-        - test -f $PREFIX/include/cudf/io/data_sink.hpp
-        - test -f $PREFIX/include/cudf/io/datasource.hpp
-        - test -f $PREFIX/include/cudf/io/detail/avro.hpp
-        - test -f $PREFIX/include/cudf/io/detail/csv.hpp
-        - test -f $PREFIX/include/cudf/io/detail/json.hpp
-        - test -f $PREFIX/include/cudf/io/detail/tokenize_json.hpp
-        - test -f $PREFIX/include/cudf/io/detail/orc.hpp
-        - test -f $PREFIX/include/cudf/io/detail/parquet.hpp
-        - test -f $PREFIX/include/cudf/io/detail/utils.hpp
-        - test -f $PREFIX/include/cudf/io/json.hpp
-        - test -f $PREFIX/include/cudf/io/orc.hpp
-        - test -f $PREFIX/include/cudf/io/orc_metadata.hpp
-        - test -f $PREFIX/include/cudf/io/orc_types.hpp
-        - test -f $PREFIX/include/cudf/io/parquet.hpp
-        - test -f $PREFIX/include/cudf/io/parquet_metadata.hpp
-        - test -f $PREFIX/include/cudf/io/text/byte_range_info.hpp
-        - test -f $PREFIX/include/cudf/io/text/data_chunk_source.hpp
-        - test -f $PREFIX/include/cudf/io/text/data_chunk_source_factories.hpp
-        - test -f $PREFIX/include/cudf/io/text/detail/bgzip_utils.hpp
-        - test -f $PREFIX/include/cudf/io/text/detail/multistate.hpp
-        - test -f $PREFIX/include/cudf/io/text/detail/tile_state.hpp
-        - test -f $PREFIX/include/cudf/io/text/detail/trie.hpp
-        - test -f $PREFIX/include/cudf/io/text/multibyte_split.hpp
-        - test -f $PREFIX/include/cudf/io/types.hpp
-        - test -f $PREFIX/include/cudf/join.hpp
-        - test -f $PREFIX/include/cudf/labeling/label_bins.hpp
-        - test -f $PREFIX/include/cudf/lists/combine.hpp
-        - test -f $PREFIX/include/cudf/lists/contains.hpp
-        - test -f $PREFIX/include/cudf/lists/count_elements.hpp
-        - test -f $PREFIX/include/cudf/lists/detail/combine.hpp
-        - test -f $PREFIX/include/cudf/lists/detail/concatenate.hpp
-        - test -f $PREFIX/include/cudf/lists/detail/contains.hpp
-        - test -f $PREFIX/include/cudf/lists/detail/copying.hpp
-        - test -f $PREFIX/include/cudf/lists/detail/dremel.hpp
-        - test -f $PREFIX/include/cudf/lists/detail/extract.hpp
-        - test -f $PREFIX/include/cudf/lists/detail/interleave_columns.hpp
-        - test -f $PREFIX/include/cudf/lists/detail/lists_column_factories.hpp
-        - test -f $PREFIX/include/cudf/lists/detail/reverse.hpp
-        - test -f $PREFIX/include/cudf/lists/detail/scatter_helper.cuh
-        - test -f $PREFIX/include/cudf/lists/detail/set_operations.hpp
-        - test -f $PREFIX/include/cudf/lists/detail/sorting.hpp
-        - test -f $PREFIX/include/cudf/lists/detail/stream_compaction.hpp
-        - test -f $PREFIX/include/cudf/lists/explode.hpp
-        - test -f $PREFIX/include/cudf/lists/extract.hpp
-        - test -f $PREFIX/include/cudf/lists/filling.hpp
-        - test -f $PREFIX/include/cudf/lists/gather.hpp
-        - test -f $PREFIX/include/cudf/lists/list_view.hpp
-        - test -f $PREFIX/include/cudf/lists/lists_column_view.hpp
-        - test -f $PREFIX/include/cudf/lists/reverse.hpp
-        - test -f $PREFIX/include/cudf/lists/set_operations.hpp
-        - test -f $PREFIX/include/cudf/lists/sorting.hpp
-        - test -f $PREFIX/include/cudf/lists/stream_compaction.hpp
-        - test -f $PREFIX/include/cudf/merge.hpp
-        - test -f $PREFIX/include/cudf/null_mask.hpp
-        - test -f $PREFIX/include/cudf/partitioning.hpp
-        - test -f $PREFIX/include/cudf/quantiles.hpp
-        - test -f $PREFIX/include/cudf/reduction.hpp
-        - test -f $PREFIX/include/cudf/reduction/detail/reduction.hpp
-        - test -f $PREFIX/include/cudf/reduction/detail/reduction_functions.hpp
-        - test -f $PREFIX/include/cudf/reduction/detail/segmented_reduction_functions.hpp
-        - test -f $PREFIX/include/cudf/replace.hpp
-        - test -f $PREFIX/include/cudf/reshape.hpp
-        - test -f $PREFIX/include/cudf/rolling.hpp
-        - test -f $PREFIX/include/cudf/rolling/range_window_bounds.hpp
-        - test -f $PREFIX/include/cudf/round.hpp
-        - test -f $PREFIX/include/cudf/scalar/scalar.hpp
-        - test -f $PREFIX/include/cudf/scalar/scalar_factories.hpp
-        - test -f $PREFIX/include/cudf/search.hpp
-        - test -f $PREFIX/include/cudf/sorting.hpp
-        - test -f $PREFIX/include/cudf/stream_compaction.hpp
-        - test -f $PREFIX/include/cudf/strings/attributes.hpp
-        - test -f $PREFIX/include/cudf/strings/capitalize.hpp
-        - test -f $PREFIX/include/cudf/strings/case.hpp
-        - test -f $PREFIX/include/cudf/strings/char_types/char_cases.hpp
-        - test -f $PREFIX/include/cudf/strings/char_types/char_types.hpp
-        - test -f $PREFIX/include/cudf/strings/char_types/char_types_enum.hpp
-        - test -f $PREFIX/include/cudf/strings/combine.hpp
-        - test -f $PREFIX/include/cudf/strings/contains.hpp
-        - test -f $PREFIX/include/cudf/strings/convert/convert_booleans.hpp
-        - test -f $PREFIX/include/cudf/strings/convert/convert_datetime.hpp
-        - test -f $PREFIX/include/cudf/strings/convert/convert_durations.hpp
-        - test -f $PREFIX/include/cudf/strings/convert/convert_fixed_point.hpp
-        - test -f $PREFIX/include/cudf/strings/convert/convert_floats.hpp
-        - test -f $PREFIX/include/cudf/strings/convert/convert_integers.hpp
-        - test -f $PREFIX/include/cudf/strings/convert/convert_ipv4.hpp
-        - test -f $PREFIX/include/cudf/strings/convert/convert_lists.hpp
-        - test -f $PREFIX/include/cudf/strings/convert/convert_urls.hpp
-        - test -f $PREFIX/include/cudf/strings/detail/char_tables.hpp
-        - test -f $PREFIX/include/cudf/strings/detail/combine.hpp
-        - test -f $PREFIX/include/cudf/strings/detail/concatenate.hpp
-        - test -f $PREFIX/include/cudf/strings/detail/converters.hpp
-        - test -f $PREFIX/include/cudf/strings/detail/copying.hpp
-        - test -f $PREFIX/include/cudf/strings/detail/fill.hpp
-        - test -f $PREFIX/include/cudf/strings/detail/json.hpp
-        - test -f $PREFIX/include/cudf/strings/detail/replace.hpp
-        - test -f $PREFIX/include/cudf/strings/detail/utf8.hpp
-        - test -f $PREFIX/include/cudf/strings/detail/utilities.hpp
-        - test -f $PREFIX/include/cudf/strings/extract.hpp
-        - test -f $PREFIX/include/cudf/strings/find.hpp
-        - test -f $PREFIX/include/cudf/strings/find_multiple.hpp
-        - test -f $PREFIX/include/cudf/strings/findall.hpp
-        - test -f $PREFIX/include/cudf/strings/json.hpp
-        - test -f $PREFIX/include/cudf/strings/padding.hpp
-        - test -f $PREFIX/include/cudf/strings/regex/flags.hpp
-        - test -f $PREFIX/include/cudf/strings/regex/regex_program.hpp
-        - test -f $PREFIX/include/cudf/strings/repeat_strings.hpp
-        - test -f $PREFIX/include/cudf/strings/replace.hpp
-        - test -f $PREFIX/include/cudf/strings/replace_re.hpp
-        - test -f $PREFIX/include/cudf/strings/reverse.hpp
-        - test -f $PREFIX/include/cudf/strings/side_type.hpp
-        - test -f $PREFIX/include/cudf/strings/slice.hpp
-        - test -f $PREFIX/include/cudf/strings/split/partition.hpp
-        - test -f $PREFIX/include/cudf/strings/split/split.hpp
-        - test -f $PREFIX/include/cudf/strings/split/split_re.hpp
-        - test -f $PREFIX/include/cudf/strings/string_view.hpp
-        - test -f $PREFIX/include/cudf/strings/strings_column_view.hpp
-        - test -f $PREFIX/include/cudf/strings/strip.hpp
-        - test -f $PREFIX/include/cudf/strings/translate.hpp
-        - test -f $PREFIX/include/cudf/strings/wrap.hpp
-        - test -f $PREFIX/include/cudf/structs/detail/concatenate.hpp
-        - test -f $PREFIX/include/cudf/structs/struct_view.hpp
-        - test -f $PREFIX/include/cudf/structs/structs_column_view.hpp
-        - test -f $PREFIX/include/cudf/table/table.hpp
-        - test -f $PREFIX/include/cudf/table/table_view.hpp
-        - test -f $PREFIX/include/cudf/tdigest/tdigest_column_view.hpp
-        - test -f $PREFIX/include/cudf/transform.hpp
-        - test -f $PREFIX/include/cudf/transpose.hpp
-        - test -f $PREFIX/include/cudf/types.hpp
-        - test -f $PREFIX/include/cudf/unary.hpp
-        - test -f $PREFIX/include/cudf/utilities/bit.hpp
-        - test -f $PREFIX/include/cudf/utilities/default_stream.hpp
-        - test -f $PREFIX/include/cudf/utilities/error.hpp
-        - test -f $PREFIX/include/cudf/utilities/logger.hpp
-        - test -f $PREFIX/include/cudf/utilities/span.hpp
-        - test -f $PREFIX/include/cudf/utilities/traits.hpp
-        - test -f $PREFIX/include/cudf/utilities/type_checks.hpp
-        - test -f $PREFIX/include/cudf/utilities/type_dispatcher.hpp
-        - test -f $PREFIX/include/cudf/wrappers/dictionary.hpp
-        - test -f $PREFIX/include/cudf/wrappers/durations.hpp
-        - test -f $PREFIX/include/cudf/wrappers/timestamps.hpp
-        - test -f $PREFIX/include/cudf_test/base_fixture.hpp
-        - test -f $PREFIX/include/cudf_test/column_utilities.hpp
-        - test -f $PREFIX/include/cudf_test/column_wrapper.hpp
-        - test -f $PREFIX/include/cudf_test/cudf_gtest.hpp
-        - test -f $PREFIX/include/cudf_test/cxxopts.hpp
-        - test -f $PREFIX/include/cudf_test/debug_utilities.hpp
-        - test -f $PREFIX/include/cudf_test/default_stream.hpp
-        - test -f $PREFIX/include/cudf_test/file_utilities.hpp
-        - test -f $PREFIX/include/cudf_test/io_metadata_utilities.hpp
-        - test -f $PREFIX/include/cudf_test/iterator_utilities.hpp
-        - test -f $PREFIX/include/cudf_test/stream_checking_resource_adaptor.hpp
-        - test -f $PREFIX/include/cudf_test/table_utilities.hpp
-        - test -f $PREFIX/include/cudf_test/timestamp_utilities.cuh
-        - test -f $PREFIX/include/cudf_test/type_list_utilities.hpp
-        - test -f $PREFIX/include/cudf_test/type_lists.hpp
-=======
->>>>>>> 655f3a46
     about:
       home: https://rapids.ai/
       license: Apache-2.0
