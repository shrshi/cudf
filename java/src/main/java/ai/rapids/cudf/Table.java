/*
 *
 *  Copyright (c) 2019-2024, NVIDIA CORPORATION.
 *
 *  Licensed under the Apache License, Version 2.0 (the "License");
 *  you may not use this file except in compliance with the License.
 *  You may obtain a copy of the License at
 *
 *      http://www.apache.org/licenses/LICENSE-2.0
 *
 *  Unless required by applicable law or agreed to in writing, software
 *  distributed under the License is distributed on an "AS IS" BASIS,
 *  WITHOUT WARRANTIES OR CONDITIONS OF ANY KIND, either express or implied.
 *  See the License for the specific language governing permissions and
 *  limitations under the License.
 *
 */

package ai.rapids.cudf;

import ai.rapids.cudf.HostColumnVector.BasicType;
import ai.rapids.cudf.HostColumnVector.DataType;
import ai.rapids.cudf.HostColumnVector.ListType;
import ai.rapids.cudf.HostColumnVector.StructData;
import ai.rapids.cudf.HostColumnVector.StructType;
import ai.rapids.cudf.ast.CompiledExpression;

import java.io.File;
import java.math.BigDecimal;
import java.math.BigInteger;
import java.math.MathContext;
import java.math.RoundingMode;
import java.nio.ByteBuffer;
import java.util.*;

/**
 * Class to represent a collection of ColumnVectors and operations that can be performed on them
 * collectively.
 * The refcount on the columns will be increased once they are passed in
 */
public final class Table implements AutoCloseable {
  static {
    NativeDepsLoader.loadNativeDeps();
  }

  private final long rows;
  private long nativeHandle;
  private ColumnVector[] columns;

  /**
   * Table class makes a copy of the array of {@link ColumnVector}s passed to it. The class
   * will decrease the refcount
   * on itself and all its contents when closed and free resources if refcount is zero
   * @param columns - Array of ColumnVectors
   */
  public Table(ColumnVector... columns) {
    assert columns != null && columns.length > 0 : "ColumnVectors can't be null or empty";
    rows = columns[0].getRowCount();

    for (ColumnVector columnVector : columns) {
      assert (null != columnVector) : "ColumnVectors can't be null";
      assert (rows == columnVector.getRowCount()) : "All columns should have the same number of " +
          "rows " + columnVector.getType();
    }

    // Since Arrays are mutable objects make a copy
    this.columns = new ColumnVector[columns.length];
    long[] viewPointers = new long[columns.length];
    for (int i = 0; i < columns.length; i++) {
      this.columns[i] = columns[i];
      columns[i].incRefCount();
      viewPointers[i] = columns[i].getNativeView();
    }

    nativeHandle = createCudfTableView(viewPointers);
  }

  /**
   * Create a Table from an array of existing on device cudf::column pointers. Ownership of the
   * columns is transferred to the ColumnVectors held by the new Table. In the case of an exception
   * the columns will be deleted.
   * @param cudfColumns - Array of nativeHandles
   */
  public Table(long[] cudfColumns) {
    assert cudfColumns != null && cudfColumns.length > 0 : "CudfColumns can't be null or empty";
    this.columns = ColumnVector.getColumnVectorsFromPointers(cudfColumns);
    try {
      long[] views = new long[columns.length];
      for (int i = 0; i < columns.length; i++) {
        views[i] = columns[i].getNativeView();
      }
      nativeHandle = createCudfTableView(views);
      this.rows = columns[0].getRowCount();
    } catch (Throwable t) {
      for (ColumnVector column : columns) {
        try {
          column.close();
        } catch (Throwable s) {
          t.addSuppressed(s);
        }
      }
      throw t;
    }
  }

  /**
   * Provides a faster way to get access to the columns. Only to be used internally, and it should
   * never be modified in anyway.
   */
  ColumnVector[] getColumns() {
    return columns;
  }

  /** Return the native table view handle for this table */
  public long getNativeView() {
    return nativeHandle;
  }

  /**
   * Return the {@link ColumnVector} at the specified index. If you want to keep a reference to
   * the column around past the life time of the table, you will need to increment the reference
   * count on the column yourself.
   */
  public ColumnVector getColumn(int index) {
    assert index < columns.length;
    return columns[index];
  }

  public final long getRowCount() {
    return rows;
  }

  public final int getNumberOfColumns() {
    return columns.length;
  }

  @Override
  public void close() {
    if (nativeHandle != 0) {
      deleteCudfTable(nativeHandle);
      nativeHandle = 0;
    }
    if (columns != null) {
      for (int i = 0; i < columns.length; i++) {
        columns[i].close();
        columns[i] = null;
      }
      columns = null;
    }
  }

  @Override
  public String toString() {
    return "Table{" +
        "columns=" + Arrays.toString(columns) +
        ", cudfTable=" + nativeHandle +
        ", rows=" + rows +
        '}';
  }

  /**
   * Returns the Device memory buffer size.
   */
  public long getDeviceMemorySize() {
    long total = 0;
    for (ColumnVector cv: columns) {
      total += cv.getDeviceMemorySize();
    }
    return total;
  }

  /**
   * This method is internal and exposed purely for testing purpopses
   */
  static Table removeNullMasksIfNeeded(Table table) {
    return new Table(removeNullMasksIfNeeded(table.nativeHandle));
  }

  /////////////////////////////////////////////////////////////////////////////
  // NATIVE APIs
  /////////////////////////////////////////////////////////////////////////////

  private static native long[] removeNullMasksIfNeeded(long tableView) throws CudfException;

  private static native ContiguousTable[] contiguousSplit(long inputTable, int[] indices);

  private static native long makeChunkedPack(long inputTable, long bounceBufferSize, long tempMemoryResource);

  private static native long[] partition(long inputTable, long partitionView,
      int numberOfPartitions, int[] outputOffsets);

  private static native long[] hashPartition(long inputTable,
                                             int[] columnsToHash,
                                             int hashTypeId,
                                             int numberOfPartitions,
                                             int seed,
                                             int[] outputOffsets) throws CudfException;

  private static native long[] roundRobinPartition(long inputTable,
                                                   int numberOfPartitions,
                                                   int startPartition,
                                                   int[] outputOffsets) throws CudfException;

  private static native void deleteCudfTable(long handle) throws CudfException;

  private static native long bound(long inputTable, long valueTable,
                                   boolean[] descFlags, boolean[] areNullsSmallest, boolean isUpperBound) throws CudfException;

  /**
   * Ugly long function to read CSV.  This is a long function to avoid the overhead of reaching
   * into a java
   * object to try and pull out all of the options.  If this becomes unwieldy we can change it.
   * @param columnNames       names of all of the columns, even the ones filtered out
   * @param dTypeIds          native types IDs of all of the columns.
   * @param dTypeScales       scale of the type for all of the columns.
   * @param filterColumnNames name of the columns to read, or an empty array if we want to read
   *                          all of them
   * @param filePath          the path of the file to read, or null if no path should be read.
   * @param address           the address of the buffer to read from or 0 if we should not.
   * @param length            the length of the buffer to read from.
   * @param headerRow         the 0 based index row of the header can be -1
   * @param delim             character deliminator (must be ASCII).
   * @param quoteStyle        quote style expected to be used in the input (represented as int)
   * @param quote             character quote (must be ASCII).
   * @param comment           character that starts a comment line (must be ASCII) use '\0'
   * @param nullValues        values that should be treated as nulls
   * @param trueValues        values that should be treated as boolean true
   * @param falseValues       values that should be treated as boolean false
   */
  private static native long[] readCSV(String[] columnNames,
                                       int[] dTypeIds, int[] dTypeScales,
                                       String[] filterColumnNames,
                                       String filePath, long address, long length,
                                       int headerRow, byte delim, int quoteStyle, byte quote,
                                       byte comment, String[] nullValues,
                                       String[] trueValues, String[] falseValues) throws CudfException;

  private static native long[] readCSVFromDataSource(String[] columnNames,
                                       int[] dTypeIds, int[] dTypeScales,
                                       String[] filterColumnNames,
                                       int headerRow, byte delim, int quoteStyle, byte quote,
                                       byte comment, String[] nullValues,
                                       String[] trueValues, String[] falseValues,
                                       long dataSourceHandle) throws CudfException;

  /**
   * read JSON data and return a pointer to a TableWithMeta object.
   */
  private static native long readJSON(int[] numChildren, String[] columnNames,
                                        int[] dTypeIds, int[] dTypeScales,
                                        String filePath, long address, long length,
                                        boolean dayFirst, boolean lines,
                                        boolean recoverWithNulls,
                                        boolean normalizeSingleQuotes,
<<<<<<< HEAD
                                        boolean normalizeWhitespace,
                                        boolean mixedTypesAsStrings) throws CudfException;
=======
                                        boolean mixedTypesAsStrings,
                                        boolean keepStringQuotes) throws CudfException;
>>>>>>> efc4edfa

  private static native long readJSONFromDataSource(int[] numChildren, String[] columnNames,
                                      int[] dTypeIds, int[] dTypeScales,
                                      boolean dayFirst, boolean lines,
                                      boolean recoverWithNulls,
                                      boolean normalizeSingleQuotes,
                                      boolean normalizeWhitespace,
                                      boolean mixedTypesAsStrings,
                                      boolean keepStringQuotes,
                                      long dsHandle) throws CudfException;

  private static native long readAndInferJSONFromDataSource(boolean dayFirst, boolean lines,
                                      boolean recoverWithNulls,
                                      boolean normalizeSingleQuotes,
                                      boolean normalizeWhitespace,
                                      boolean mixedTypesAsStrings,
                                      boolean keepStringQuotes,
                                      long dsHandle) throws CudfException;
  private static native long readAndInferJSON(long address, long length,
<<<<<<< HEAD
      boolean dayFirst, boolean lines, boolean recoverWithNulls, boolean normalizeSingleQuotes, boolean normalizeWhitespace, boolean mixedTypesAsStrings) throws CudfException;
=======
                                              boolean dayFirst,
                                              boolean lines,
                                              boolean recoverWithNulls,
                                              boolean normalizeSingleQuotes,
                                              boolean mixedTypesAsStrings,
                                              boolean keepStringQuotes) throws CudfException;
>>>>>>> efc4edfa

  /**
   * Read in Parquet formatted data.
   * @param filterColumnNames  name of the columns to read, or an empty array if we want to read
   *                           all of them
   * @param binaryToString     whether to convert this column to String if binary
   * @param filePath           the path of the file to read, or null if no path should be read.
   * @param address            the address of the buffer to read from or 0 if we should not.
   * @param length             the length of the buffer to read from.
   * @param timeUnit           return type of TimeStamp in units
   */
  private static native long[] readParquet(String[] filterColumnNames, boolean[] binaryToString, String filePath,
                                           long address, long length, int timeUnit) throws CudfException;

  private static native long[] readParquetFromDataSource(String[] filterColumnNames,
                                                         boolean[] binaryToString, int timeUnit,
                                                         long dataSourceHandle) throws CudfException;

  /**
   * Read in Avro formatted data.
   * @param filterColumnNames  name of the columns to read, or an empty array if we want to read
   *                           all of them
   * @param filePath           the path of the file to read, or null if no path should be read.
   * @param address            the address of the buffer to read from or 0 if we should not.
   * @param length             the length of the buffer to read from.
   */
  private static native long[] readAvro(String[] filterColumnNames, String filePath,
                                        long address, long length) throws CudfException;

  private static native long[] readAvroFromDataSource(String[] filterColumnNames,
                                                      long dataSourceHandle) throws CudfException;

  /**
   * Setup everything to write parquet formatted data to a file.
   * @param columnNames     names that correspond to the table columns
   * @param numChildren     Children of the top level
   * @param flatNumChildren flattened list of children per column
   * @param nullable        true if the column can have nulls else false
   * @param metadataKeys    Metadata key names to place in the Parquet file
   * @param metadataValues  Metadata values corresponding to metadataKeys
   * @param compression     native compression codec ID
   * @param statsFreq       native statistics frequency ID
   * @param isInt96         true if timestamp type is int96
   * @param precisions      precision list containing all the precisions of the decimal types in
   *                        the columns
   * @param isMapValues     true if a column is a map
   * @param isBinaryValues  true if a column is a binary
   * @param filename        local output path
   * @return a handle that is used in later calls to writeParquetChunk and writeParquetEnd.
   */
  private static native long writeParquetFileBegin(String[] columnNames,
                                                   int numChildren,
                                                   int[] flatNumChildren,
                                                   boolean[] nullable,
                                                   String[] metadataKeys,
                                                   String[] metadataValues,
                                                   int compression,
                                                   int statsFreq,
                                                   boolean[] isInt96,
                                                   int[] precisions,
                                                   boolean[] isMapValues,
                                                   boolean[] isBinaryValues,
                                                   boolean[] hasParquetFieldIds,
                                                   int[] parquetFieldIds,
                                                   String filename) throws CudfException;

  /**
   * Setup everything to write parquet formatted data to a buffer.
   * @param columnNames     names that correspond to the table columns
   * @param numChildren     Children of the top level
   * @param flatNumChildren flattened list of children per column
   * @param nullable        true if the column can have nulls else false
   * @param metadataKeys    Metadata key names to place in the Parquet file
   * @param metadataValues  Metadata values corresponding to metadataKeys
   * @param compression     native compression codec ID
   * @param statsFreq       native statistics frequency ID
   * @param isInt96         true if timestamp type is int96
   * @param precisions      precision list containing all the precisions of the decimal types in
   *                        the columns
   * @param isMapValues     true if a column is a map
   * @param isBinaryValues  true if a column is a binary
   * @param consumer        consumer of host buffers produced.
   * @return a handle that is used in later calls to writeParquetChunk and writeParquetEnd.
   */
  private static native long writeParquetBufferBegin(String[] columnNames,
                                                     int numChildren,
                                                     int[] flatNumChildren,
                                                     boolean[] nullable,
                                                     String[] metadataKeys,
                                                     String[] metadataValues,
                                                     int compression,
                                                     int statsFreq,
                                                     boolean[] isInt96,
                                                     int[] precisions,
                                                     boolean[] isMapValues,
                                                     boolean[] isBinaryValues,
                                                     boolean[] hasParquetFieldIds,
                                                     int[] parquetFieldIds,
                                                     HostBufferConsumer consumer,
                                                     HostMemoryAllocator hostMemoryAllocator
                                                     ) throws CudfException;

  /**
   * Write out a table to an open handle.
   * @param handle the handle to the writer.
   * @param table the table to write out.
   * @param tableMemSize the size of the table in bytes to help with memory allocation.
   */
  private static native void writeParquetChunk(long handle, long table, long tableMemSize);

  /**
   * Finish writing out parquet.
   * @param handle the handle.  Do not use again once this returns.
   */
  private static native void writeParquetEnd(long handle);

  /**
   * Read in ORC formatted data.
   * @param filterColumnNames name of the columns to read, or an empty array if we want to read
   *                          all of them
   * @param filePath          the path of the file to read, or null if no path should be read.
   * @param address           the address of the buffer to read from or 0 for no buffer.
   * @param length            the length of the buffer to read from.
   * @param usingNumPyTypes   whether the parser should implicitly promote TIMESTAMP
   *                          columns to TIMESTAMP_MILLISECONDS for compatibility with NumPy.
   * @param timeUnit          return type of TimeStamp in units
   * @param decimal128Columns name of the columns which are read as Decimal128 rather than Decimal64
   */
  private static native long[] readORC(String[] filterColumnNames,
                                       String filePath, long address, long length,
                                       boolean usingNumPyTypes, int timeUnit,
                                       String[] decimal128Columns) throws CudfException;

  private static native long[] readORCFromDataSource(String[] filterColumnNames,
                                                     boolean usingNumPyTypes, int timeUnit,
                                                     String[] decimal128Columns,
                                                     long dataSourceHandle) throws CudfException;

  /**
   * Setup everything to write ORC formatted data to a file.
   * @param columnNames     names that correspond to the table columns
   * @param numChildren     Children of the top level
   * @param flatNumChildren flattened list of children per column
   * @param nullable        true if the column can have nulls else false
   * @param metadataKeys    Metadata key names to place in the Parquet file
   * @param metadataValues  Metadata values corresponding to metadataKeys
   * @param compression     native compression codec ID
   * @param precisions      precision list containing all the precisions of the decimal types in
   *                        the columns
   * @param isMapValues     true if a column is a map
   * @param filename        local output path
   * @return a handle that is used in later calls to writeORCChunk and writeORCEnd.
   */
  private static native long writeORCFileBegin(String[] columnNames,
                                               int numChildren,
                                               int[] flatNumChildren,
                                               boolean[] nullable,
                                               String[] metadataKeys,
                                               String[] metadataValues,
                                               int compression,
                                               int[] precisions,
                                               boolean[] isMapValues,
                                               String filename) throws CudfException;

  /**
   * Setup everything to write ORC formatted data to a buffer.
   * @param columnNames     names that correspond to the table columns
   * @param numChildren     Children of the top level
   * @param flatNumChildren flattened list of children per column
   * @param nullable        true if the column can have nulls else false
   * @param metadataKeys    Metadata key names to place in the Parquet file
   * @param metadataValues  Metadata values corresponding to metadataKeys
   * @param compression     native compression codec ID
   * @param precisions      precision list containing all the precisions of the decimal types in
   *                        the columns
   * @param isMapValues     true if a column is a map
   * @param consumer        consumer of host buffers produced.
   * @return a handle that is used in later calls to writeORCChunk and writeORCEnd.
   */
  private static native long writeORCBufferBegin(String[] columnNames,
                                                 int numChildren,
                                                 int[] flatNumChildren,
                                                 boolean[] nullable,
                                                 String[] metadataKeys,
                                                 String[] metadataValues,
                                                 int compression,
                                                 int[] precisions,
                                                 boolean[] isMapValues,
                                                 HostBufferConsumer consumer,
                                                 HostMemoryAllocator hostMemoryAllocator
                                                 ) throws CudfException;

  /**
   * Write out a table to an open handle.
   * @param handle the handle to the writer.
   * @param table the table to write out.
   * @param tableMemSize the size of the table in bytes to help with memory allocation.
   */
  private static native void writeORCChunk(long handle, long table, long tableMemSize);

  /**
   * Finish writing out ORC.
   * @param handle the handle.  Do not use again once this returns.
   */
  private static native void writeORCEnd(long handle);

  /**
   * Setup everything to write Arrow IPC formatted data to a file.
   * @param columnNames names that correspond to the table columns
   * @param filename local output path
   * @return a handle that is used in later calls to writeArrowIPCChunk and writeArrowIPCEnd.
   */
  private static native long writeArrowIPCFileBegin(String[] columnNames, String filename);

  /**
   * Setup everything to write Arrow IPC formatted data to a buffer.
   * @param columnNames names that correspond to the table columns
   * @param consumer consumer of host buffers produced.
   * @param hostMemoryAllocator allocator for host memory buffers.
   * @return a handle that is used in later calls to writeArrowIPCChunk and writeArrowIPCEnd.
   */
  private static native long writeArrowIPCBufferBegin(String[] columnNames,
                                                      HostBufferConsumer consumer,
                                                      HostMemoryAllocator hostMemoryAllocator);

  /**
   * Convert a cudf table to an arrow table handle.
   * @param handle the handle to the writer.
   * @param tableHandle the table to convert
   */
  private static native long convertCudfToArrowTable(long handle,
                                                     long tableHandle);

  /**
   * Write out a table to an open handle.
   * @param handle the handle to the writer.
   * @param arrowHandle the arrow table to write out.
   * @param maxChunkSize the maximum number of rows that could
   *                     be written out in a single chunk.  Generally this setting will be
   *                     followed unless for some reason the arrow table is not a single group.
   *                     This can happen when reading arrow data, but not when converting from
   *                     cudf.
   */
  private static native void writeArrowIPCArrowChunk(long handle,
                                                     long arrowHandle,
                                                     long maxChunkSize);

  /**
   * Finish writing out Arrow IPC.
   * @param handle the handle.  Do not use again once this returns.
   */
  private static native void writeArrowIPCEnd(long handle);

  /**
   * Setup everything to read an Arrow IPC formatted data file.
   * @param path local input path
   * @return a handle that is used in later calls to readArrowIPCChunk and readArrowIPCEnd.
   */
  private static native long readArrowIPCFileBegin(String path);

  /**
   * Setup everything to read Arrow IPC formatted data from a provider.
   * @param provider the class that will provide the data.
   * @return a handle that is used in later calls to readArrowIPCChunk and readArrowIPCEnd.
   */
  private static native long readArrowIPCBufferBegin(ArrowReaderWrapper provider);

  /**
   * Read the next chunk/table of data.
   * @param handle the handle that is holding the data.
   * @param rowTarget the number of rows to read.
   * @return a pointer to an arrow table handle.
   */
  private static native long readArrowIPCChunkToArrowTable(long handle, int rowTarget);

  /**
   * Close the arrow table handle returned by readArrowIPCChunkToArrowTable or
   * convertCudfToArrowTable
   */
  private static native void closeArrowTable(long arrowHandle);

  /**
   * Convert an arrow table handle as returned by readArrowIPCChunkToArrowTable to
   * cudf table handles.
   */
  private static native long[] convertArrowTableToCudf(long arrowHandle);

  /**
   * Finish reading the data.  We are done.
   * @param handle the handle to clean up.
   */
  private static native void readArrowIPCEnd(long handle);

  private static native long[] groupByAggregate(long inputTable, int[] keyIndices, int[] aggColumnsIndices,
                                                long[] aggInstances, boolean ignoreNullKeys,
                                                boolean keySorted, boolean[] keysDescending,
                                                boolean[] keysNullSmallest) throws CudfException;

  private static native long[] groupByScan(long inputTable, int[] keyIndices, int[] aggColumnsIndices,
      long[] aggInstances, boolean ignoreNullKeys,
      boolean keySorted, boolean[] keysDescending,
      boolean[] keysNullSmallest) throws CudfException;

  private static native long[] groupByReplaceNulls(long inputTable, int[] keyIndices,
      int[] replaceColumnsIndices,
      boolean[] isPreceding, boolean ignoreNullKeys,
      boolean keySorted, boolean[] keysDescending,
      boolean[] keysNullSmallest) throws CudfException;

  private static native long[] rollingWindowAggregate(
      long inputTable,
      int[] keyIndices,
      long[] defaultOutputs,
      int[] aggColumnsIndices,
      long[] aggInstances,
      int[] minPeriods,
      int[] preceding,
      int[] following,
      boolean[] unboundedPreceding,
      boolean[] unboundedFollowing,
      boolean ignoreNullKeys) throws CudfException;

  private static native long[] rangeRollingWindowAggregate(long inputTable, int[] keyIndices, int[] orderByIndices, boolean[] isOrderByAscending,
                                                           int[] aggColumnsIndices, long[] aggInstances, int[] minPeriods,
                                                           long[] preceding, long[] following, int[] precedingRangeExtent, int[] followingRangeExtent,
                                                           boolean ignoreNullKeys) throws CudfException;

  private static native long sortOrder(long inputTable, long[] sortKeys, boolean[] isDescending,
      boolean[] areNullsSmallest) throws CudfException;

  private static native long[] orderBy(long inputTable, long[] sortKeys, boolean[] isDescending,
                                       boolean[] areNullsSmallest) throws CudfException;

  private static native long[] merge(long[] tableHandles, int[] sortKeyIndexes,
                                     boolean[] isDescending, boolean[] areNullsSmallest) throws CudfException;

  private static native long[] leftJoinGatherMaps(long leftKeys, long rightKeys,
                                                  boolean compareNullsEqual) throws CudfException;

  private static native long leftJoinRowCount(long leftTable, long rightHashJoin) throws CudfException;

  private static native long[] leftHashJoinGatherMaps(long leftTable, long rightHashJoin) throws CudfException;

  private static native long[] leftHashJoinGatherMapsWithCount(long leftTable, long rightHashJoin,
                                                               long outputRowCount) throws CudfException;

  private static native long[] innerJoinGatherMaps(long leftKeys, long rightKeys,
                                                   boolean compareNullsEqual) throws CudfException;

  private static native long[] innerDistinctJoinGatherMaps(long leftKeys, long rightKeys,
                                                           boolean compareNullsEqual) throws CudfException;

  private static native long innerJoinRowCount(long table, long hashJoin) throws CudfException;

  private static native long[] innerHashJoinGatherMaps(long table, long hashJoin) throws CudfException;

  private static native long[] innerHashJoinGatherMapsWithCount(long table, long hashJoin,
                                                                long outputRowCount) throws CudfException;

  private static native long[] fullJoinGatherMaps(long leftKeys, long rightKeys,
                                                  boolean compareNullsEqual) throws CudfException;

  private static native long fullJoinRowCount(long leftTable, long rightHashJoin) throws CudfException;

  private static native long[] fullHashJoinGatherMaps(long leftTable, long rightHashJoin) throws CudfException;

  private static native long[] fullHashJoinGatherMapsWithCount(long leftTable, long rightHashJoin,
                                                               long outputRowCount) throws CudfException;

  private static native long[] leftSemiJoinGatherMap(long leftKeys, long rightKeys,
                                                     boolean compareNullsEqual) throws CudfException;

  private static native long[] leftAntiJoinGatherMap(long leftKeys, long rightKeys,
                                                     boolean compareNullsEqual) throws CudfException;

  private static native long conditionalLeftJoinRowCount(long leftTable, long rightTable,
                                                         long condition) throws CudfException;

  private static native long[] conditionalLeftJoinGatherMaps(long leftTable, long rightTable,
                                                             long condition) throws CudfException;

  private static native long[] conditionalLeftJoinGatherMapsWithCount(long leftTable, long rightTable,
                                                                      long condition,
                                                                      long rowCount) throws CudfException;

  private static native long conditionalInnerJoinRowCount(long leftTable, long rightTable,
                                                          long condition) throws CudfException;

  private static native long[] conditionalInnerJoinGatherMaps(long leftTable, long rightTable,
                                                              long condition) throws CudfException;

  private static native long[] conditionalInnerJoinGatherMapsWithCount(long leftTable, long rightTable,
                                                                       long condition,
                                                                       long rowCount) throws CudfException;

  private static native long[] conditionalFullJoinGatherMaps(long leftTable, long rightTable,
                                                             long condition) throws CudfException;

  private static native long conditionalLeftSemiJoinRowCount(long leftTable, long rightTable,
                                                             long condition) throws CudfException;

  private static native long[] conditionalLeftSemiJoinGatherMap(long leftTable, long rightTable,
                                                                long condition) throws CudfException;

  private static native long[] conditionalLeftSemiJoinGatherMapWithCount(long leftTable, long rightTable,
                                                                         long condition,
                                                                         long rowCount) throws CudfException;

  private static native long conditionalLeftAntiJoinRowCount(long leftTable, long rightTable,
                                                             long condition) throws CudfException;

  private static native long[] conditionalLeftAntiJoinGatherMap(long leftTable, long rightTable,
                                                                long condition) throws CudfException;

  private static native long[] conditionalLeftAntiJoinGatherMapWithCount(long leftTable, long rightTable,
                                                                         long condition,
                                                                         long rowCount) throws CudfException;

  private static native long[] mixedLeftJoinSize(long leftKeysTable, long rightKeysTable,
                                                 long leftConditionTable, long rightConditionTable,
                                                 long condition, boolean compareNullsEqual);

  private static native long[] mixedLeftJoinGatherMaps(long leftKeysTable, long rightKeysTable,
                                                       long leftConditionTable, long rightConditionTable,
                                                       long condition, boolean compareNullsEqual);

  private static native long[] mixedLeftJoinGatherMapsWithSize(long leftKeysTable, long rightKeysTable,
                                                               long leftConditionTable, long rightConditionTable,
                                                               long condition, boolean compareNullsEqual,
                                                               long outputRowCount, long matchesColumnView);

  private static native long[] mixedInnerJoinSize(long leftKeysTable, long rightKeysTable,
                                                  long leftConditionTable, long rightConditionTable,
                                                  long condition, boolean compareNullsEqual);

  private static native long[] mixedInnerJoinGatherMaps(long leftKeysTable, long rightKeysTable,
                                                        long leftConditionTable, long rightConditionTable,
                                                        long condition, boolean compareNullsEqual);

  private static native long[] mixedInnerJoinGatherMapsWithSize(long leftKeysTable, long rightKeysTable,
                                                                long leftConditionTable, long rightConditionTable,
                                                                long condition, boolean compareNullsEqual,
                                                                long outputRowCount, long matchesColumnView);

  private static native long[] mixedFullJoinGatherMaps(long leftKeysTable, long rightKeysTable,
                                                       long leftConditionTable, long rightConditionTable,
                                                       long condition, boolean compareNullsEqual);

  private static native long[] mixedLeftSemiJoinSize(long leftKeysTable, long rightKeysTable,
                                                     long leftConditionTable, long rightConditionTable,
                                                     long condition, boolean compareNullsEqual);

  private static native long[] mixedLeftSemiJoinGatherMap(long leftKeysTable, long rightKeysTable,
                                                          long leftConditionTable, long rightConditionTable,
                                                          long condition, boolean compareNullsEqual);

  private static native long[] mixedLeftSemiJoinGatherMapWithSize(long leftKeysTable, long rightKeysTable,
                                                                  long leftConditionTable, long rightConditionTable,
                                                                  long condition, boolean compareNullsEqual,
                                                                  long outputRowCount, long matchesColumnView);

  private static native long[] mixedLeftAntiJoinSize(long leftKeysTable, long rightKeysTable,
                                                     long leftConditionTable, long rightConditionTable,
                                                     long condition, boolean compareNullsEqual);

  private static native long[] mixedLeftAntiJoinGatherMap(long leftKeysTable, long rightKeysTable,
                                                          long leftConditionTable, long rightConditionTable,
                                                          long condition, boolean compareNullsEqual);

  private static native long[] mixedLeftAntiJoinGatherMapWithSize(long leftKeysTable, long rightKeysTable,
                                                                  long leftConditionTable, long rightConditionTable,
                                                                  long condition, boolean compareNullsEqual,
                                                                  long outputRowCount, long matchesColumnView);

  private static native long[] crossJoin(long leftTable, long rightTable) throws CudfException;

  private static native long[] concatenate(long[] cudfTablePointers) throws CudfException;

  private static native long interleaveColumns(long input);

  private static native long[] filter(long input, long mask);

  private static native long[] dropDuplicates(long nativeHandle, int[] keyColumns,
                                              int keepValue, boolean nullsEqual) throws CudfException;

  private static native long[] gather(long tableHandle, long gatherView, boolean checkBounds);

  private static native long[] scatterTable(long srcTableHandle, long scatterView,
                                            long targetTableHandle)
                                            throws CudfException;
  private static native long[] scatterScalars(long[] srcScalarHandles, long scatterView,
                                             long targetTableHandle)
                                             throws CudfException;

  private static native long[] repeatStaticCount(long tableHandle, int count);

  private static native long[] repeatColumnCount(long tableHandle,
                                                 long columnHandle);

  private static native long rowBitCount(long tableHandle) throws CudfException;

  private static native long[] explode(long tableHandle, int index);

  private static native long[] explodePosition(long tableHandle, int index);

  private static native long[] explodeOuter(long tableHandle, int index);

  private static native long[] explodeOuterPosition(long tableHandle, int index);

  private static native long createCudfTableView(long[] nativeColumnViewHandles);

  private static native long[] columnViewsFromPacked(ByteBuffer metadata, long dataAddress);

  private static native ContigSplitGroupByResult contiguousSplitGroups(long inputTable,
                                                                int[] keyIndices,
                                                                boolean ignoreNullKeys,
                                                                boolean keySorted,
                                                                boolean[] keysDescending,
                                                                boolean[] keysNullSmallest,
                                                                boolean genUniqKeys);

  private static native long[] sample(long tableHandle, long n, boolean replacement, long seed);

  private static native int distinctCount(long handle, boolean nullsEqual);

  /////////////////////////////////////////////////////////////////////////////
  // TABLE CREATION APIs
  /////////////////////////////////////////////////////////////////////////////

  /**
   * Read a CSV file using the default CSVOptions.
   * @param schema the schema of the file.  You may use Schema.INFERRED to infer the schema.
   * @param path the local file to read.
   * @return the file parsed as a table on the GPU.
   */
  public static Table readCSV(Schema schema, File path) {
    return readCSV(schema, CSVOptions.DEFAULT, path);
  }

  /**
   * Read a CSV file.
   * @param schema the schema of the file.  You may use Schema.INFERRED to infer the schema.
   * @param opts various CSV parsing options.
   * @param path the local file to read.
   * @return the file parsed as a table on the GPU.
   */
  public static Table readCSV(Schema schema, CSVOptions opts, File path) {
    if (schema.hasNestedChildren()) {
      throw new IllegalArgumentException("CSV does not support nested types");
    }
    return new Table(
        readCSV(schema.getFlattenedColumnNames(), schema.getFlattenedTypeIds(), schema.getFlattenedTypeScales(),
            opts.getIncludeColumnNames(), path.getAbsolutePath(),
            0, 0,
            opts.getHeaderRow(),
            opts.getDelim(),
            opts.getQuoteStyle().nativeId,
            opts.getQuote(),
            opts.getComment(),
            opts.getNullValues(),
            opts.getTrueValues(),
            opts.getFalseValues()));
  }

  /**
   * Read CSV formatted data using the default CSVOptions.
   * @param schema the schema of the data. You may use Schema.INFERRED to infer the schema.
   * @param buffer raw UTF8 formatted bytes.
   * @return the data parsed as a table on the GPU.
   */
  public static Table readCSV(Schema schema, byte[] buffer) {
    return readCSV(schema, CSVOptions.DEFAULT, buffer, 0, buffer.length);
  }

  /**
   * Read CSV formatted data.
   * @param schema the schema of the data. You may use Schema.INFERRED to infer the schema.
   * @param opts various CSV parsing options.
   * @param buffer raw UTF8 formatted bytes.
   * @return the data parsed as a table on the GPU.
   */
  public static Table readCSV(Schema schema, CSVOptions opts, byte[] buffer) {
    return readCSV(schema, opts, buffer, 0, buffer.length);
  }

  /**
   * Read CSV formatted data.
   * @param schema the schema of the data. You may use Schema.INFERRED to infer the schema.
   * @param opts various CSV parsing options.
   * @param buffer raw UTF8 formatted bytes.
   * @param offset the starting offset into buffer.
   * @param len the number of bytes to parse.
   * @param hostMemoryAllocator allocator for host memory buffers
   * @return the data parsed as a table on the GPU.
   */
  public static Table readCSV(Schema schema, CSVOptions opts, byte[] buffer, long offset,
                              long len, HostMemoryAllocator hostMemoryAllocator) {
    if (len <= 0) {
      len = buffer.length - offset;
    }
    assert len > 0;
    assert len <= buffer.length - offset;
    assert offset >= 0 && offset < buffer.length;
    try (HostMemoryBuffer newBuf = hostMemoryAllocator.allocate(len)) {
      newBuf.setBytes(0, buffer, offset, len);
      return readCSV(schema, opts, newBuf, 0, len);
    }
  }


  public static Table readCSV(Schema schema, CSVOptions opts, byte[] buffer, long offset,
                              long len) {
    return readCSV(schema, opts, buffer, offset, len, DefaultHostMemoryAllocator.get());
  }

  /**
   * Read CSV formatted data.
   * @param schema the schema of the data. You may use Schema.INFERRED to infer the schema.
   * @param opts various CSV parsing options.
   * @param buffer raw UTF8 formatted bytes.
   * @param offset the starting offset into buffer.
   * @param len the number of bytes to parse.
   * @return the data parsed as a table on the GPU.
   */
  public static Table readCSV(Schema schema, CSVOptions opts, HostMemoryBuffer buffer,
                              long offset, long len) {
    if (len <= 0) {
      len = buffer.length - offset;
    }
    assert len > 0;
    assert len <= buffer.getLength() - offset;
    assert offset >= 0 && offset < buffer.length;
    if (schema.hasNestedChildren()) {
      throw new IllegalArgumentException("CSV does not support nested types");
    }
    return new Table(readCSV(schema.getFlattenedColumnNames(), schema.getFlattenedTypeIds(), schema.getFlattenedTypeScales(),
        opts.getIncludeColumnNames(), null,
        buffer.getAddress() + offset, len,
        opts.getHeaderRow(),
        opts.getDelim(),
        opts.getQuoteStyle().nativeId,
        opts.getQuote(),
        opts.getComment(),
        opts.getNullValues(),
        opts.getTrueValues(),
        opts.getFalseValues()));
  }

  public static Table readCSV(Schema schema, CSVOptions opts, DataSource ds) {
    long dsHandle = DataSourceHelper.createWrapperDataSource(ds);
    try {
      if (schema.hasNestedChildren()) {
        throw new IllegalArgumentException("CSV does not support nested types");
      }
      return new Table(readCSVFromDataSource(schema.getFlattenedColumnNames(),
              schema.getFlattenedTypeIds(),
              schema.getFlattenedTypeScales(),
              opts.getIncludeColumnNames(),
              opts.getHeaderRow(),
              opts.getDelim(),
              opts.getQuoteStyle().nativeId,
              opts.getQuote(),
              opts.getComment(),
              opts.getNullValues(),
              opts.getTrueValues(),
              opts.getFalseValues(),
              dsHandle));
    } finally {
      DataSourceHelper.destroyWrapperDataSource(dsHandle);
    }
  }

  private static native void writeCSVToFile(long table,
                                            String[] columnNames,
                                            boolean includeHeader,
                                            String rowDelimiter,
                                            byte fieldDelimiter,
                                            String nullValue,
                                            String trueValue,
                                            String falseValue,
                                            int quoteStyle,
                                            String outputPath) throws CudfException;

  public void writeCSVToFile(CSVWriterOptions options, String outputPath) {
    writeCSVToFile(nativeHandle,
                   options.getColumnNames(),
                   options.getIncludeHeader(),
                   options.getRowDelimiter(),
                   options.getFieldDelimiter(),
                   options.getNullValue(),
                   options.getTrueValue(),
                   options.getFalseValue(),
                   options.getQuoteStyle().nativeId,
                   outputPath);
  }

  private static native long startWriteCSVToBuffer(String[] columnNames,
                                                   boolean includeHeader,
                                                   String rowDelimiter,
                                                   byte fieldDelimiter,
                                                   String nullValue,
                                                   String trueValue,
                                                   String falseValue,
                                                   int quoteStyle,
                                                   HostBufferConsumer buffer,
                                                   HostMemoryAllocator hostMemoryAllocator
                                                   ) throws CudfException;

  private static native void writeCSVChunkToBuffer(long writerHandle, long tableHandle);

  private static native void endWriteCSVToBuffer(long writerHandle);

  private static class CSVTableWriter extends TableWriter {
    private HostBufferConsumer consumer;

    private CSVTableWriter(CSVWriterOptions options, HostBufferConsumer consumer,
        HostMemoryAllocator hostMemoryAllocator) {
      super(startWriteCSVToBuffer(options.getColumnNames(),
          options.getIncludeHeader(),
          options.getRowDelimiter(),
          options.getFieldDelimiter(),
          options.getNullValue(),
          options.getTrueValue(),
          options.getFalseValue(),
          options.getQuoteStyle().nativeId,
          consumer, hostMemoryAllocator));
      this.consumer = consumer;
    }

    @Override
    public void write(Table table) {
      if (writerHandle == 0) {
        throw new IllegalStateException("Writer was already closed");
      }
      writeCSVChunkToBuffer(writerHandle, table.nativeHandle);
    }

    @Override
    public void close() throws CudfException {
      if (writerHandle != 0) {
        endWriteCSVToBuffer(writerHandle);
        writerHandle = 0;
      }
      if (consumer != null) {
        consumer.done();
        consumer = null;
      }
    }
  }

  public static TableWriter getCSVBufferWriter(CSVWriterOptions options,
      HostBufferConsumer bufferConsumer, HostMemoryAllocator hostMemoryAllocator) {
    return new CSVTableWriter(options, bufferConsumer, hostMemoryAllocator);
  }

   public static TableWriter getCSVBufferWriter(CSVWriterOptions options,
      HostBufferConsumer bufferConsumer) {
    return getCSVBufferWriter(options, bufferConsumer, DefaultHostMemoryAllocator.get());
  }

  /**
   * Read a JSON file using the default JSONOptions.
   * @param schema the schema of the file.  You may use Schema.INFERRED to infer the schema.
   * @param path the local file to read.
   * @return the file parsed as a table on the GPU.
   */
  public static Table readJSON(Schema schema, File path) {
    return readJSON(schema, JSONOptions.DEFAULT, path);
  }

  /**
   * Read JSON formatted data using the default JSONOptions.
   * @param schema the schema of the data. You may use Schema.INFERRED to infer the schema.
   * @param buffer raw UTF8 formatted bytes.
   * @return the data parsed as a table on the GPU.
   */
  public static Table readJSON(Schema schema, byte[] buffer) {
    return readJSON(schema, JSONOptions.DEFAULT, buffer, 0, buffer.length);
  }

  /**
   * Read JSON formatted data.
   * @param schema the schema of the data. You may use Schema.INFERRED to infer the schema.
   * @param opts various JSON parsing options.
   * @param buffer raw UTF8 formatted bytes.
   * @return the data parsed as a table on the GPU.
   */
  public static Table readJSON(Schema schema, JSONOptions opts, byte[] buffer) {
    return readJSON(schema, opts, buffer, 0, buffer.length);
  }

  private static class DidViewChange {
    ColumnVector changeWasNeeded = null;
    boolean noChangeNeeded = false;

    public static DidViewChange yes(ColumnVector cv) {
      DidViewChange ret = new DidViewChange();
      ret.changeWasNeeded = cv;
      return ret;
    }

    public static DidViewChange no() {
      DidViewChange ret = new DidViewChange();
      ret.noChangeNeeded = true;
      return ret;
    }
  }

  private static DidViewChange gatherJSONColumns(Schema schema, TableWithMeta.NestedChildren children,
                                                 ColumnView cv) {
    // We need to do this recursively to be sure it all matches as expected.
    // If we run into problems where the data types don't match, we are not
    // going to fix up the data types. We are only going to reorder the columns.
    if (schema.getType() == DType.STRUCT) {
      if (cv.getType() != DType.STRUCT) {
        // The types don't match so just return the input unchanged...
        return DidViewChange.no();
      } else {
        String[] foundNames = children.getNames();
        HashMap<String, Integer> indices = new HashMap<>();
        for (int i = 0; i < foundNames.length; i++) {
          indices.put(foundNames[i], i);
        }
        // We might need to rearrange the columns to match what we want.
        DType[] types = schema.getChildTypes();
        String[] neededNames = schema.getColumnNames();
        ColumnView[] columns = new ColumnView[neededNames.length];
        try {
          boolean somethingChanged = false;
          if (columns.length != foundNames.length) {
            somethingChanged = true;
          }
          for (int i = 0; i < columns.length; i++) {
            String neededColumnName = neededNames[i];
            Integer index = indices.get(neededColumnName);
            if (index != null) {
              if (schema.getChild(i).isStructOrHasStructDescendant()) {
                ColumnView child = cv.getChildColumnView(index);
                boolean shouldCloseChild = true;
                try {
                  if (index != i) {
                    somethingChanged = true;
                  }
                  DidViewChange childResult = gatherJSONColumns(schema.getChild(i),
                      children.getChild(index), child);
                  if (childResult.noChangeNeeded) {
                    shouldCloseChild = false;
                    columns[i] = child;
                  } else {
                    somethingChanged = true;
                    columns[i] = childResult.changeWasNeeded;
                  }
                } finally {
                  if (shouldCloseChild) {
                    child.close();
                  }
                }
              } else {
                if (index != i) {
                  somethingChanged = true;
                }
                columns[i] = cv.getChildColumnView(index);
              }
            } else {
              somethingChanged = true;
              try (Scalar s = Scalar.fromNull(types[i])) {
                columns[i] = ColumnVector.fromScalar(s, (int) cv.getRowCount());
              }
            }
          }
          if (somethingChanged) {
            try (ColumnView ret = new ColumnView(cv.type, cv.rows, Optional.of(cv.nullCount),
                cv.getValid(), null, columns)) {
              return DidViewChange.yes(ret.copyToColumnVector());
            }
          } else {
            return DidViewChange.no();
          }
        } finally {
          for (ColumnView c: columns) {
            if (c != null) {
              c.close();
            }
          }
        }
      }
    } else if (schema.getType() == DType.LIST && cv.getType() == DType.LIST) {
      if (schema.isStructOrHasStructDescendant()) {
        String [] childNames = children.getNames();
        if (childNames.length == 2 &&
            "offsets".equals(childNames[0]) &&
            "element".equals(childNames[1])) {
          try (ColumnView child = cv.getChildColumnView(0)){
            DidViewChange listResult = gatherJSONColumns(schema.getChild(0),
                children.getChild(1), child);
            if (listResult.noChangeNeeded) {
              return DidViewChange.no();
            } else {
              try (ColumnView listView = new ColumnView(cv.type, cv.rows,
                  Optional.of(cv.nullCount), cv.getValid(), cv.getOffsets(),
                  new ColumnView[]{listResult.changeWasNeeded})) {
                return DidViewChange.yes(listView.copyToColumnVector());
              } finally {
                listResult.changeWasNeeded.close();
              }
            }
          }
        }
      }
      // Nothing to change so just return the input, but we need to inc a ref count to really
      // make it work, so for now we are going to turn it into a ColumnVector.
      return DidViewChange.no();
    } else {
      // Nothing to change so just return the input, but we need to inc a ref count to really
      // make it work, so for now we are going to turn it into a ColumnVector.
      return DidViewChange.no();
    }
  }

  private static Table gatherJSONColumns(Schema schema, TableWithMeta twm) {
    String[] neededColumns = schema.getColumnNames();
    if (neededColumns == null || neededColumns.length == 0) {
      return twm.releaseTable();
    } else {
      String[] foundNames = twm.getColumnNames();
      HashMap<String, Integer> indices = new HashMap<>();
      for (int i = 0; i < foundNames.length; i++) {
        indices.put(foundNames[i], i);
      }
      // We might need to rearrange the columns to match what we want.
      DType[] types = schema.getChildTypes();
      ColumnVector[] columns = new ColumnVector[neededColumns.length];
      try (Table tbl = twm.releaseTable()) {
        for (int i = 0; i < columns.length; i++) {
          String neededColumnName = neededColumns[i];
          Integer index = indices.get(neededColumnName);
          if (index != null) {
            if (schema.getChild(i).isStructOrHasStructDescendant()) {
              DidViewChange gathered = gatherJSONColumns(schema.getChild(i), twm.getChild(index),
                  tbl.getColumn(index));
              if (gathered.noChangeNeeded) {
                columns[i] = tbl.getColumn(index).incRefCount();
              } else {
                columns[i] = gathered.changeWasNeeded;
              }
            } else {
              columns[i] = tbl.getColumn(index).incRefCount();
            }
          } else {
            try (Scalar s = Scalar.fromNull(types[i])) {
              columns[i] = ColumnVector.fromScalar(s, (int)tbl.getRowCount());
            }
          }
        }
        return new Table(columns);
      } finally {
        for (ColumnVector c: columns) {
          if (c != null) {
            c.close();
          }
        }
      }
    }
  }

  /**
   * Read a JSON file.
   * @param schema the schema of the file.  You may use Schema.INFERRED to infer the schema.
   * @param opts various JSON parsing options.
   * @param path the local file to read.
   * @return the file parsed as a table on the GPU.
   */
  public static Table readJSON(Schema schema, JSONOptions opts, File path) {
    try (TableWithMeta twm = new TableWithMeta(
            readJSON(schema.getFlattenedNumChildren(), schema.getFlattenedColumnNames(),
                    schema.getFlattenedTypeIds(), schema.getFlattenedTypeScales(),
                    path.getAbsolutePath(),
                    0, 0,
                    opts.isDayFirst(), opts.isLines(), opts.isRecoverWithNull(),
                    opts.isNormalizeSingleQuotes(),
<<<<<<< HEAD
                    opts.isNormalizeWhitespace(),
                    opts.isMixedTypesAsStrings()))) {
=======
                    opts.isMixedTypesAsStrings(),
                opts.keepStringQuotes()))) {
>>>>>>> efc4edfa

      return gatherJSONColumns(schema, twm);
    }
  }

  /**
   * Read JSON formatted data.
   * @param schema the schema of the data. You may use Schema.INFERRED to infer the schema.
   * @param opts various JSON parsing options.
   * @param buffer raw UTF8 formatted bytes.
   * @param offset the starting offset into buffer.
   * @param len the number of bytes to parse.
   * @param hostMemoryAllocator allocator for host memory buffers
   * @return the data parsed as a table on the GPU.
   */
  public static Table readJSON(Schema schema, JSONOptions opts, byte[] buffer, long offset,
                               long len, HostMemoryAllocator hostMemoryAllocator) {
    if (len <= 0) {
      len = buffer.length - offset;
    }
    assert len > 0;
    assert len <= buffer.length - offset;
    assert offset >= 0 && offset < buffer.length;
    try (HostMemoryBuffer newBuf = hostMemoryAllocator.allocate(len)) {
      newBuf.setBytes(0, buffer, offset, len);
      return readJSON(schema, opts, newBuf, 0, len);
    }
  }

  public static Table readJSON(Schema schema, JSONOptions opts, byte[] buffer, long offset,
                               long len) {
    return readJSON(schema, opts, buffer, offset, len, DefaultHostMemoryAllocator.get());
  }

  /**
   * Read JSON formatted data and infer the column names and schema.
   * @param opts various JSON parsing options.
   * @param buffer raw UTF8 formatted bytes.
   * @param offset the starting offset into buffer.
   * @param len the number of bytes to parse.
   * @return the data parsed as a table on the GPU and the metadata for the table returned.
   */
  public static TableWithMeta readJSON(JSONOptions opts, HostMemoryBuffer buffer,
      long offset, long len) {
    if (len <= 0) {
      len = buffer.length - offset;
    }
    assert len > 0;
    assert len <= buffer.length - offset;
    assert offset >= 0 && offset < buffer.length;
    return new TableWithMeta(readAndInferJSON(buffer.getAddress() + offset, len,
        opts.isDayFirst(), opts.isLines(), opts.isRecoverWithNull(),
        opts.isNormalizeSingleQuotes(),
<<<<<<< HEAD
        opts.isNormalizeWhitespace(),
        opts.isMixedTypesAsStrings()));
=======
        opts.isMixedTypesAsStrings(), opts.keepStringQuotes()));
>>>>>>> efc4edfa
  }

  /**
   * Read JSON formatted data and infer the column names and schema.
   * @param opts various JSON parsing options.
   * @return the data parsed as a table on the GPU and the metadata for the table returned.
   */
  public static TableWithMeta readAndInferJSON(JSONOptions opts, DataSource ds) {
    long dsHandle = DataSourceHelper.createWrapperDataSource(ds);
    try {
      TableWithMeta twm = new TableWithMeta(readAndInferJSONFromDataSource(opts.isDayFirst(),
          opts.isLines(),
          opts.isRecoverWithNull(),
          opts.isNormalizeSingleQuotes(),
          opts.isNormalizeWhitespace(),
          opts.isMixedTypesAsStrings(),
          opts.keepStringQuotes(),
          dsHandle));
        return twm;
      } finally {
        DataSourceHelper.destroyWrapperDataSource(dsHandle);
      }
  }

  /**
   * Read JSON formatted data.
   * @param schema the schema of the data. You may use Schema.INFERRED to infer the schema.
   * @param opts various JSON parsing options.
   * @param buffer raw UTF8 formatted bytes.
   * @param offset the starting offset into buffer.
   * @param len the number of bytes to parse.
   * @return the data parsed as a table on the GPU.
   */
  public static Table readJSON(Schema schema, JSONOptions opts, HostMemoryBuffer buffer,
                              long offset, long len) {
    if (len <= 0) {
      len = buffer.length - offset;
    }
    assert len > 0;
    assert len <= buffer.length - offset;
    assert offset >= 0 && offset < buffer.length;
    try (TableWithMeta twm = new TableWithMeta(readJSON(
            schema.getFlattenedNumChildren(), schema.getFlattenedColumnNames(),
            schema.getFlattenedTypeIds(), schema.getFlattenedTypeScales(), null,
            buffer.getAddress() + offset, len, opts.isDayFirst(), opts.isLines(),
            opts.isRecoverWithNull(), opts.isNormalizeSingleQuotes(),
<<<<<<< HEAD
            opts.isNormalizeWhitespace(),
            opts.isMixedTypesAsStrings()))) {
=======
            opts.isMixedTypesAsStrings(), opts.keepStringQuotes()))) {
>>>>>>> efc4edfa
      return gatherJSONColumns(schema, twm);
    }
  }

  /**
   * Read JSON formatted data.
   * @param schema the schema of the data. You may use Schema.INFERRED to infer the schema.
   * @param opts various JSON parsing options.
   * @param ds the DataSource to read from.
   * @return the data parsed as a table on the GPU.
   */
  public static Table readJSON(Schema schema, JSONOptions opts, DataSource ds) {
    long dsHandle = DataSourceHelper.createWrapperDataSource(ds);
    try (TableWithMeta twm = new TableWithMeta(readJSONFromDataSource(schema.getFlattenedNumChildren(),
        schema.getFlattenedColumnNames(), schema.getFlattenedTypeIds(), schema.getFlattenedTypeScales(), opts.isDayFirst(),
        opts.isLines(), opts.isRecoverWithNull(), opts.isNormalizeSingleQuotes(),
<<<<<<< HEAD
        opts.isNormalizeWhitespace(),
        opts.isMixedTypesAsStrings(), dsHandle))) {
=======
        opts.isMixedTypesAsStrings(), opts.keepStringQuotes(), dsHandle))) {
>>>>>>> efc4edfa
      return gatherJSONColumns(schema, twm);
    } finally {
      DataSourceHelper.destroyWrapperDataSource(dsHandle);
    }
  }

  /**
   * Read a Parquet file using the default ParquetOptions.
   * @param path the local file to read.
   * @return the file parsed as a table on the GPU.
   */
  public static Table readParquet(File path) {
    return readParquet(ParquetOptions.DEFAULT, path);
  }

  /**
   * Read a Parquet file.
   * @param opts various parquet parsing options.
   * @param path the local file to read.
   * @return the file parsed as a table on the GPU.
   */
  public static Table readParquet(ParquetOptions opts, File path) {
    return new Table(readParquet(opts.getIncludeColumnNames(), opts.getReadBinaryAsString(),
        path.getAbsolutePath(), 0, 0, opts.timeUnit().typeId.getNativeId()));
  }

  /**
   * Read parquet formatted data.
   * @param buffer raw parquet formatted bytes.
   * @return the data parsed as a table on the GPU.
   */
  public static Table readParquet(byte[] buffer) {
    return readParquet(ParquetOptions.DEFAULT, buffer, 0, buffer.length);
  }

  /**
   * Read parquet formatted data.
   * @param opts various parquet parsing options.
   * @param buffer raw parquet formatted bytes.
   * @return the data parsed as a table on the GPU.
   */
  public static Table readParquet(ParquetOptions opts, byte[] buffer) {
    return readParquet(opts, buffer, 0, buffer.length);
  }

  /**
   * Read parquet formatted data.
   * @param opts various parquet parsing options.
   * @param buffer raw parquet formatted bytes.
   * @param offset the starting offset into buffer.
   * @param len the number of bytes to parse.
   * @param hostMemoryAllocator allocator for host memory buffers
   * @return the data parsed as a table on the GPU.
   */
  public static Table readParquet(ParquetOptions opts, byte[] buffer, long offset, long len,
      HostMemoryAllocator hostMemoryAllocator) {
    if (len <= 0) {
      len = buffer.length - offset;
    }
    assert len > 0;
    assert len <= buffer.length - offset;
    assert offset >= 0 && offset < buffer.length;
    try (HostMemoryBuffer newBuf = hostMemoryAllocator.allocate(len)) {
      newBuf.setBytes(0, buffer, offset, len);
      return readParquet(opts, newBuf, 0, len);
    }
  }

  public static Table readParquet(ParquetOptions opts, byte[] buffer, long offset, long len) {
    return readParquet(opts, buffer, offset, len, DefaultHostMemoryAllocator.get());
  }

  /**
   * Read parquet formatted data.
   * @param opts various parquet parsing options.
   * @param buffer raw parquet formatted bytes.
   * @param offset the starting offset into buffer.
   * @param len the number of bytes to parse.
   * @return the data parsed as a table on the GPU.
   */
  public static Table readParquet(ParquetOptions opts, HostMemoryBuffer buffer,
                                  long offset, long len) {
    if (len <= 0) {
      len = buffer.length - offset;
    }
    assert len > 0;
    assert len <= buffer.getLength() - offset;
    assert offset >= 0 && offset < buffer.length;
    return new Table(readParquet(opts.getIncludeColumnNames(), opts.getReadBinaryAsString(),
        null, buffer.getAddress() + offset, len, opts.timeUnit().typeId.getNativeId()));
  }

  public static Table readParquet(ParquetOptions opts, DataSource ds) {
    long dataSourceHandle = DataSourceHelper.createWrapperDataSource(ds);
    try {
      return new Table(readParquetFromDataSource(opts.getIncludeColumnNames(),
              opts.getReadBinaryAsString(), opts.timeUnit().typeId.getNativeId(),
              dataSourceHandle));
    } finally {
      DataSourceHelper.destroyWrapperDataSource(dataSourceHandle);
    }
  }

  /**
   * Read an Avro file using the default AvroOptions.
   * @param path the local file to read.
   * @return the file parsed as a table on the GPU.
   */
  public static Table readAvro(File path) {
    return readAvro(AvroOptions.DEFAULT, path);
  }

  /**
   * Read an Avro file.
   * @param opts various Avro parsing options.
   * @param path the local file to read.
   * @return the file parsed as a table on the GPU.
   */
  public static Table readAvro(AvroOptions opts, File path) {
    return new Table(readAvro(opts.getIncludeColumnNames(),
        path.getAbsolutePath(), 0, 0));
  }

  /**
   * Read Avro formatted data.
   * @param buffer raw Avro formatted bytes.
   * @return the data parsed as a table on the GPU.
   */
  public static Table readAvro(byte[] buffer) {
    return readAvro(AvroOptions.DEFAULT, buffer, 0, buffer.length);
  }

  /**
   * Read Avro formatted data.
   * @param opts various Avro parsing options.
   * @param buffer raw Avro formatted bytes.
   * @return the data parsed as a table on the GPU.
   */
  public static Table readAvro(AvroOptions opts, byte[] buffer) {
    return readAvro(opts, buffer, 0, buffer.length);
  }

  /**
   * Read Avro formatted data.
   * @param opts various Avro parsing options.
   * @param buffer raw Avro formatted bytes.
   * @param offset the starting offset into buffer.
   * @param len the number of bytes to parse.
   * @param hostMemoryAllocator allocator for host memory buffers
   * @return the data parsed as a table on the GPU.
   */
  public static Table readAvro(AvroOptions opts, byte[] buffer, long offset, long len,
      HostMemoryAllocator hostMemoryAllocator) {
    assert offset >= 0 && offset < buffer.length;
    assert len <= buffer.length - offset;
    len = len > 0 ? len : buffer.length - offset;

    try (HostMemoryBuffer newBuf = hostMemoryAllocator.allocate(len)) {
      newBuf.setBytes(0, buffer, offset, len);
      return readAvro(opts, newBuf, 0, len);
    }
  }

  public static Table readAvro(AvroOptions opts, byte[] buffer, long offset, long len) {
    return readAvro(opts, buffer, offset, len, DefaultHostMemoryAllocator.get());
  }


  /**
   * Read Avro formatted data.
   * @param opts various Avro parsing options.
   * @param buffer raw Avro formatted bytes.
   * @param offset the starting offset into buffer.
   * @param len the number of bytes to parse.
   * @return the data parsed as a table on the GPU.
   */
  public static Table readAvro(AvroOptions opts, HostMemoryBuffer buffer,
                               long offset, long len) {
    assert offset >= 0 && offset < buffer.length;
    assert len <= buffer.length - offset;
    len = len > 0 ? len : buffer.length - offset;

    return new Table(readAvro(opts.getIncludeColumnNames(),
        null, buffer.getAddress() + offset, len));
  }

  public static Table readAvro(AvroOptions opts, DataSource ds) {
    long dataSourceHandle = DataSourceHelper.createWrapperDataSource(ds);
    try {
      return new Table(readAvroFromDataSource(opts.getIncludeColumnNames(),
              dataSourceHandle));
    } finally {
      DataSourceHelper.destroyWrapperDataSource(dataSourceHandle);
    }
  }

  /**
   * Read a ORC file using the default ORCOptions.
   * @param path the local file to read.
   * @return the file parsed as a table on the GPU.
   */
  public static Table readORC(File path) {
    return readORC(ORCOptions.DEFAULT, path);
  }

  /**
   * Read a ORC file.
   * @param opts ORC parsing options.
   * @param path the local file to read.
   * @return the file parsed as a table on the GPU.
   */
  public static Table readORC(ORCOptions opts, File path) {
    return new Table(readORC(opts.getIncludeColumnNames(),
        path.getAbsolutePath(), 0, 0,
        opts.usingNumPyTypes(), opts.timeUnit().typeId.getNativeId(),
        opts.getDecimal128Columns()));
  }

  /**
   * Read ORC formatted data.
   * @param buffer raw ORC formatted bytes.
   * @return the data parsed as a table on the GPU.
   */
  public static Table readORC(byte[] buffer) {
    return readORC(ORCOptions.DEFAULT, buffer, 0, buffer.length);
  }

  /**
   * Read ORC formatted data.
   * @param opts various ORC parsing options.
   * @param buffer raw ORC formatted bytes.
   * @return the data parsed as a table on the GPU.
   */
  public static Table readORC(ORCOptions opts, byte[] buffer) {
    return readORC(opts, buffer, 0, buffer.length);
  }

  /**
   * Read ORC formatted data.
   * @param opts various ORC parsing options.
   * @param buffer raw ORC formatted bytes.
   * @param offset the starting offset into buffer.
   * @param len the number of bytes to parse.
   * @param hostMemoryAllocator allocator for host memory buffers
   * @return the data parsed as a table on the GPU.
   */
  public static Table readORC(ORCOptions opts, byte[] buffer, long offset, long len,
      HostMemoryAllocator hostMemoryAllocator) {
    if (len <= 0) {
      len = buffer.length - offset;
    }
    assert len > 0;
    assert len <= buffer.length - offset;
    assert offset >= 0 && offset < buffer.length;
    try (HostMemoryBuffer newBuf = hostMemoryAllocator.allocate(len)) {
      newBuf.setBytes(0, buffer, offset, len);
      return readORC(opts, newBuf, 0, len);
    }
  }

  public static Table readORC(ORCOptions opts, byte[] buffer, long offset, long len) {
    return readORC(opts, buffer, offset, len, DefaultHostMemoryAllocator.get());
  }


  /**
   * Read ORC formatted data.
   * @param opts various ORC parsing options.
   * @param buffer raw ORC formatted bytes.
   * @param offset the starting offset into buffer.
   * @param len the number of bytes to parse.
   * @return the data parsed as a table on the GPU.
   */
  public static Table readORC(ORCOptions opts, HostMemoryBuffer buffer,
                              long offset, long len) {
    if (len <= 0) {
      len = buffer.length - offset;
    }
    assert len > 0;
    assert len <= buffer.getLength() - offset;
    assert offset >= 0 && offset < buffer.length;
    return new Table(readORC(opts.getIncludeColumnNames(),
        null, buffer.getAddress() + offset, len,
        opts.usingNumPyTypes(), opts.timeUnit().typeId.getNativeId(),
        opts.getDecimal128Columns()));
  }

  public static Table readORC(ORCOptions opts, DataSource ds) {
    long dataSourceHandle = DataSourceHelper.createWrapperDataSource(ds);
    try {
      return new Table(readORCFromDataSource(opts.getIncludeColumnNames(),
              opts.usingNumPyTypes(), opts.timeUnit().typeId.getNativeId(),
              opts.getDecimal128Columns(), dataSourceHandle));
    } finally {
      DataSourceHelper.destroyWrapperDataSource(dataSourceHandle);
    }
  }

  private static class ParquetTableWriter extends TableWriter {
    HostBufferConsumer consumer;

    private ParquetTableWriter(ParquetWriterOptions options, File outputFile) {
      super(writeParquetFileBegin(options.getFlatColumnNames(),
          options.getTopLevelChildren(),
          options.getFlatNumChildren(),
          options.getFlatIsNullable(),
          options.getMetadataKeys(),
          options.getMetadataValues(),
          options.getCompressionType().nativeId,
          options.getStatisticsFrequency().nativeId,
          options.getFlatIsTimeTypeInt96(),
          options.getFlatPrecision(),
          options.getFlatIsMap(),
          options.getFlatIsBinary(),
          options.getFlatHasParquetFieldId(),
          options.getFlatParquetFieldId(),
          outputFile.getAbsolutePath()));
      this.consumer = null;
    }

    private ParquetTableWriter(ParquetWriterOptions options, HostBufferConsumer consumer,
        HostMemoryAllocator hostMemoryAllocator) {
      super(writeParquetBufferBegin(options.getFlatColumnNames(),
          options.getTopLevelChildren(),
          options.getFlatNumChildren(),
          options.getFlatIsNullable(),
          options.getMetadataKeys(),
          options.getMetadataValues(),
          options.getCompressionType().nativeId,
          options.getStatisticsFrequency().nativeId,
          options.getFlatIsTimeTypeInt96(),
          options.getFlatPrecision(),
          options.getFlatIsMap(),
          options.getFlatIsBinary(),
          options.getFlatHasParquetFieldId(),
          options.getFlatParquetFieldId(),
          consumer, hostMemoryAllocator));
      this.consumer = consumer;
    }

    @Override
    public void write(Table table) {
      if (writerHandle == 0) {
        throw new IllegalStateException("Writer was already closed");
      }
      writeParquetChunk(writerHandle, table.nativeHandle, table.getDeviceMemorySize());
    }

    @Override
    public void close() throws CudfException {
      if (writerHandle != 0) {
        writeParquetEnd(writerHandle);
      }
      writerHandle = 0;
      if (consumer != null) {
        consumer.done();
        consumer = null;
      }
    }
  }

  /**
   * Get a table writer to write parquet data to a file.
   * @param options the parquet writer options.
   * @param outputFile where to write the file.
   * @return a table writer to use for writing out multiple tables.
   */
  public static TableWriter writeParquetChunked(ParquetWriterOptions options, File outputFile) {
    return new ParquetTableWriter(options, outputFile);
  }

  /**
   * Get a table writer to write parquet data and handle each chunk with a callback.
   * @param options the parquet writer options.
   * @param consumer a class that will be called when host buffers are ready with parquet
   *                 formatted data in them.
   * @param hostMemoryAllocator allocator for host memory buffers
   * @return a table writer to use for writing out multiple tables.
   */
  public static TableWriter writeParquetChunked(ParquetWriterOptions options,
                                                HostBufferConsumer consumer,
                                                HostMemoryAllocator hostMemoryAllocator) {
    return new ParquetTableWriter(options, consumer, hostMemoryAllocator);
  }

  public static TableWriter writeParquetChunked(ParquetWriterOptions options,
                                                HostBufferConsumer consumer) {
    return writeParquetChunked(options, consumer, DefaultHostMemoryAllocator.get());
  }

  /**
   * This is an evolving API and most likely be removed in future releases. Please use with the
   * caveat that this will not exist in the near future.
   * @param options the Parquet writer options.
   * @param consumer a class that will be called when host buffers are ready with Parquet
   *                 formatted data in them.
   * @param hostMemoryAllocator allocator for host memory buffers
   * @param columnViews ColumnViews to write to Parquet
   */
  public static void writeColumnViewsToParquet(ParquetWriterOptions options,
                                               HostBufferConsumer consumer,
                                               HostMemoryAllocator hostMemoryAllocator,
                                               ColumnView... columnViews) {
    assert columnViews != null && columnViews.length > 0 : "ColumnViews can't be null or empty";
    long rows = columnViews[0].getRowCount();

    for (ColumnView columnView : columnViews) {
      assert (null != columnView) : "ColumnViews can't be null";
      assert (rows == columnView.getRowCount()) : "All columns should have the same number of " +
          "rows " + columnView.getType();
    }

    // Since Arrays are mutable objects make a copy
    long[] viewPointers = new long[columnViews.length];
    for (int i = 0; i < columnViews.length; i++) {
      viewPointers[i] = columnViews[i].getNativeView();
    }

    long nativeHandle = createCudfTableView(viewPointers);
    try {
      try (
        ParquetTableWriter writer = new ParquetTableWriter(options, consumer, hostMemoryAllocator)
      ) {
        long total = 0;
        for (ColumnView cv : columnViews) {
          total += cv.getDeviceMemorySize();
        }
        writeParquetChunk(writer.writerHandle, nativeHandle, total);
      }
    } finally {
      deleteCudfTable(nativeHandle);
    }
  }

  public static void writeColumnViewsToParquet(ParquetWriterOptions options,
                                               HostBufferConsumer consumer,
                                               ColumnView... columnViews) {
    writeColumnViewsToParquet(options, consumer, DefaultHostMemoryAllocator.get(), columnViews);
  }

  private static class ORCTableWriter extends TableWriter {
    HostBufferConsumer consumer;

    private ORCTableWriter(ORCWriterOptions options, File outputFile) {
      super(writeORCFileBegin(options.getFlatColumnNames(),
          options.getTopLevelChildren(),
          options.getFlatNumChildren(),
          options.getFlatIsNullable(),
          options.getMetadataKeys(),
          options.getMetadataValues(),
          options.getCompressionType().nativeId,
          options.getFlatPrecision(),
          options.getFlatIsMap(),
          outputFile.getAbsolutePath()));
      this.consumer = null;
    }

    private ORCTableWriter(ORCWriterOptions options, HostBufferConsumer consumer,
        HostMemoryAllocator hostMemoryAllocator) {
      super(writeORCBufferBegin(options.getFlatColumnNames(),
          options.getTopLevelChildren(),
          options.getFlatNumChildren(),
          options.getFlatIsNullable(),
          options.getMetadataKeys(),
          options.getMetadataValues(),
          options.getCompressionType().nativeId,
          options.getFlatPrecision(),
          options.getFlatIsMap(),
          consumer, hostMemoryAllocator));
      this.consumer = consumer;
    }

    @Override
    public void write(Table table) {
      if (writerHandle == 0) {
        throw new IllegalStateException("Writer was already closed");
      }
      writeORCChunk(writerHandle, table.nativeHandle, table.getDeviceMemorySize());
    }

    @Override
    public void close() throws CudfException {
      if (writerHandle != 0) {
        writeORCEnd(writerHandle);
      }
      writerHandle = 0;
      if (consumer != null) {
        consumer.done();
        consumer = null;
      }
    }
  }

  /**
   * Get a table writer to write ORC data to a file.
   * @param options the ORC writer options.
   * @param outputFile where to write the file.
   * @return a table writer to use for writing out multiple tables.
   */
  public static TableWriter writeORCChunked(ORCWriterOptions options, File outputFile) {
    return new ORCTableWriter(options, outputFile);
  }

  /**
   * Get a table writer to write ORC data and handle each chunk with a callback.
   * @param options the ORC writer options.
   * @param consumer a class that will be called when host buffers are ready with ORC
   *                 formatted data in them.
   * @param hostMemoryAllocator allocator for host memory buffers
   * @return a table writer to use for writing out multiple tables.
   */
  public static TableWriter writeORCChunked(ORCWriterOptions options, HostBufferConsumer consumer,
      HostMemoryAllocator hostMemoryAllocator) {
    return new ORCTableWriter(options, consumer, hostMemoryAllocator);
  }

  public static TableWriter writeORCChunked(ORCWriterOptions options, HostBufferConsumer consumer) {
    return writeORCChunked(options, consumer, DefaultHostMemoryAllocator.get());
  }

  private static class ArrowIPCTableWriter extends TableWriter {
    private final ArrowIPCWriterOptions.DoneOnGpu callback;
    private HostBufferConsumer consumer;
    private long maxChunkSize;

    private ArrowIPCTableWriter(ArrowIPCWriterOptions options, File outputFile) {
      super(writeArrowIPCFileBegin(options.getColumnNames(), outputFile.getAbsolutePath()));
      this.callback = options.getCallback();
      this.consumer = null;
      this.maxChunkSize = options.getMaxChunkSize();
    }

    private ArrowIPCTableWriter(ArrowIPCWriterOptions options, HostBufferConsumer consumer,
        HostMemoryAllocator hostMemoryAllocator) {
      super(writeArrowIPCBufferBegin(options.getColumnNames(), consumer, hostMemoryAllocator));
      this.callback = options.getCallback();
      this.consumer = consumer;
      this.maxChunkSize = options.getMaxChunkSize();
    }

    @Override
    public void write(Table table) {
      if (writerHandle == 0) {
        throw new IllegalStateException("Writer was already closed");
      }
      long arrowHandle = convertCudfToArrowTable(writerHandle, table.nativeHandle);
      try {
        callback.doneWithTheGpu(table);
        writeArrowIPCArrowChunk(writerHandle, arrowHandle, maxChunkSize);
      } finally {
        closeArrowTable(arrowHandle);
      }
    }

    @Override
    public void close() throws CudfException {
      if (writerHandle != 0) {
        writeArrowIPCEnd(writerHandle);
      }
      writerHandle = 0;
      if (consumer != null) {
        consumer.done();
        consumer = null;
      }
    }
  }

  /**
   * Get a table writer to write arrow IPC data to a file.
   * @param options the arrow IPC writer options.
   * @param outputFile where to write the file.
   * @return a table writer to use for writing out multiple tables.
   */
  public static TableWriter writeArrowIPCChunked(ArrowIPCWriterOptions options, File outputFile) {
    return new ArrowIPCTableWriter(options, outputFile);
  }

  /**
   * Get a table writer to write arrow IPC data and handle each chunk with a callback.
   * @param options the arrow IPC writer options.
   * @param consumer a class that will be called when host buffers are ready with arrow IPC
   *                 formatted data in them.
   * @param hostMemoryAllocator allocator for host memory buffers
   * @return a table writer to use for writing out multiple tables.
   */
  public static TableWriter writeArrowIPCChunked(ArrowIPCWriterOptions options,
                                                 HostBufferConsumer consumer,
                                                 HostMemoryAllocator hostMemoryAllocator) {
    return new ArrowIPCTableWriter(options, consumer, hostMemoryAllocator);
  }

  public static TableWriter writeArrowIPCChunked(ArrowIPCWriterOptions options,
                                                 HostBufferConsumer consumer) {
    return writeArrowIPCChunked(options, consumer, DefaultHostMemoryAllocator.get());
  }

  private static class ArrowReaderWrapper implements AutoCloseable {
    private HostBufferProvider provider;
    private HostMemoryBuffer buffer;
    private final HostMemoryAllocator hostMemoryAllocator;

    private ArrowReaderWrapper(HostBufferProvider provider,
        HostMemoryAllocator hostMemoryAllocator) {
      this.provider = provider;
      this.hostMemoryAllocator = hostMemoryAllocator;
      buffer = this.hostMemoryAllocator.allocate(10 * 1024 * 1024, false);
    }

    // Called From JNI
    public long readInto(long dstAddress, long amount) {
      long totalRead = 0;
      long amountLeft = amount;
      while (amountLeft > 0) {
        long amountToCopy = Math.min(amountLeft, buffer.length);
        long amountRead = provider.readInto(buffer, amountToCopy);
        buffer.copyToMemory(totalRead + dstAddress, amountRead);
        amountLeft -= amountRead;
        totalRead += amountRead;
        if (amountRead < amountToCopy) {
          // EOF
          amountLeft = 0;
        }
      }
      return totalRead;
    }

    @Override
    public void close()  {
      if (provider != null) {
        provider.close();
        provider = null;
      }

      if (buffer != null) {
        buffer.close();
        buffer = null;
      }
    }
  }

  private static class ArrowIPCStreamedTableReader implements StreamedTableReader {
    private final ArrowIPCOptions.NeedGpu callback;
    private long handle;
    private ArrowReaderWrapper provider;

    private ArrowIPCStreamedTableReader(ArrowIPCOptions options, File inputFile) {
      this.provider = null;
      this.handle = readArrowIPCFileBegin(
              inputFile.getAbsolutePath());
      this.callback = options.getCallback();
    }

    private ArrowIPCStreamedTableReader(ArrowIPCOptions options, HostBufferProvider provider,
      HostMemoryAllocator hostMemoryAllocator) {
      this.provider = new ArrowReaderWrapper(provider, hostMemoryAllocator);
      this.handle = readArrowIPCBufferBegin(this.provider);
      this.callback = options.getCallback();
    }

    @Override
    public Table getNextIfAvailable() throws CudfException {
      // In this case rowTarget is the minimum number of rows to read.
      return getNextIfAvailable(1);
    }

    @Override
    public Table getNextIfAvailable(int rowTarget) throws CudfException {
      long arrowTableHandle = readArrowIPCChunkToArrowTable(handle, rowTarget);
      try {
        if (arrowTableHandle == 0) {
          return null;
        }
        callback.needTheGpu();
        return new Table(convertArrowTableToCudf(arrowTableHandle));
      } finally {
        closeArrowTable(arrowTableHandle);
      }
    }

    @Override
    public void close() throws CudfException {
      if (handle != 0) {
        readArrowIPCEnd(handle);
      }
      handle = 0;
      if (provider != null) {
        provider.close();
        provider = null;
      }
    }
  }

  /**
   * Get a reader that will return tables.
   * @param options options for reading.
   * @param inputFile the file to read the Arrow IPC formatted data from
   * @return a reader.
   */
  public static StreamedTableReader readArrowIPCChunked(ArrowIPCOptions options, File inputFile) {
    return new ArrowIPCStreamedTableReader(options, inputFile);
  }

  /**
   * Get a reader that will return tables.
   * @param inputFile the file to read the Arrow IPC formatted data from
   * @return a reader.
   */
  public static StreamedTableReader readArrowIPCChunked(File inputFile) {
    return readArrowIPCChunked(ArrowIPCOptions.DEFAULT, inputFile);
  }

  /**
   * Get a reader that will return tables.
   * @param options options for reading.
   * @param provider what will provide the data being read.
   * @return a reader.
   */

  public static StreamedTableReader readArrowIPCChunked(ArrowIPCOptions options,
                                                        HostBufferProvider provider,
                                                        HostMemoryAllocator hostMemoryAllocator) {
    return new ArrowIPCStreamedTableReader(options, provider, hostMemoryAllocator);
  }

  public static StreamedTableReader readArrowIPCChunked(ArrowIPCOptions options,
                                                        HostBufferProvider provider) {
    return new ArrowIPCStreamedTableReader(options, provider, DefaultHostMemoryAllocator.get());
  }

  /**
   * Get a reader that will return tables.
   * @param provider what will provide the data being read.
   * @return a reader.
   */
  public static StreamedTableReader readArrowIPCChunked(HostBufferProvider provider) {
    return readArrowIPCChunked(ArrowIPCOptions.DEFAULT, provider);
  }

  /**
   * Concatenate multiple tables together to form a single table.
   * The schema of each table (i.e.: number of columns and types of each column) must be equal
   * across all tables and will determine the schema of the resulting table.
   */
  public static Table concatenate(Table... tables) {
    if (tables.length < 2) {
      throw new IllegalArgumentException("concatenate requires 2 or more tables");
    }
    int numColumns = tables[0].getNumberOfColumns();
    long[] tableHandles = new long[tables.length];
    for (int i = 0; i < tables.length; ++i) {
      tableHandles[i] = tables[i].nativeHandle;
      assert tables[i].getNumberOfColumns() == numColumns : "all tables must have the same schema";
    }
    return new Table(concatenate(tableHandles));
  }

  /**
   * Interleave all columns into a single column. Columns must all have the same data type and length.
   *
   * Example:
   * ```
   * input  = [[A1, A2, A3], [B1, B2, B3]]
   * return = [A1, B1, A2, B2, A3, B3]
   * ```
   *
   * @return The interleaved columns as a single column
   */
  public ColumnVector interleaveColumns() {
    assert this.getNumberOfColumns() >= 2 : ".interleaveColumns() operation requires at least 2 columns";
    return new ColumnVector(interleaveColumns(this.nativeHandle));
  }

  /**
   * Repeat each row of this table count times.
   * @param count the number of times to repeat each row.
   * @return the new Table.
   */
  public Table repeat(int count) {
    return new Table(repeatStaticCount(this.nativeHandle, count));
  }

  /**
   * Create a new table by repeating each row of this table. The number of
   * repetitions of each row is defined by the corresponding value in counts.
   * @param counts the number of times to repeat each row. Cannot have nulls, must be an
   *               Integer type, and must have one entry for each row in the table.
   * @return the new Table.
   * @throws CudfException on any error.
   */
  public Table repeat(ColumnView counts) {
    return new Table(repeatColumnCount(this.nativeHandle, counts.getNativeView()));
  }

  /**
   * Partition this table using the mapping in partitionMap. partitionMap must be an integer
   * column. The number of rows in partitionMap must be the same as this table.  Each row
   * in the map will indicate which partition the rows in the table belong to.
   * @param partitionMap the partitions for each row.
   * @param numberOfPartitions number of partitions
   * @return {@link PartitionedTable} Table that exposes a limited functionality of the
   * {@link Table} class
   */
  public PartitionedTable partition(ColumnView partitionMap, int numberOfPartitions) {
    int[] partitionOffsets = new int[numberOfPartitions];
    return new PartitionedTable(new Table(partition(
        getNativeView(),
        partitionMap.getNativeView(),
        partitionOffsets.length,
        partitionOffsets)), partitionOffsets);
  }

  /**
   * Find smallest indices in a sorted table where values should be inserted to maintain order.
   * <pre>
   * Example:
   *
   *  Single column:
   *      idx            0   1   2   3   4
   *   inputTable  =   { 10, 20, 20, 30, 50 }
   *   valuesTable =   { 20 }
   *   result      =   { 1 }
   *
   *  Multi Column:
   *      idx                0    1    2    3    4
   *   inputTable      = {{  10,  20,  20,  20,  20 },
   *                      { 5.0,  .5,  .5,  .7,  .7 },
   *                      {  90,  77,  78,  61,  61 }}
   *   valuesTable     = {{ 20 },
   *                      { .7 },
   *                      { 61 }}
   *   result          = {  3 }
   * </pre>
   * The input table and the values table need to be non-empty (row count > 0)
   * @param areNullsSmallest per column, true if nulls are assumed smallest
   * @param valueTable the table of values to find insertion locations for
   * @param descFlags per column indicates the ordering, true if descending.
   * @return ColumnVector with lower bound indices for all rows in valueTable
   */
  public ColumnVector lowerBound(boolean[] areNullsSmallest,
      Table valueTable, boolean[] descFlags) {
    assertForBounds(valueTable);
    return new ColumnVector(bound(this.nativeHandle, valueTable.nativeHandle,
      descFlags, areNullsSmallest, false));
  }

  /**
   * Find smallest indices in a sorted table where values should be inserted to maintain order.
   * This is a convenience method. It pulls out the columns indicated by the args and sets up the
   * ordering properly to call `lowerBound`.
   * @param valueTable the table of values to find insertion locations for
   * @param args the sort order used to sort this table.
   * @return ColumnVector with lower bound indices for all rows in valueTable
   */
  public ColumnVector lowerBound(Table valueTable, OrderByArg... args) {
    boolean[] areNullsSmallest = new boolean[args.length];
    boolean[] descFlags = new boolean[args.length];
    ColumnVector[] inputColumns = new ColumnVector[args.length];
    ColumnVector[] searchColumns = new ColumnVector[args.length];
    for (int i = 0; i < args.length; i++) {
      areNullsSmallest[i] = args[i].isNullSmallest;
      descFlags[i] = args[i].isDescending;
      inputColumns[i] = columns[args[i].index];
      searchColumns[i] = valueTable.columns[args[i].index];
    }
    try (Table input = new Table(inputColumns);
         Table search = new Table(searchColumns)) {
      return input.lowerBound(areNullsSmallest, search, descFlags);
    }
  }

  /**
   * Find largest indices in a sorted table where values should be inserted to maintain order.
   * Given a sorted table return the upper bound.
   * <pre>
   * Example:
   *
   *  Single column:
   *      idx            0   1   2   3   4
   *   inputTable  =   { 10, 20, 20, 30, 50 }
   *   valuesTable =   { 20 }
   *   result      =   { 3 }
   *
   *  Multi Column:
   *      idx                0    1    2    3    4
   *   inputTable      = {{  10,  20,  20,  20,  20 },
   *                      { 5.0,  .5,  .5,  .7,  .7 },
   *                      {  90,  77,  78,  61,  61 }}
   *   valuesTable     = {{ 20 },
   *                      { .7 },
   *                      { 61 }}
   *   result          = {  5 }
   * </pre>
   * The input table and the values table need to be non-empty (row count > 0)
   * @param areNullsSmallest per column, true if nulls are assumed smallest
   * @param valueTable the table of values to find insertion locations for
   * @param descFlags per column indicates the ordering, true if descending.
   * @return ColumnVector with upper bound indices for all rows in valueTable
   */
  public ColumnVector upperBound(boolean[] areNullsSmallest,
      Table valueTable, boolean[] descFlags) {
    assertForBounds(valueTable);
    return new ColumnVector(bound(this.nativeHandle, valueTable.nativeHandle,
      descFlags, areNullsSmallest, true));
  }

  /**
   * Find largest indices in a sorted table where values should be inserted to maintain order.
   * This is a convenience method. It pulls out the columns indicated by the args and sets up the
   * ordering properly to call `upperBound`.
   * @param valueTable the table of values to find insertion locations for
   * @param args the sort order used to sort this table.
   * @return ColumnVector with upper bound indices for all rows in valueTable
   */
  public ColumnVector upperBound(Table valueTable, OrderByArg... args) {
    boolean[] areNullsSmallest = new boolean[args.length];
    boolean[] descFlags = new boolean[args.length];
    ColumnVector[] inputColumns = new ColumnVector[args.length];
    ColumnVector[] searchColumns = new ColumnVector[args.length];
    for (int i = 0; i < args.length; i++) {
      areNullsSmallest[i] = args[i].isNullSmallest;
      descFlags[i] = args[i].isDescending;
      inputColumns[i] = columns[args[i].index];
      searchColumns[i] = valueTable.columns[args[i].index];
    }
    try (Table input = new Table(inputColumns);
         Table search = new Table(searchColumns)) {
      return input.upperBound(areNullsSmallest, search, descFlags);
    }
  }

  private void assertForBounds(Table valueTable) {
    assert this.getRowCount() != 0 : "Input table cannot be empty";
    assert valueTable.getRowCount() != 0 : "Value table cannot be empty";
    for (int i = 0; i < Math.min(columns.length, valueTable.columns.length); i++) {
      assert valueTable.columns[i].getType().equals(this.getColumn(i).getType()) :
          "Input and values tables' data types do not match";
    }
  }

  /**
   * Joins two tables all of the left against all of the right. Be careful as this
   * gets very big and you can easily use up all of the GPUs memory.
   * @param right the right table
   * @return the joined table.  The order of the columns returned will be left columns,
   * right columns.
   */
  public Table crossJoin(Table right) {
    return new Table(Table.crossJoin(this.nativeHandle, right.nativeHandle));
  }

  /////////////////////////////////////////////////////////////////////////////
  // TABLE MANIPULATION APIs
  /////////////////////////////////////////////////////////////////////////////

  /**
   * Get back a gather map that can be used to sort the data. This allows you to sort by data
   * that does not appear in the final result and not pay the cost of gathering the data that
   * is only needed for sorting.
   * @param args what order to sort the data by
   * @return a gather map
   */
  public ColumnVector sortOrder(OrderByArg... args) {
    long[] sortKeys = new long[args.length];
    boolean[] isDescending = new boolean[args.length];
    boolean[] areNullsSmallest = new boolean[args.length];
    for (int i = 0; i < args.length; i++) {
      int index = args[i].index;
      assert (index >= 0 && index < columns.length) :
          "index is out of range 0 <= " + index + " < " + columns.length;
      isDescending[i] = args[i].isDescending;
      areNullsSmallest[i] = args[i].isNullSmallest;
      sortKeys[i] = columns[index].getNativeView();
    }

    return new ColumnVector(sortOrder(nativeHandle, sortKeys, isDescending, areNullsSmallest));
  }

  /**
   * Orders the table using the sortkeys returning a new allocated table. The caller is
   * responsible for cleaning up
   * the {@link ColumnVector} returned as part of the output {@link Table}
   * <p>
   * Example usage: orderBy(true, OrderByArg.asc(0), OrderByArg.desc(3)...);
   * @param args Suppliers to initialize sortKeys.
   * @return Sorted Table
   */
  public Table orderBy(OrderByArg... args) {
    long[] sortKeys = new long[args.length];
    boolean[] isDescending = new boolean[args.length];
    boolean[] areNullsSmallest = new boolean[args.length];
    for (int i = 0; i < args.length; i++) {
      int index = args[i].index;
      assert (index >= 0 && index < columns.length) :
          "index is out of range 0 <= " + index + " < " + columns.length;
      isDescending[i] = args[i].isDescending;
      areNullsSmallest[i] = args[i].isNullSmallest;
      sortKeys[i] = columns[index].getNativeView();
    }

    return new Table(orderBy(nativeHandle, sortKeys, isDescending, areNullsSmallest));
  }

  /**
   * Merge multiple already sorted tables keeping the sort order the same.
   * This is a more efficient version of concatenate followed by orderBy, but requires that
   * the input already be sorted.
   * @param tables the tables that should be merged.
   * @param args the ordering of the tables.  Should match how they were sorted
   *             initially.
   * @return a combined sorted table.
   */
  public static Table merge(Table[] tables, OrderByArg... args) {
    assert tables.length > 0;
    long[] tableHandles = new long[tables.length];
    Table first = tables[0];
    assert args.length <= first.columns.length;
    for (int i = 0; i < tables.length; i++) {
      Table t = tables[i];
      assert t != null;
      assert t.columns.length == first.columns.length;
      tableHandles[i] = t.nativeHandle;
    }
    int[] sortKeyIndexes = new int[args.length];
    boolean[] isDescending = new boolean[args.length];
    boolean[] areNullsSmallest = new boolean[args.length];
    for (int i = 0; i < args.length; i++) {
      int index = args[i].index;
      assert (index >= 0 && index < first.columns.length) :
          "index is out of range 0 <= " + index + " < " + first.columns.length;
      isDescending[i] = args[i].isDescending;
      areNullsSmallest[i] = args[i].isNullSmallest;
      sortKeyIndexes[i] = index;
    }

    return new Table(merge(tableHandles, sortKeyIndexes, isDescending, areNullsSmallest));
  }

  /**
   * Merge multiple already sorted tables keeping the sort order the same.
   * This is a more efficient version of concatenate followed by orderBy, but requires that
   * the input already be sorted.
   * @param tables the tables that should be merged.
   * @param args the ordering of the tables.  Should match how they were sorted
   *             initially.
   * @return a combined sorted table.
   */
  public static Table merge(List<Table> tables, OrderByArg... args) {
    return merge(tables.toArray(new Table[tables.size()]), args);
  }

  /**
   * Returns aggregate operations grouped by columns provided in indices
   * @param groupByOptions Options provided in the builder
   * @param indices columns to be considered for groupBy
   */
  public GroupByOperation groupBy(GroupByOptions groupByOptions, int... indices) {
    return groupByInternal(groupByOptions, indices);
  }

  /**
   * Returns aggregate operations grouped by columns provided in indices
   * with default options as below:
   *  - null is considered as key while grouping.
   *  - keys are not presorted.
   *  - empty key order array.
   *  - empty null order array.
   * @param indices columns to be considered for groupBy
   */
  public GroupByOperation groupBy(int... indices) {
    return groupByInternal(GroupByOptions.builder().withIgnoreNullKeys(false).build(),
        indices);
  }

  private GroupByOperation groupByInternal(GroupByOptions groupByOptions, int[] indices) {
    int[] operationIndicesArray = copyAndValidate(indices);
    return new GroupByOperation(this, groupByOptions, operationIndicesArray);
  }

  /**
   * Round-robin partition a table into the specified number of partitions. The first row is placed
   * in the specified starting partition, the next row is placed in the next partition, and so on.
   * When the last partition is reached then next partition is partition 0 and the algorithm
   * continues until all rows have been placed in partitions, evenly distributing the rows
   * among the partitions.
   * @param numberOfPartitions - number of partitions to use
   * @param startPartition - starting partition index (i.e.: where first row is placed).
   * @return - {@link PartitionedTable} - Table that exposes a limited functionality of the
   * {@link Table} class
   */
  public PartitionedTable roundRobinPartition(int numberOfPartitions, int startPartition) {
    int[] partitionOffsets = new int[numberOfPartitions];
    return new PartitionedTable(new Table(Table.roundRobinPartition(nativeHandle,
        numberOfPartitions, startPartition,
        partitionOffsets)), partitionOffsets);
  }

  public TableOperation onColumns(int... indices) {
    int[] operationIndicesArray = copyAndValidate(indices);
    return new TableOperation(this, operationIndicesArray);
  }

  private int[] copyAndValidate(int[] indices) {
    int[] operationIndicesArray = new int[indices.length];
    for (int i = 0; i < indices.length; i++) {
      operationIndicesArray[i] = indices[i];
      assert operationIndicesArray[i] >= 0 && operationIndicesArray[i] < columns.length :
          "operation index is out of range 0 <= " + operationIndicesArray[i] + " < " + columns.length;
    }
    return operationIndicesArray;
  }

  /**
   * Filters this table using a column of boolean values as a mask, returning a new one.
   * <p>
   * Given a mask column, each element `i` from the input columns
   * is copied to the output columns if the corresponding element `i` in the mask is
   * non-null and `true`. This operation is stable: the input order is preserved.
   * <p>
   * This table and mask columns must have the same number of rows.
   * <p>
   * The output table has size equal to the number of elements in boolean_mask
   * that are both non-null and `true`.
   * <p>
   * If the original table row count is zero, there is no error, and an empty table is returned.
   * @param mask column of type {@link DType#BOOL8} used as a mask to filter
   *             the input column
   * @return table containing copy of all elements of this table passing
   * the filter defined by the boolean mask
   */
  public Table filter(ColumnView mask) {
    assert mask.getType().equals(DType.BOOL8) : "Mask column must be of type BOOL8";
    assert getRowCount() == 0 || getRowCount() == mask.getRowCount() : "Mask column has incorrect size";
    return new Table(filter(nativeHandle, mask.getNativeView()));
  }

  /**
   * Enum to specify which of duplicate rows/elements will be copied to the output.
   */
  public enum DuplicateKeepOption {
    KEEP_ANY(0),
    KEEP_FIRST(1),
    KEEP_LAST(2),
    KEEP_NONE(3);

    final int keepValue;

    DuplicateKeepOption(int keepValue) {
      this.keepValue = keepValue;
    }
  }

  /**
   * Copy rows of the current table to an output table such that duplicate rows in the key columns
   * are ignored (i.e., only one row from the duplicate ones will be copied). These keys columns are
   * a subset of the current table columns and their indices are specified by an input array.
   *
   * The order of rows in the output table is not specified.
   *
   * @param keyColumns Array of indices representing key columns from the current table.
   * @param keep Option specifying to keep any, first, last, or none of the found duplicates.
   * @param nullsEqual Flag to denote whether nulls are treated as equal when comparing rows of the
   *                   key columns to check for uniqueness.
   *
   * @return Table with unique keys.
   */
  public Table dropDuplicates(int[] keyColumns, DuplicateKeepOption keep, boolean nullsEqual) {
    assert keyColumns.length >= 1 : "Input keyColumns must contain indices of at least one column";
    return new Table(dropDuplicates(nativeHandle, keyColumns, keep.keepValue, nullsEqual));
  }

  /**
   * Count how many rows in the table are distinct from one another.
   * @param nullsEqual if nulls should be considered equal to each other or not.
   */
  public int distinctCount(NullEquality nullsEqual) {
    return distinctCount(nativeHandle, nullsEqual.nullsEqual);
  }

  /**
   * Count how many rows in the table are distinct from one another.
   * Nulls are considered to be equal to one another.
   */
  public int distinctCount() {
    return distinctCount(nativeHandle, true);
  }

  /**
   * Split a table at given boundaries, but the result of each split has memory that is laid out
   * in a contiguous range of memory.  This allows for us to optimize copying the data in a single
   * operation.
   *
   * <code>
   * Example:
   * input:   [{10, 12, 14, 16, 18, 20, 22, 24, 26, 28},
   *           {50, 52, 54, 56, 58, 60, 62, 64, 66, 68}]
   * splits:  {2, 5, 9}
   * output:  [{{10, 12}, {14, 16, 18}, {20, 22, 24, 26}, {28}},
   *           {{50, 52}, {54, 56, 58}, {60, 62, 64, 66}, {68}}]
   * </code>
   * @param indices A vector of indices where to make the split
   * @return The tables split at those points. NOTE: It is the responsibility of the caller to
   * close the result. Each table and column holds a reference to the original buffer. But both
   * the buffer and the table must be closed for the memory to be released.
   */
  public ContiguousTable[] contiguousSplit(int... indices) {
    return contiguousSplit(nativeHandle, indices);
  }

  /**
   * Create an instance of `ChunkedPack` which can be used to pack this table
   * contiguously in memory utilizing a bounce buffer of size `bounceBufferSize`.
   *
   * This version of `makeChunkedPack` takes a `RmmDviceMemoryResource`, which can be used
   * to pre-allocate all scratch and temporary space required for the state of `cudf::chunked_pack`.
   *
   * The caller is responsible for calling close on the returned `ChunkedPack` object.
   *
   * @param bounceBufferSize The size of bounce buffer that will be utilized to pack into
   * @param tempMemoryResource A memory resource that is used to satisfy allocations for
   *                           temporary and thrust scratch space.
   * @return An instance of `ChunkedPack` that the caller must use to finish the operation.
   */
  public ChunkedPack makeChunkedPack(
      long bounceBufferSize, RmmDeviceMemoryResource tempMemoryResource) {
    long tempMemoryResourceHandle = tempMemoryResource.getHandle();
    return new ChunkedPack(
      makeChunkedPack(nativeHandle, bounceBufferSize, tempMemoryResourceHandle));
  }

  /**
   * Create an instance of `ChunkedPack` which can be used to pack this table
   * contiguously in memory utilizing a bounce buffer of size `bounceBufferSize`.
   *
   * This version of `makeChunkedPack` makes use of the default per-device memory resource,
   * for scratch and temporary space required for the state of `cudf::chunked_pack`.
   *
   * The caller is responsible for calling close on the returned `ChunkedPack` object.
   *
   * @param bounceBufferSize The size of bounce buffer that will be utilized to pack into
   * @return An instance of `ChunkedPack` that the caller must use to finish the operation.
   */
  public ChunkedPack makeChunkedPack(long bounceBufferSize) {
    return new ChunkedPack(
      makeChunkedPack(nativeHandle, bounceBufferSize, 0));
  }

  /**
   * Explodes a list column's elements.
   *
   * Any list is exploded, which means the elements of the list in each row are expanded
   * into new rows in the output. The corresponding rows for other columns in the input
   * are duplicated.
   *
   * <code>
   * Example:
   * input:  [[5,10,15], 100],
   *         [[20,25],   200],
   *         [[30],      300]
   * index: 0
   * output: [5,         100],
   *         [10,        100],
   *         [15,        100],
   *         [20,        200],
   *         [25,        200],
   *         [30,        300]
   * </code>
   *
   * Nulls propagate in different ways depending on what is null.
   * <code>
   * input:  [[5,null,15], 100],
   *         [null,        200]
   * index: 0
   * output: [5,           100],
   *         [null,        100],
   *         [15,          100]
   * </code>
   * Note that null lists are completely removed from the output
   * and nulls inside lists are pulled out and remain.
   *
   * @param index Column index to explode inside the table.
   * @return A new table with explode_col exploded.
   */
  public Table explode(int index) {
    assert 0 <= index && index < columns.length : "Column index is out of range";
    assert columns[index].getType().equals(DType.LIST) : "Column to explode must be of type LIST";
    return new Table(explode(nativeHandle, index));
  }

  /**
   * Explodes a list column's elements and includes a position column.
   *
   * Any list is exploded, which means the elements of the list in each row are expanded into new rows
   * in the output. The corresponding rows for other columns in the input are duplicated. A position
   * column is added that has the index inside the original list for each row. Example:
   * <code>
   * input:  [[5,10,15], 100],
   *         [[20,25],   200],
   *         [[30],      300]
   * index: 0
   * output: [0,   5,    100],
   *         [1,   10,   100],
   *         [2,   15,   100],
   *         [0,   20,   200],
   *         [1,   25,   200],
   *         [0,   30,   300]
   * </code>
   *
   * Nulls and empty lists propagate in different ways depending on what is null or empty.
   * <code>
   * input:  [[5,null,15], 100],
   *         [null,        200]
   * index: 0
   * output: [5,           100],
   *         [null,        100],
   *         [15,          100]
   * </code>
   *
   * Note that null lists are not included in the resulting table, but nulls inside
   * lists and empty lists will be represented with a null entry for that column in that row.
   *
   * @param index Column index to explode inside the table.
   * @return A new table with exploded value and position. The column order of return table is
   *         [cols before explode_input, explode_position, explode_value, cols after explode_input].
   */
  public Table explodePosition(int index) {
    assert 0 <= index && index < columns.length : "Column index is out of range";
    assert columns[index].getType().equals(DType.LIST) : "Column to explode must be of type LIST";
    return new Table(explodePosition(nativeHandle, index));
  }

  /**
   * Explodes a list column's elements.
   *
   * Any list is exploded, which means the elements of the list in each row are expanded
   * into new rows in the output. The corresponding rows for other columns in the input
   * are duplicated.
   *
   * <code>
   * Example:
   * input:  [[5,10,15], 100],
   *         [[20,25],   200],
   *         [[30],      300],
   * index: 0
   * output: [5,         100],
   *         [10,        100],
   *         [15,        100],
   *         [20,        200],
   *         [25,        200],
   *         [30,        300]
   * </code>
   *
   * Nulls propagate in different ways depending on what is null.
   * <code>
   *  input:  [[5,null,15], 100],
   *          [null,        200]
   * index: 0
   * output:  [5,           100],
   *          [null,        100],
   *          [15,          100],
   *          [null,        200]
   * </code>
   * Note that null lists are completely removed from the output
   * and nulls inside lists are pulled out and remain.
   *
   * @param index Column index to explode inside the table.
   * @return A new table with explode_col exploded.
   */
  public Table explodeOuter(int index) {
    assert 0 <= index && index < columns.length : "Column index is out of range";
    assert columns[index].getType().equals(DType.LIST) : "Column to explode must be of type LIST";
    return new Table(explodeOuter(nativeHandle, index));
  }

  /**
   * Explodes a list column's elements retaining any null entries or empty lists and includes a
   * position column.
   *
   * Any list is exploded, which means the elements of the list in each row are expanded into new rows
   * in the output. The corresponding rows for other columns in the input are duplicated. A position
   * column is added that has the index inside the original list for each row. Example:
   *
   * <code>
   * Example:
   * input:  [[5,10,15], 100],
   *         [[20,25],   200],
   *         [[30],      300],
   * index: 0
   * output: [0,   5,    100],
   *         [1,   10,   100],
   *         [2,   15,   100],
   *         [0,   20,   200],
   *         [1,   25,   200],
   *         [0,   30,   300]
   * </code>
   *
   * Nulls and empty lists propagate as null entries in the result.
   * <code>
   * input:  [[5,null,15], 100],
   *         [null,        200],
   *         [[],          300]
   * index: 0
   * output: [0,     5,    100],
   *         [1,  null,    100],
   *         [2,    15,    100],
   *         [0,  null,    200],
   *         [0,  null,    300]
   * </code>
   *
   *    returns
   *
   * @param index Column index to explode inside the table.
   * @return A new table with exploded value and position. The column order of return table is
   *         [cols before explode_input, explode_position, explode_value, cols after explode_input].
   */
  public Table explodeOuterPosition(int index) {
    assert 0 <= index && index < columns.length : "Column index is out of range";
    assert columns[index].getType().equals(DType.LIST) : "Column to explode must be of type LIST";
    return new Table(explodeOuterPosition(nativeHandle, index));
  }

  /**
   * Returns an approximate cumulative size in bits of all columns in the `table_view` for each row.
   * This function counts bits instead of bytes to account for the null mask which only has one
   * bit per row. Each row in the returned column is the sum of the per-row bit size for each column
   * in the table.
   *
   * In some cases, this is an inexact approximation. Specifically, columns of lists and strings
   * require N+1 offsets to represent N rows. It is up to the caller to calculate the small
   * additional overhead of the terminating offset for any group of rows being considered.
   *
   * This function returns the per-row bit sizes as the columns are currently formed. This can
   * end up being larger than the number you would get by gathering the rows. Specifically,
   * the push-down of struct column validity masks can nullify rows that contain data for
   * string or list columns. In these cases, the size returned is conservative such that:
   * row_bit_count(column(x)) >= row_bit_count(gather(column(x)))
   *
   * @return INT32 column of bit size per row of the table
   */
  public ColumnVector rowBitCount() {
    return new ColumnVector(rowBitCount(getNativeView()));
  }

  /**
   * Gathers the rows of this table according to `gatherMap` such that row "i"
   * in the resulting table's columns will contain row "gatherMap[i]" from this table.
   * The number of rows in the result table will be equal to the number of elements in
   * `gatherMap`.
   *
   * A negative value `i` in the `gatherMap` is interpreted as `i+n`, where
   * `n` is the number of rows in this table.

   * @param gatherMap the map of indexes.  Must be non-nullable and integral type.
   * @return the resulting Table.
   */
  public Table gather(ColumnView gatherMap) {
    return gather(gatherMap, OutOfBoundsPolicy.NULLIFY);
  }

  /**
   * Gathers the rows of this table according to `gatherMap` such that row "i"
   * in the resulting table's columns will contain row "gatherMap[i]" from this table.
   * The number of rows in the result table will be equal to the number of elements in
   * `gatherMap`.
   *
   * A negative value `i` in the `gatherMap` is interpreted as `i+n`, where
   * `n` is the number of rows in this table.
   *
   * @param gatherMap the map of indexes.  Must be non-nullable and integral type.
   * @param outOfBoundsPolicy policy to use when an out-of-range value is in `gatherMap`.
   * @return the resulting Table.
   */
  public Table gather(ColumnView gatherMap, OutOfBoundsPolicy outOfBoundsPolicy) {
    boolean checkBounds = outOfBoundsPolicy == OutOfBoundsPolicy.NULLIFY;
    return new Table(gather(nativeHandle, gatherMap.getNativeView(), checkBounds));
  }

  /**
   * Scatters values from the source table into the target table out-of-place, returning a new
   * result table. The scatter is performed according to a scatter map such that row `scatterMap[i]`
   * of the destination table gets row `i` of the source table. All other rows of the destination
   * table equal corresponding rows of the target table.
   *
   * The number of columns in source must match the number of columns in target and their
   * corresponding data types must be the same.
   *
   * If the same index appears more than once in the scatter map, the result is undefined.
   *
   * A negative value `i` in the `scatterMap` is interpreted as `i + n`, where `n` is the number of
   * rows in the `target` table.
   *
   * @param scatterMap The map of indexes. Must be non-nullable and integral type.
   * @param target The table into which rows from the current table are to be scattered out-of-place.
   * @return A new table which is the result of out-of-place scattering the source table into the
   *         target table.
   */
  public Table scatter(ColumnView scatterMap, Table target) {
    return new Table(scatterTable(nativeHandle, scatterMap.getNativeView(), target.getNativeView()));
  }

  /**
   * Scatters values from the source rows into the target table out-of-place, returning a new result
   * table. The scatter is performed according to a scatter map such that row `scatterMap[i]` of the
   * destination table is replaced by the source row `i`. All other rows of the destination table
   * equal corresponding rows of the target table.
   *
   * The number of elements in source must match the number of columns in target and their
   * corresponding data types must be the same.
   *
   * If the same index appears more than once in the scatter map, the result is undefined.
   *
   * A negative value `i` in the `scatterMap` is interpreted as `i + n`, where `n` is the number of
   * rows in the `target` table.
   *
   * @param source The input scalars containing values to be scattered into the target table.
   * @param scatterMap The map of indexes. Must be non-nullable and integral type.
   * @param target The table into which the values from source are to be scattered out-of-place.
   * @return A new table which is the result of out-of-place scattering the source values into the
   *         target table.
   */
  public static Table scatter(Scalar[] source, ColumnView scatterMap, Table target) {
    long[] srcScalarHandles = new long[source.length];
    for(int i = 0; i < source.length; ++i) {
      assert source[i] != null : "Scalar vectors passed in should not contain null";
      srcScalarHandles[i] = source[i].getScalarHandle();
    }
    return new Table(scatterScalars(srcScalarHandles, scatterMap.getNativeView(),
        target.getNativeView()));
  }

  private static GatherMap[] buildJoinGatherMaps(long[] gatherMapData) {
    long bufferSize = gatherMapData[0];
    long leftAddr = gatherMapData[1];
    long leftHandle = gatherMapData[2];
    long rightAddr = gatherMapData[3];
    long rightHandle = gatherMapData[4];
    GatherMap[] maps = new GatherMap[2];
    maps[0] = new GatherMap(DeviceMemoryBuffer.fromRmm(leftAddr, bufferSize, leftHandle));
    maps[1] = new GatherMap(DeviceMemoryBuffer.fromRmm(rightAddr, bufferSize, rightHandle));
    return maps;
  }

  /**
   * Computes the gather maps that can be used to manifest the result of a left equi-join between
   * two tables. It is assumed this table instance holds the key columns from the left table, and
   * the table argument represents the key columns from the right table. Two {@link GatherMap}
   * instances will be returned that can be used to gather the left and right tables,
   * respectively, to produce the result of the left join.
   *
   * It is the responsibility of the caller to close the resulting gather map instances.
   *
   * @param rightKeys join key columns from the right table
   * @param compareNullsEqual true if null key values should match otherwise false
   * @return left and right table gather maps
   */
  public GatherMap[] leftJoinGatherMaps(Table rightKeys, boolean compareNullsEqual) {
    if (getNumberOfColumns() != rightKeys.getNumberOfColumns()) {
      throw new IllegalArgumentException("column count mismatch, this: " + getNumberOfColumns() +
          "rightKeys: " + rightKeys.getNumberOfColumns());
    }
    long[] gatherMapData =
        leftJoinGatherMaps(getNativeView(), rightKeys.getNativeView(), compareNullsEqual);
    return buildJoinGatherMaps(gatherMapData);
  }

  /**
   * Computes the number of rows resulting from a left equi-join between two tables.
   * It is assumed this table instance holds the key columns from the left table, and the
   * {@link HashJoin} argument has been constructed from the key columns from the right table.
   * @param rightHash hash table built from join key columns from the right table
   * @return row count of the join result
   */
  public long leftJoinRowCount(HashJoin rightHash) {
    if (getNumberOfColumns() != rightHash.getNumberOfColumns()) {
      throw new IllegalArgumentException("column count mismatch, this: " + getNumberOfColumns() +
          "rightKeys: " + rightHash.getNumberOfColumns());
    }
    return leftJoinRowCount(getNativeView(), rightHash.getNativeView());
  }

  /**
   * Computes the gather maps that can be used to manifest the result of a left equi-join between
   * two tables. It is assumed this table instance holds the key columns from the left table, and
   * the {@link HashJoin} argument has been constructed from the key columns from the right table.
   * Two {@link GatherMap} instances will be returned that can be used to gather the left and right
   * tables, respectively, to produce the result of the left join.
   *
   * It is the responsibility of the caller to close the resulting gather map instances.
   *
   * @param rightHash hash table built from join key columns from the right table
   * @return left and right table gather maps
   */
  public GatherMap[] leftJoinGatherMaps(HashJoin rightHash) {
    if (getNumberOfColumns() != rightHash.getNumberOfColumns()) {
      throw new IllegalArgumentException("column count mismatch, this: " + getNumberOfColumns() +
          "rightKeys: " + rightHash.getNumberOfColumns());
    }
    long[] gatherMapData = leftHashJoinGatherMaps(getNativeView(), rightHash.getNativeView());
    return buildJoinGatherMaps(gatherMapData);
  }

  /**
   * Computes the gather maps that can be used to manifest the result of a left equi-join between
   * two tables. It is assumed this table instance holds the key columns from the left table, and
   * the {@link HashJoin} argument has been constructed from the key columns from the right table.
   * Two {@link GatherMap} instances will be returned that can be used to gather the left and right
   * tables, respectively, to produce the result of the left join.
   *
   * It is the responsibility of the caller to close the resulting gather map instances.
   *
   * This interface allows passing an output row count that was previously computed from
   * {@link #leftJoinRowCount(HashJoin)}.
   *
   * WARNING: Passing a row count that is smaller than the actual row count will result
   * in undefined behavior.
   *
   * @param rightHash hash table built from join key columns from the right table
   * @param outputRowCount number of output rows in the join result
   * @return left and right table gather maps
   */
  public GatherMap[] leftJoinGatherMaps(HashJoin rightHash, long outputRowCount) {
    if (getNumberOfColumns() != rightHash.getNumberOfColumns()) {
      throw new IllegalArgumentException("column count mismatch, this: " + getNumberOfColumns() +
          "rightKeys: " + rightHash.getNumberOfColumns());
    }
    long[] gatherMapData = leftHashJoinGatherMapsWithCount(getNativeView(),
        rightHash.getNativeView(), outputRowCount);
    return buildJoinGatherMaps(gatherMapData);
  }

  /**
   * Computes the number of rows from the result of a left join between two tables when a
   * conditional expression is true. It is assumed this table instance holds the columns from
   * the left table, and the table argument represents the columns from the right table.
   * @param rightTable the right side table of the join in the join
   * @param condition conditional expression to evaluate during the join
   * @return row count for the join result
   */
  public long conditionalLeftJoinRowCount(Table rightTable, CompiledExpression condition) {
    return conditionalLeftJoinRowCount(getNativeView(), rightTable.getNativeView(),
            condition.getNativeHandle());
  }

  /**
   * Computes the gather maps that can be used to manifest the result of a left join between
   * two tables when a conditional expression is true. It is assumed this table instance holds
   * the columns from the left table, and the table argument represents the columns from the
   * right table. Two {@link GatherMap} instances will be returned that can be used to gather
   * the left and right tables, respectively, to produce the result of the left join.
   *
   * It is the responsibility of the caller to close the resulting gather map instances.
   *
   * @param rightTable the right side table of the join in the join
   * @param condition conditional expression to evaluate during the join
   * @return left and right table gather maps
   */
  public GatherMap[] conditionalLeftJoinGatherMaps(Table rightTable,
                                                   CompiledExpression condition) {
    long[] gatherMapData =
        conditionalLeftJoinGatherMaps(getNativeView(), rightTable.getNativeView(),
            condition.getNativeHandle());
    return buildJoinGatherMaps(gatherMapData);
  }

  /**
   * Computes the gather maps that can be used to manifest the result of a left join between
   * two tables when a conditional expression is true. It is assumed this table instance holds
   * the columns from the left table, and the table argument represents the columns from the
   * right table. Two {@link GatherMap} instances will be returned that can be used to gather
   * the left and right tables, respectively, to produce the result of the left join.
   *
   * It is the responsibility of the caller to close the resulting gather map instances.
   *
   * This interface allows passing an output row count that was previously computed from
   * {@link #conditionalLeftJoinRowCount(Table, CompiledExpression)}.
   *
   * WARNING: Passing a row count that is smaller than the actual row count will result
   * in undefined behavior.
   *
   * @param rightTable the right side table of the join in the join
   * @param condition conditional expression to evaluate during the join
   * @param outputRowCount number of output rows in the join result
   * @return left and right table gather maps
   */
  public GatherMap[] conditionalLeftJoinGatherMaps(Table rightTable,
                                                   CompiledExpression condition,
                                                   long outputRowCount) {
    long[] gatherMapData =
        conditionalLeftJoinGatherMapsWithCount(getNativeView(), rightTable.getNativeView(),
            condition.getNativeHandle(), outputRowCount);
    return buildJoinGatherMaps(gatherMapData);
  }

  /**
   * Computes output size information for a left join between two tables using a mix of equality
   * and inequality conditions. The entire join condition is assumed to be a logical AND of the
   * equality condition and inequality condition.
   * NOTE: It is the responsibility of the caller to close the resulting size information object
   * or native resources can be leaked!
   * @param leftKeys the left table's key columns for the equality condition
   * @param rightKeys the right table's key columns for the equality condition
   * @param leftConditional the left table's columns needed to evaluate the inequality condition
   * @param rightConditional the right table's columns needed to evaluate the inequality condition
   * @param condition the inequality condition of the join
   * @param nullEquality whether nulls should compare as equal
   * @return size information for the join
   */
  public static MixedJoinSize mixedLeftJoinSize(Table leftKeys, Table rightKeys,
                                                Table leftConditional, Table rightConditional,
                                                CompiledExpression condition,
                                                NullEquality nullEquality) {
    long[] mixedSizeInfo = mixedLeftJoinSize(
            leftKeys.getNativeView(), rightKeys.getNativeView(),
            leftConditional.getNativeView(), rightConditional.getNativeView(),
            condition.getNativeHandle(), nullEquality == NullEquality.EQUAL);
    assert mixedSizeInfo.length == 2;
    long outputRowCount = mixedSizeInfo[0];
    long matchesColumnHandle = mixedSizeInfo[1];
    return new MixedJoinSize(outputRowCount, new ColumnVector(matchesColumnHandle));
  }

  /**
   * Computes the gather maps that can be used to manifest the result of a left join between
   * two tables using a mix of equality and inequality conditions. The entire join condition is
   * assumed to be a logical AND of the equality condition and inequality condition.
   * Two {@link GatherMap} instances will be returned that can be used to gather
   * the left and right tables, respectively, to produce the result of the left join.
   *
   * It is the responsibility of the caller to close the resulting gather map instances.
   *
   * @param leftKeys the left table's key columns for the equality condition
   * @param rightKeys the right table's key columns for the equality condition
   * @param leftConditional the left table's columns needed to evaluate the inequality condition
   * @param rightConditional the right table's columns needed to evaluate the inequality condition
   * @param condition the inequality condition of the join
   * @param nullEquality whether nulls should compare as equal
   * @return left and right table gather maps
   */
  public static GatherMap[] mixedLeftJoinGatherMaps(Table leftKeys, Table rightKeys,
                                                    Table leftConditional, Table rightConditional,
                                                    CompiledExpression condition,
                                                    NullEquality nullEquality) {
    long[] gatherMapData = mixedLeftJoinGatherMaps(
            leftKeys.getNativeView(), rightKeys.getNativeView(),
            leftConditional.getNativeView(), rightConditional.getNativeView(),
            condition.getNativeHandle(),
            nullEquality == NullEquality.EQUAL);
    return buildJoinGatherMaps(gatherMapData);
  }

  /**
   * Computes the gather maps that can be used to manifest the result of a left join between
   * two tables using a mix of equality and inequality conditions. The entire join condition is
   * assumed to be a logical AND of the equality condition and inequality condition.
   * Two {@link GatherMap} instances will be returned that can be used to gather
   * the left and right tables, respectively, to produce the result of the left join.
   *
   * It is the responsibility of the caller to close the resulting gather map instances.
   *
   * This interface allows passing the size result from
   * {@link #mixedLeftJoinSize(Table, Table, Table, Table, CompiledExpression, NullEquality)}
   * when the output size was computed previously.
   *
   * @param leftKeys the left table's key columns for the equality condition
   * @param rightKeys the right table's key columns for the equality condition
   * @param leftConditional the left table's columns needed to evaluate the inequality condition
   * @param rightConditional the right table's columns needed to evaluate the inequality condition
   * @param condition the inequality condition of the join
   * @param nullEquality whether nulls should compare as equal
   * @param joinSize mixed join size result
   * @return left and right table gather maps
   */
  public static GatherMap[] mixedLeftJoinGatherMaps(Table leftKeys, Table rightKeys,
                                                    Table leftConditional, Table rightConditional,
                                                    CompiledExpression condition,
                                                    NullEquality nullEquality,
                                                    MixedJoinSize joinSize) {
    long[] gatherMapData = mixedLeftJoinGatherMapsWithSize(
            leftKeys.getNativeView(), rightKeys.getNativeView(),
            leftConditional.getNativeView(), rightConditional.getNativeView(),
            condition.getNativeHandle(),
            nullEquality == NullEquality.EQUAL,
            joinSize.getOutputRowCount(), joinSize.getMatches().getNativeView());
    return buildJoinGatherMaps(gatherMapData);
  }

  /**
   * Computes the gather maps that can be used to manifest the result of an inner equi-join between
   * two tables. It is assumed this table instance holds the key columns from the left table, and
   * the table argument represents the key columns from the right table. Two {@link GatherMap}
   * instances will be returned that can be used to gather the left and right tables,
   * respectively, to produce the result of the inner join.
   *
   * It is the responsibility of the caller to close the resulting gather map instances.
   *
   * @param rightKeys join key columns from the right table
   * @param compareNullsEqual true if null key values should match otherwise false
   * @return left and right table gather maps
   */
  public GatherMap[] innerJoinGatherMaps(Table rightKeys, boolean compareNullsEqual) {
    if (getNumberOfColumns() != rightKeys.getNumberOfColumns()) {
      throw new IllegalArgumentException("Column count mismatch, this: " + getNumberOfColumns() +
          "rightKeys: " + rightKeys.getNumberOfColumns());
    }
    long[] gatherMapData =
        innerJoinGatherMaps(getNativeView(), rightKeys.getNativeView(), compareNullsEqual);
    return buildJoinGatherMaps(gatherMapData);
  }

  /**
   * Computes the gather maps that can be used to manifest the result of an inner equi-join between
   * two tables where the right table is guaranteed to not contain any duplicated join keys. It is
   * assumed this table instance holds the key columns from the left table, and the table argument
   * represents the key columns from the right table. Two {@link GatherMap} instances will be
   * returned that can be used to gather the left and right tables, respectively, to produce the
   * result of the inner join.
   *
   * It is the responsibility of the caller to close the resulting gather map instances.
   *
   * @param rightKeys join key columns from the right table
   * @param compareNullsEqual true if null key values should match otherwise false
   * @return left and right table gather maps
   */
  public GatherMap[] innerDistinctJoinGatherMaps(Table rightKeys, boolean compareNullsEqual) {
    if (getNumberOfColumns() != rightKeys.getNumberOfColumns()) {
      throw new IllegalArgumentException("Column count mismatch, this: " + getNumberOfColumns() +
          "rightKeys: " + rightKeys.getNumberOfColumns());
    }
    long[] gatherMapData =
        innerDistinctJoinGatherMaps(getNativeView(), rightKeys.getNativeView(), compareNullsEqual);
    return buildJoinGatherMaps(gatherMapData);
  }

  /**
   * Computes the number of rows resulting from an inner equi-join between two tables.
   * @param otherHash hash table built from join key columns from the other table
   * @return row count of the join result
   */
  public long innerJoinRowCount(HashJoin otherHash) {
    if (getNumberOfColumns() != otherHash.getNumberOfColumns()) {
      throw new IllegalArgumentException("Column count mismatch, this: " + getNumberOfColumns() +
          "otherKeys: " + otherHash.getNumberOfColumns());
    }
    return innerJoinRowCount(getNativeView(), otherHash.getNativeView());
  }

  /**
   * Computes the gather maps that can be used to manifest the result of an inner equi-join between
   * two tables. It is assumed this table instance holds the key columns from the left table, and
   * the {@link HashJoin} argument has been constructed from the key columns from the right table.
   * Two {@link GatherMap} instances will be returned that can be used to gather the left and right
   * tables, respectively, to produce the result of the inner join.
   *
   * It is the responsibility of the caller to close the resulting gather map instances.
   *
   * @param rightHash hash table built from join key columns from the right table
   * @return left and right table gather maps
   */
  public GatherMap[] innerJoinGatherMaps(HashJoin rightHash) {
    if (getNumberOfColumns() != rightHash.getNumberOfColumns()) {
      throw new IllegalArgumentException("Column count mismatch, this: " + getNumberOfColumns() +
          "rightKeys: " + rightHash.getNumberOfColumns());
    }
    long[] gatherMapData = innerHashJoinGatherMaps(getNativeView(), rightHash.getNativeView());
    return buildJoinGatherMaps(gatherMapData);
  }

  /**
   * Computes the gather maps that can be used to manifest the result of an inner equi-join between
   * two tables. It is assumed this table instance holds the key columns from the left table, and
   * the {@link HashJoin} argument has been constructed from the key columns from the right table.
   * Two {@link GatherMap} instances will be returned that can be used to gather the left and right
   * tables, respectively, to produce the result of the inner join.
   *
   * It is the responsibility of the caller to close the resulting gather map instances.
   *
   * This interface allows passing an output row count that was previously computed from
   * {@link #innerJoinRowCount(HashJoin)}.
   *
   * WARNING: Passing a row count that is smaller than the actual row count will result
   * in undefined behavior.
   *
   * @param rightHash hash table built from join key columns from the right table
   * @param outputRowCount number of output rows in the join result
   * @return left and right table gather maps
   */
  public GatherMap[] innerJoinGatherMaps(HashJoin rightHash, long outputRowCount) {
    if (getNumberOfColumns() != rightHash.getNumberOfColumns()) {
      throw new IllegalArgumentException("Column count mismatch, this: " + getNumberOfColumns() +
          "rightKeys: " + rightHash.getNumberOfColumns());
    }
    long[] gatherMapData = innerHashJoinGatherMapsWithCount(getNativeView(),
        rightHash.getNativeView(), outputRowCount);
    return buildJoinGatherMaps(gatherMapData);
  }

  /**
   * Computes the number of rows from the result of an inner join between two tables when a
   * conditional expression is true. It is assumed this table instance holds the columns from
   * the left table, and the table argument represents the columns from the right table.
   * @param rightTable the right side table of the join in the join
   * @param condition conditional expression to evaluate during the join
   * @return row count for the join result
   */
  public long conditionalInnerJoinRowCount(Table rightTable,
                                           CompiledExpression condition) {
    return conditionalInnerJoinRowCount(getNativeView(), rightTable.getNativeView(),
        condition.getNativeHandle());
  }

  /**
   * Computes the gather maps that can be used to manifest the result of an inner join between
   * two tables when a conditional expression is true. It is assumed this table instance holds
   * the columns from the left table, and the table argument represents the columns from the
   * right table. Two {@link GatherMap} instances will be returned that can be used to gather
   * the left and right tables, respectively, to produce the result of the inner join.
   *
   * It is the responsibility of the caller to close the resulting gather map instances.
   *
   * @param rightTable the right side table of the join
   * @param condition conditional expression to evaluate during the join
   * @return left and right table gather maps
   */
  public GatherMap[] conditionalInnerJoinGatherMaps(Table rightTable,
                                                    CompiledExpression condition) {
    long[] gatherMapData =
        conditionalInnerJoinGatherMaps(getNativeView(), rightTable.getNativeView(),
            condition.getNativeHandle());
    return buildJoinGatherMaps(gatherMapData);
  }

  /**
   * Computes the gather maps that can be used to manifest the result of an inner join between
   * two tables when a conditional expression is true. It is assumed this table instance holds
   * the columns from the left table, and the table argument represents the columns from the
   * right table. Two {@link GatherMap} instances will be returned that can be used to gather
   * the left and right tables, respectively, to produce the result of the inner join.
   *
   * It is the responsibility of the caller to close the resulting gather map instances.
   *
   * This interface allows passing an output row count that was previously computed from
   * {@link #conditionalInnerJoinRowCount(Table, CompiledExpression)}.
   *
   * WARNING: Passing a row count that is smaller than the actual row count will result
   * in undefined behavior.
   *
   * @param rightTable the right side table of the join in the join
   * @param condition conditional expression to evaluate during the join
   * @param outputRowCount number of output rows in the join result
   * @return left and right table gather maps
   */
  public GatherMap[] conditionalInnerJoinGatherMaps(Table rightTable,
                                                    CompiledExpression condition,
                                                    long outputRowCount) {
    long[] gatherMapData =
        conditionalInnerJoinGatherMapsWithCount(getNativeView(), rightTable.getNativeView(),
            condition.getNativeHandle(), outputRowCount);
    return buildJoinGatherMaps(gatherMapData);
  }

  /**
   * Computes output size information for an inner join between two tables using a mix of equality
   * and inequality conditions. The entire join condition is assumed to be a logical AND of the
   * equality condition and inequality condition.
   * NOTE: It is the responsibility of the caller to close the resulting size information object
   * or native resources can be leaked!
   * @param leftKeys the left table's key columns for the equality condition
   * @param rightKeys the right table's key columns for the equality condition
   * @param leftConditional the left table's columns needed to evaluate the inequality condition
   * @param rightConditional the right table's columns needed to evaluate the inequality condition
   * @param condition the inequality condition of the join
   * @param nullEquality whether nulls should compare as equal
   * @return size information for the join
   */
  public static MixedJoinSize mixedInnerJoinSize(Table leftKeys, Table rightKeys,
                                                 Table leftConditional, Table rightConditional,
                                                 CompiledExpression condition,
                                                 NullEquality nullEquality) {
    long[] mixedSizeInfo = mixedInnerJoinSize(
        leftKeys.getNativeView(), rightKeys.getNativeView(),
        leftConditional.getNativeView(), rightConditional.getNativeView(),
        condition.getNativeHandle(), nullEquality == NullEquality.EQUAL);
    assert mixedSizeInfo.length == 2;
    long outputRowCount = mixedSizeInfo[0];
    long matchesColumnHandle = mixedSizeInfo[1];
    return new MixedJoinSize(outputRowCount, new ColumnVector(matchesColumnHandle));
  }

  /**
   * Computes the gather maps that can be used to manifest the result of an inner join between
   * two tables using a mix of equality and inequality conditions. The entire join condition is
   * assumed to be a logical AND of the equality condition and inequality condition.
   * Two {@link GatherMap} instances will be returned that can be used to gather
   * the left and right tables, respectively, to produce the result of the inner join.
   *
   * It is the responsibility of the caller to close the resulting gather map instances.
   *
   * @param leftKeys the left table's key columns for the equality condition
   * @param rightKeys the right table's key columns for the equality condition
   * @param leftConditional the left table's columns needed to evaluate the inequality condition
   * @param rightConditional the right table's columns needed to evaluate the inequality condition
   * @param condition the inequality condition of the join
   * @param nullEquality whether nulls should compare as equal
   * @return left and right table gather maps
   */
  public static GatherMap[] mixedInnerJoinGatherMaps(Table leftKeys, Table rightKeys,
                                                     Table leftConditional, Table rightConditional,
                                                     CompiledExpression condition,
                                                     NullEquality nullEquality) {
    long[] gatherMapData = mixedInnerJoinGatherMaps(
        leftKeys.getNativeView(), rightKeys.getNativeView(),
        leftConditional.getNativeView(), rightConditional.getNativeView(),
        condition.getNativeHandle(),
        nullEquality == NullEquality.EQUAL);
    return buildJoinGatherMaps(gatherMapData);
  }

  /**
   * Computes the gather maps that can be used to manifest the result of an inner join between
   * two tables using a mix of equality and inequality conditions. The entire join condition is
   * assumed to be a logical AND of the equality condition and inequality condition.
   * Two {@link GatherMap} instances will be returned that can be used to gather
   * the left and right tables, respectively, to produce the result of the inner join.
   *
   * It is the responsibility of the caller to close the resulting gather map instances.
   *
   * This interface allows passing the size result from
   * {@link #mixedInnerJoinSize(Table, Table, Table, Table, CompiledExpression, NullEquality)}
   * when the output size was computed previously.
   *
   * @param leftKeys the left table's key columns for the equality condition
   * @param rightKeys the right table's key columns for the equality condition
   * @param leftConditional the left table's columns needed to evaluate the inequality condition
   * @param rightConditional the right table's columns needed to evaluate the inequality condition
   * @param condition the inequality condition of the join
   * @param nullEquality whether nulls should compare as equal
   * @param joinSize mixed join size result
   * @return left and right table gather maps
   */
  public static GatherMap[] mixedInnerJoinGatherMaps(Table leftKeys, Table rightKeys,
                                                     Table leftConditional, Table rightConditional,
                                                     CompiledExpression condition,
                                                     NullEquality nullEquality,
                                                     MixedJoinSize joinSize) {
    long[] gatherMapData = mixedInnerJoinGatherMapsWithSize(
        leftKeys.getNativeView(), rightKeys.getNativeView(),
        leftConditional.getNativeView(), rightConditional.getNativeView(),
        condition.getNativeHandle(),
        nullEquality == NullEquality.EQUAL,
        joinSize.getOutputRowCount(), joinSize.getMatches().getNativeView());
    return buildJoinGatherMaps(gatherMapData);
  }

  /**
   * Computes the gather maps that can be used to manifest the result of an full equi-join between
   * two tables. It is assumed this table instance holds the key columns from the left table, and
   * the table argument represents the key columns from the right table. Two {@link GatherMap}
   * instances will be returned that can be used to gather the left and right tables,
   * respectively, to produce the result of the full join.
   *
   * It is the responsibility of the caller to close the resulting gather map instances.
   *
   * @param rightKeys join key columns from the right table
   * @param compareNullsEqual true if null key values should match otherwise false
   * @return left and right table gather maps
   */
  public GatherMap[] fullJoinGatherMaps(Table rightKeys, boolean compareNullsEqual) {
    if (getNumberOfColumns() != rightKeys.getNumberOfColumns()) {
      throw new IllegalArgumentException("Column count mismatch, this: " + getNumberOfColumns() +
          "rightKeys: " + rightKeys.getNumberOfColumns());
    }
    long[] gatherMapData =
        fullJoinGatherMaps(getNativeView(), rightKeys.getNativeView(), compareNullsEqual);
    return buildJoinGatherMaps(gatherMapData);
  }

  /**
   * Computes the number of rows resulting from a full equi-join between two tables.
   * It is assumed this table instance holds the key columns from the left table, and the
   * {@link HashJoin} argument has been constructed from the key columns from the right table.
   * Note that unlike {@link #leftJoinRowCount(HashJoin)} and {@link #innerJoinRowCount(HashJoin),
   * this will perform some redundant calculations compared to
   * {@link #fullJoinGatherMaps(HashJoin, long)}.
   * @param rightHash hash table built from join key columns from the right table
   * @return row count of the join result
   */
  public long fullJoinRowCount(HashJoin rightHash) {
    if (getNumberOfColumns() != rightHash.getNumberOfColumns()) {
      throw new IllegalArgumentException("Column count mismatch, this: " + getNumberOfColumns() +
          "rightKeys: " + rightHash.getNumberOfColumns());
    }
    return fullJoinRowCount(getNativeView(), rightHash.getNativeView());
  }

  /**
   * Computes the gather maps that can be used to manifest the result of a full equi-join between
   * two tables. It is assumed this table instance holds the key columns from the left table, and
   * the {@link HashJoin} argument has been constructed from the key columns from the right table.
   * Two {@link GatherMap} instances will be returned that can be used to gather the left and right
   * tables, respectively, to produce the result of the full join.
   *
   * It is the responsibility of the caller to close the resulting gather map instances.
   *
   * @param rightHash hash table built from join key columns from the right table
   * @return left and right table gather maps
   */
  public GatherMap[] fullJoinGatherMaps(HashJoin rightHash) {
    if (getNumberOfColumns() != rightHash.getNumberOfColumns()) {
      throw new IllegalArgumentException("Column count mismatch, this: " + getNumberOfColumns() +
          "rightKeys: " + rightHash.getNumberOfColumns());
    }
    long[] gatherMapData = fullHashJoinGatherMaps(getNativeView(), rightHash.getNativeView());
    return buildJoinGatherMaps(gatherMapData);
  }

  /**
   * Computes the gather maps that can be used to manifest the result of a full equi-join between
   * two tables. It is assumed this table instance holds the key columns from the left table, and
   * the {@link HashJoin} argument has been constructed from the key columns from the right table.
   * Two {@link GatherMap} instances will be returned that can be used to gather the left and right
   * tables, respectively, to produce the result of the full join.
   *
   * It is the responsibility of the caller to close the resulting gather map instances.
   *
   * This interface allows passing an output row count that was previously computed from
   * {@link #fullJoinRowCount(HashJoin)}.
   * WARNING: Passing a row count that is smaller than the actual row count will result
   * in undefined behavior.
   * @param rightHash hash table built from join key columns from the right table
   * @param outputRowCount number of output rows in the join result
   * @return left and right table gather maps
   */
  public GatherMap[] fullJoinGatherMaps(HashJoin rightHash, long outputRowCount) {
    if (getNumberOfColumns() != rightHash.getNumberOfColumns()) {
      throw new IllegalArgumentException("Column count mismatch, this: " + getNumberOfColumns() +
          "rightKeys: " + rightHash.getNumberOfColumns());
    }
    long[] gatherMapData = fullHashJoinGatherMapsWithCount(getNativeView(),
        rightHash.getNativeView(), outputRowCount);
    return buildJoinGatherMaps(gatherMapData);
  }

  /**
   * Computes the gather maps that can be used to manifest the result of a full join between
   * two tables when a conditional expression is true. It is assumed this table instance holds
   * the columns from the left table, and the table argument represents the columns from the
   * right table. Two {@link GatherMap} instances will be returned that can be used to gather
   * the left and right tables, respectively, to produce the result of the full join.
   *
   * It is the responsibility of the caller to close the resulting gather map instances.
   *
   * @param rightTable the right side table of the join
   * @param condition conditional expression to evaluate during the join
   * @return left and right table gather maps
   */
  public GatherMap[] conditionalFullJoinGatherMaps(Table rightTable,
                                                   CompiledExpression condition) {
    long[] gatherMapData =
        conditionalFullJoinGatherMaps(getNativeView(), rightTable.getNativeView(),
            condition.getNativeHandle());
    return buildJoinGatherMaps(gatherMapData);
  }

  /**
   * Computes the gather maps that can be used to manifest the result of a full join between
   * two tables using a mix of equality and inequality conditions. The entire join condition is
   * assumed to be a logical AND of the equality condition and inequality condition.
   * Two {@link GatherMap} instances will be returned that can be used to gather
   * the left and right tables, respectively, to produce the result of the full join.
   *
   * It is the responsibility of the caller to close the resulting gather map instances.
   *
   * @param leftKeys the left table's key columns for the equality condition
   * @param rightKeys the right table's key columns for the equality condition
   * @param leftConditional the left table's columns needed to evaluate the inequality condition
   * @param rightConditional the right table's columns needed to evaluate the inequality condition
   * @param condition the inequality condition of the join
   * @param nullEquality whether nulls should compare as equal
   * @return left and right table gather maps
   */
  public static GatherMap[] mixedFullJoinGatherMaps(Table leftKeys, Table rightKeys,
                                                    Table leftConditional, Table rightConditional,
                                                    CompiledExpression condition,
                                                    NullEquality nullEquality) {
    long[] gatherMapData = mixedFullJoinGatherMaps(
            leftKeys.getNativeView(), rightKeys.getNativeView(),
            leftConditional.getNativeView(), rightConditional.getNativeView(),
            condition.getNativeHandle(),
            nullEquality == NullEquality.EQUAL);
    return buildJoinGatherMaps(gatherMapData);
  }

  private static GatherMap buildSemiJoinGatherMap(long[] gatherMapData) {
    long bufferSize = gatherMapData[0];
    long leftAddr = gatherMapData[1];
    long leftHandle = gatherMapData[2];
    return new GatherMap(DeviceMemoryBuffer.fromRmm(leftAddr, bufferSize, leftHandle));
  }

  /**
   * Computes the gather map that can be used to manifest the result of a left semi-join between
   * two tables. It is assumed this table instance holds the key columns from the left table, and
   * the table argument represents the key columns from the right table. The {@link GatherMap}
   * instance returned can be used to gather the left table to produce the result of the
   * left semi-join.
   * It is the responsibility of the caller to close the resulting gather map instance.
   * @param rightKeys join key columns from the right table
   * @param compareNullsEqual true if null key values should match otherwise false
   * @return left table gather map
   */
  public GatherMap leftSemiJoinGatherMap(Table rightKeys, boolean compareNullsEqual) {
    if (getNumberOfColumns() != rightKeys.getNumberOfColumns()) {
      throw new IllegalArgumentException("Column count mismatch, this: " + getNumberOfColumns() +
          "rightKeys: " + rightKeys.getNumberOfColumns());
    }
    long[] gatherMapData =
        leftSemiJoinGatherMap(getNativeView(), rightKeys.getNativeView(), compareNullsEqual);
    return buildSemiJoinGatherMap(gatherMapData);
  }

  /**
   * Computes the number of rows from the result of a left semi join between two tables when a
   * conditional expression is true. It is assumed this table instance holds the columns from
   * the left table, and the table argument represents the columns from the right table.
   * @param rightTable the right side table of the join in the join
   * @param condition conditional expression to evaluate during the join
   * @return row count for the join result
   */
  public long conditionalLeftSemiJoinRowCount(Table rightTable,
                                              CompiledExpression condition) {
    return conditionalLeftSemiJoinRowCount(getNativeView(), rightTable.getNativeView(),
        condition.getNativeHandle());
  }

  /**
   * Computes the gather map that can be used to manifest the result of a left semi join between
   * two tables when a conditional expression is true. It is assumed this table instance holds
   * the columns from the left table, and the table argument represents the columns from the
   * right table. The {@link GatherMap} instance returned can be used to gather the left table
   * to produce the result of the left semi join.
   * It is the responsibility of the caller to close the resulting gather map instance.
   * @param rightTable the right side table of the join
   * @param condition conditional expression to evaluate during the join
   * @return left table gather map
   */
  public GatherMap conditionalLeftSemiJoinGatherMap(Table rightTable,
                                                    CompiledExpression condition) {
    long[] gatherMapData =
        conditionalLeftSemiJoinGatherMap(getNativeView(), rightTable.getNativeView(),
            condition.getNativeHandle());
    return buildSemiJoinGatherMap(gatherMapData);
  }

  /**
   * Computes the gather map that can be used to manifest the result of a left semi join between
   * two tables when a conditional expression is true. It is assumed this table instance holds
   * the columns from the left table, and the table argument represents the columns from the
   * right table. The {@link GatherMap} instance returned can be used to gather the left table
   * to produce the result of the left semi join.
   * It is the responsibility of the caller to close the resulting gather map instance.
   * This interface allows passing an output row count that was previously computed from
   * {@link #conditionalLeftSemiJoinRowCount(Table, CompiledExpression)}.
   * WARNING: Passing a row count that is smaller than the actual row count will result
   * in undefined behavior.
   * @param rightTable the right side table of the join
   * @param condition conditional expression to evaluate during the join
   * @param outputRowCount number of output rows in the join result
   * @return left table gather map
   */
  public GatherMap conditionalLeftSemiJoinGatherMap(Table rightTable,
                                                    CompiledExpression condition,
                                                    long outputRowCount) {
    long[] gatherMapData =
        conditionalLeftSemiJoinGatherMapWithCount(getNativeView(), rightTable.getNativeView(),
            condition.getNativeHandle(), outputRowCount);
    return buildSemiJoinGatherMap(gatherMapData);
  }

  /**
   * Computes output size information for a left semi join between two tables using a mix of
   * equality and inequality conditions. The entire join condition is assumed to be a logical AND
   * of the equality condition and inequality condition.
   * NOTE: It is the responsibility of the caller to close the resulting size information object
   * or native resources can be leaked!
   * @param leftKeys the left table's key columns for the equality condition
   * @param rightKeys the right table's key columns for the equality condition
   * @param leftConditional the left table's columns needed to evaluate the inequality condition
   * @param rightConditional the right table's columns needed to evaluate the inequality condition
   * @param condition the inequality condition of the join
   * @param nullEquality whether nulls should compare as equal
   * @return size information for the join
   */
  public static MixedJoinSize mixedLeftSemiJoinSize(Table leftKeys, Table rightKeys,
                                                    Table leftConditional, Table rightConditional,
                                                    CompiledExpression condition,
                                                    NullEquality nullEquality) {
    long[] mixedSizeInfo = mixedLeftSemiJoinSize(
        leftKeys.getNativeView(), rightKeys.getNativeView(),
        leftConditional.getNativeView(), rightConditional.getNativeView(),
        condition.getNativeHandle(), nullEquality == NullEquality.EQUAL);
    assert mixedSizeInfo.length == 2;
    long outputRowCount = mixedSizeInfo[0];
    long matchesColumnHandle = mixedSizeInfo[1];
    return new MixedJoinSize(outputRowCount, new ColumnVector(matchesColumnHandle));
  }

  /**
   * Computes the gather map that can be used to manifest the result of a left semi join between
   * two tables using a mix of equality and inequality conditions. The entire join condition is
   * assumed to be a logical AND of the equality condition and inequality condition.
   * A {@link GatherMap} instance will be returned that can be used to gather
   * the left table to produce the result of the left semi join.
   *
   * It is the responsibility of the caller to close the resulting gather map instances.
   *
   * @param leftKeys the left table's key columns for the equality condition
   * @param rightKeys the right table's key columns for the equality condition
   * @param leftConditional the left table's columns needed to evaluate the inequality condition
   * @param rightConditional the right table's columns needed to evaluate the inequality condition
   * @param condition the inequality condition of the join
   * @param nullEquality whether nulls should compare as equal
   * @return left and right table gather maps
   */
  public static GatherMap mixedLeftSemiJoinGatherMap(Table leftKeys, Table rightKeys,
                                                     Table leftConditional, Table rightConditional,
                                                     CompiledExpression condition,
                                                     NullEquality nullEquality) {
    long[] gatherMapData = mixedLeftSemiJoinGatherMap(
        leftKeys.getNativeView(), rightKeys.getNativeView(),
        leftConditional.getNativeView(), rightConditional.getNativeView(),
        condition.getNativeHandle(),
        nullEquality == NullEquality.EQUAL);
    return buildSemiJoinGatherMap(gatherMapData);
  }

  /**
   * Computes the gather map that can be used to manifest the result of a left semi join between
   * two tables using a mix of equality and inequality conditions. The entire join condition is
   * assumed to be a logical AND of the equality condition and inequality condition.
   * A {@link GatherMap} instance will be returned that can be used to gather
   * the left table to produce the result of the left semi join.
   *
   * It is the responsibility of the caller to close the resulting gather map instances.
   *
   * This interface allows passing the size result from
   * {@link #mixedLeftSemiJoinSize(Table, Table, Table, Table, CompiledExpression, NullEquality)}
   * when the output size was computed previously.
   *
   * @param leftKeys the left table's key columns for the equality condition
   * @param rightKeys the right table's key columns for the equality condition
   * @param leftConditional the left table's columns needed to evaluate the inequality condition
   * @param rightConditional the right table's columns needed to evaluate the inequality condition
   * @param condition the inequality condition of the join
   * @param nullEquality whether nulls should compare as equal
   * @param joinSize mixed join size result
   * @return left and right table gather maps
   */
  public static GatherMap mixedLeftSemiJoinGatherMap(Table leftKeys, Table rightKeys,
                                                     Table leftConditional, Table rightConditional,
                                                     CompiledExpression condition,
                                                     NullEquality nullEquality,
                                                     MixedJoinSize joinSize) {
    long[] gatherMapData = mixedLeftSemiJoinGatherMapWithSize(
        leftKeys.getNativeView(), rightKeys.getNativeView(),
        leftConditional.getNativeView(), rightConditional.getNativeView(),
        condition.getNativeHandle(),
        nullEquality == NullEquality.EQUAL,
        joinSize.getOutputRowCount(), joinSize.getMatches().getNativeView());
    return buildSemiJoinGatherMap(gatherMapData);
  }

  /**
   * Computes the gather map that can be used to manifest the result of a left anti-join between
   * two tables. It is assumed this table instance holds the key columns from the left table, and
   * the table argument represents the key columns from the right table. The {@link GatherMap}
   * instance returned can be used to gather the left table to produce the result of the
   * left anti-join.
   * It is the responsibility of the caller to close the resulting gather map instance.
   * @param rightKeys join key columns from the right table
   * @param compareNullsEqual true if null key values should match otherwise false
   * @return left table gather map
   */
  public GatherMap leftAntiJoinGatherMap(Table rightKeys, boolean compareNullsEqual) {
    if (getNumberOfColumns() != rightKeys.getNumberOfColumns()) {
      throw new IllegalArgumentException("Column count mismatch, this: " + getNumberOfColumns() +
          "rightKeys: " + rightKeys.getNumberOfColumns());
    }
    long[] gatherMapData =
        leftAntiJoinGatherMap(getNativeView(), rightKeys.getNativeView(), compareNullsEqual);
    return buildSemiJoinGatherMap(gatherMapData);
  }

  /**
   * Computes the number of rows from the result of a left anti join between two tables when a
   * conditional expression is true. It is assumed this table instance holds the columns from
   * the left table, and the table argument represents the columns from the right table.
   * @param rightTable the right side table of the join in the join
   * @param condition conditional expression to evaluate during the join
   * @return row count for the join result
   */
  public long conditionalLeftAntiJoinRowCount(Table rightTable,
                                              CompiledExpression condition) {
    return conditionalLeftAntiJoinRowCount(getNativeView(), rightTable.getNativeView(),
        condition.getNativeHandle());
  }

  /**
   * Computes the gather map that can be used to manifest the result of a left anti join between
   * two tables when a conditional expression is true. It is assumed this table instance holds
   * the columns from the left table, and the table argument represents the columns from the
   * right table. The {@link GatherMap} instance returned can be used to gather the left table
   * to produce the result of the left anti join.
   * It is the responsibility of the caller to close the resulting gather map instance.
   * @param rightTable the right side table of the join
   * @param condition conditional expression to evaluate during the join
   * @return left table gather map
   */
  public GatherMap conditionalLeftAntiJoinGatherMap(Table rightTable,
                                                    CompiledExpression condition) {
    long[] gatherMapData =
        conditionalLeftAntiJoinGatherMap(getNativeView(), rightTable.getNativeView(),
            condition.getNativeHandle());
    return buildSemiJoinGatherMap(gatherMapData);
  }

  /**
   * Computes the gather map that can be used to manifest the result of a left anti join between
   * two tables when a conditional expression is true. It is assumed this table instance holds
   * the columns from the left table, and the table argument represents the columns from the
   * right table. The {@link GatherMap} instance returned can be used to gather the left table
   * to produce the result of the left anti join.
   * It is the responsibility of the caller to close the resulting gather map instance.
   * This interface allows passing an output row count that was previously computed from
   * {@link #conditionalLeftAntiJoinRowCount(Table, CompiledExpression)}.
   * WARNING: Passing a row count that is smaller than the actual row count will result
   * in undefined behavior.
   * @param rightTable the right side table of the join
   * @param condition conditional expression to evaluate during the join
   * @param outputRowCount number of output rows in the join result
   * @return left table gather map
   */
  public GatherMap conditionalLeftAntiJoinGatherMap(Table rightTable,
                                                    CompiledExpression condition,
                                                    long outputRowCount) {
    long[] gatherMapData =
        conditionalLeftAntiJoinGatherMapWithCount(getNativeView(), rightTable.getNativeView(),
            condition.getNativeHandle(), outputRowCount);
    return buildSemiJoinGatherMap(gatherMapData);
  }

  /**
   * Computes output size information for a left anti join between two tables using a mix of
   * equality and inequality conditions. The entire join condition is assumed to be a logical AND
   * of the equality condition and inequality condition.
   * NOTE: It is the responsibility of the caller to close the resulting size information object
   * or native resources can be leaked!
   * @param leftKeys the left table's key columns for the equality condition
   * @param rightKeys the right table's key columns for the equality condition
   * @param leftConditional the left table's columns needed to evaluate the inequality condition
   * @param rightConditional the right table's columns needed to evaluate the inequality condition
   * @param condition the inequality condition of the join
   * @param nullEquality whether nulls should compare as equal
   * @return size information for the join
   */
  public static MixedJoinSize mixedLeftAntiJoinSize(Table leftKeys, Table rightKeys,
                                                    Table leftConditional, Table rightConditional,
                                                    CompiledExpression condition,
                                                    NullEquality nullEquality) {
    long[] mixedSizeInfo = mixedLeftAntiJoinSize(
        leftKeys.getNativeView(), rightKeys.getNativeView(),
        leftConditional.getNativeView(), rightConditional.getNativeView(),
        condition.getNativeHandle(), nullEquality == NullEquality.EQUAL);
    assert mixedSizeInfo.length == 2;
    long outputRowCount = mixedSizeInfo[0];
    long matchesColumnHandle = mixedSizeInfo[1];
    return new MixedJoinSize(outputRowCount, new ColumnVector(matchesColumnHandle));
  }

  /**
   * Computes the gather map that can be used to manifest the result of a left anti join between
   * two tables using a mix of equality and inequality conditions. The entire join condition is
   * assumed to be a logical AND of the equality condition and inequality condition.
   * A {@link GatherMap} instance will be returned that can be used to gather
   * the left table to produce the result of the left anti join.
   *
   * It is the responsibility of the caller to close the resulting gather map instances.
   *
   * @param leftKeys the left table's key columns for the equality condition
   * @param rightKeys the right table's key columns for the equality condition
   * @param leftConditional the left table's columns needed to evaluate the inequality condition
   * @param rightConditional the right table's columns needed to evaluate the inequality condition
   * @param condition the inequality condition of the join
   * @param nullEquality whether nulls should compare as equal
   * @return left and right table gather maps
   */
  public static GatherMap mixedLeftAntiJoinGatherMap(Table leftKeys, Table rightKeys,
                                                     Table leftConditional, Table rightConditional,
                                                     CompiledExpression condition,
                                                     NullEquality nullEquality) {
    long[] gatherMapData = mixedLeftAntiJoinGatherMap(
        leftKeys.getNativeView(), rightKeys.getNativeView(),
        leftConditional.getNativeView(), rightConditional.getNativeView(),
        condition.getNativeHandle(),
        nullEquality == NullEquality.EQUAL);
    return buildSemiJoinGatherMap(gatherMapData);
  }

  /**
   * Computes the gather map that can be used to manifest the result of a left anti join between
   * two tables using a mix of equality and inequality conditions. The entire join condition is
   * assumed to be a logical AND of the equality condition and inequality condition.
   * A {@link GatherMap} instance will be returned that can be used to gather
   * the left table to produce the result of the left anti join.
   *
   * It is the responsibility of the caller to close the resulting gather map instances.
   *
   * This interface allows passing the size result from
   * {@link #mixedLeftAntiJoinSize(Table, Table, Table, Table, CompiledExpression, NullEquality)}
   * when the output size was computed previously.
   *
   * @param leftKeys the left table's key columns for the equality condition
   * @param rightKeys the right table's key columns for the equality condition
   * @param leftConditional the left table's columns needed to evaluate the inequality condition
   * @param rightConditional the right table's columns needed to evaluate the inequality condition
   * @param condition the inequality condition of the join
   * @param nullEquality whether nulls should compare as equal
   * @param joinSize mixed join size result
   * @return left and right table gather maps
   */
  public static GatherMap mixedLeftAntiJoinGatherMap(Table leftKeys, Table rightKeys,
                                                     Table leftConditional, Table rightConditional,
                                                     CompiledExpression condition,
                                                     NullEquality nullEquality,
                                                     MixedJoinSize joinSize) {
    long[] gatherMapData = mixedLeftAntiJoinGatherMapWithSize(
        leftKeys.getNativeView(), rightKeys.getNativeView(),
        leftConditional.getNativeView(), rightConditional.getNativeView(),
        condition.getNativeHandle(),
        nullEquality == NullEquality.EQUAL,
        joinSize.getOutputRowCount(), joinSize.getMatches().getNativeView());
    return buildSemiJoinGatherMap(gatherMapData);
  }

  /**
   * Construct a table from a packed representation.
   * @param metadata host-based metadata for the table
   * @param data GPU data buffer for the table
   * @return table which is zero-copy reconstructed from the packed-form
   */
  public static Table fromPackedTable(ByteBuffer metadata, DeviceMemoryBuffer data) {
    // Ensure the metadata buffer is direct so it can be passed to JNI
    ByteBuffer directBuffer = metadata;
    if (!directBuffer.isDirect()) {
      directBuffer = ByteBuffer.allocateDirect(metadata.remaining());
      directBuffer.put(metadata);
      directBuffer.flip();
    }

    long[] columnViewAddresses = columnViewsFromPacked(directBuffer, data.getAddress());
    ColumnVector[] columns = new ColumnVector[columnViewAddresses.length];
    Table result = null;
    try {
      for (int i = 0; i < columns.length; i++) {
        long columnViewAddress = columnViewAddresses[i];
        // setting address to zero, so we don't clean it in case of an exception as it
        // will be cleaned up by the ColumnView  constructor
        columnViewAddresses[i] = 0;
        columns[i] = ColumnVector.fromViewWithContiguousAllocation(columnViewAddress, data);
      }
      result = new Table(columns);
    } catch (Throwable t) {
      try {
        ColumnView.cleanupColumnViews(columnViewAddresses, columns, t);
      } catch (Throwable s){
        t.addSuppressed(s);
      } finally {
        throw t;
      }
    }

    // close columns to leave the resulting table responsible for freeing underlying columns
    for (ColumnVector column : columns) {
      column.close();
    }

    return result;
  }


  /**
   * Gather `n` samples from table randomly
   * Note: does not preserve the ordering
   * Example:
   * input: {col1: {1, 2, 3, 4, 5}, col2: {6, 7, 8, 9, 10}}
   * n: 3
   * replacement: false
   *
   * output:       {col1: {3, 1, 4}, col2: {8, 6, 9}}
   *
   * replacement: true
   *
   * output:       {col1: {3, 1, 1}, col2: {8, 6, 6}}
   *
   * throws "logic_error" if `n` > table rows and `replacement` == FALSE.
   * throws "logic_error" if `n` < 0.
   *
   * @param n non-negative number of samples expected from table
   * @param replacement Allow or disallow sampling of the same row more than once.
   * @param seed Seed value to initiate random number generator.
   *
   * @return Table containing samples
   */
  public Table sample(long n, boolean replacement, long seed) {
    return new Table(sample(nativeHandle, n, replacement, seed));
  }

  /////////////////////////////////////////////////////////////////////////////
  // HELPER CLASSES
  /////////////////////////////////////////////////////////////////////////////

  /**
   * class to encapsulate indices and table
   */
  private final static class Operation {
    final int[] indices;
    final Table table;

    Operation(Table table, int... indices) {
      this.indices = indices;
      this.table = table;
    }
  }

  /**
   * Internal class used to keep track of operations on a given column.
   */
  private static final class ColumnOps {
    private final HashMap<Aggregation, List<Integer>> ops = new HashMap<>();

    /**
     * Add an operation on a given column
     * @param op the operation
     * @param index the column index the operation is on.
     * @return 1 if it was not a duplicate or 0 if it was a duplicate.  This is mostly for
     * bookkeeping so we can easily allocate the correct data size later on.
     */
    public int add(Aggregation op, int index) {
      int ret = 0;
      List<Integer> indexes = ops.get(op);
      if (indexes == null) {
        ret++;
        indexes = new ArrayList<>();
        ops.put(op, indexes);
      }
      indexes.add(index);
      return ret;
    }

    public Set<Aggregation> operations() {
      return ops.keySet();
    }

    public Collection<List<Integer>> outputIndices() {
      return ops.values();
    }
  }

  /**
   * Internal class used to keep track of operations on a given column.
   */
  private static final class ColumnWindowOps {
    // Map AggOp -> Output column index.
    private final HashMap<AggregationOverWindow, List<Integer>> ops = new HashMap<>();

    public int add(AggregationOverWindow op, int index) {
      int ret = 0;
      List<Integer> indexes = ops.get(op);
      if (indexes == null) {
        ret++;
        indexes = new ArrayList<>();
        ops.put(op, indexes);
      }
      indexes.add(index);
      return ret;
    }

    public Set<AggregationOverWindow> operations() {
      return ops.keySet();
    }

    public Collection<List<Integer>> outputIndices() {
      return ops.values();
    }
  }

  /**
   * Class representing groupby operations
   */
  public static final class GroupByOperation {

    private final Operation operation;
    private final GroupByOptions groupByOptions;

    GroupByOperation(final Table table, GroupByOptions groupByOptions, final int... indices) {
      operation = new Operation(table, indices);
      this.groupByOptions = groupByOptions;
    }

    /**
     * Aggregates the group of columns represented by indices
     * Usage:
     *      aggregate(count(), max(2),...);
     *      example:
     *        input : 1, 1, 1
     *                1, 2, 1
     *                2, 4, 5
     *
     *        table.groupBy(0, 2).count()
     *
     *                col0, col1
     *        output:   1,   1
     *                  1,   2
     *                  2,   1 ==> aggregated count
     */
    public Table aggregate(GroupByAggregationOnColumn... aggregates) {
      assert aggregates != null;

      // To improve performance and memory we want to remove duplicate operations
      // and also group the operations by column so hopefully cudf can do multiple aggregations
      // in a single pass.

      // Use a tree map to make debugging simpler (columns are all in the same order)
      TreeMap<Integer, ColumnOps> groupedOps = new TreeMap<>();
      // Total number of operations that will need to be done.
      int keysLength = operation.indices.length;
      int totalOps = 0;
      for (int outputIndex = 0; outputIndex < aggregates.length; outputIndex++) {
        GroupByAggregationOnColumn agg = aggregates[outputIndex];
        ColumnOps ops = groupedOps.computeIfAbsent(agg.getColumnIndex(), (idx) -> new ColumnOps());
        totalOps += ops.add(agg.getWrapped().getWrapped(), outputIndex + keysLength);
      }
      int[] aggColumnIndexes = new int[totalOps];
      long[] aggOperationInstances = new long[totalOps];
      try {
        int opIndex = 0;
        for (Map.Entry<Integer, ColumnOps> entry: groupedOps.entrySet()) {
          int columnIndex = entry.getKey();
          for (Aggregation operation: entry.getValue().operations()) {
            aggColumnIndexes[opIndex] = columnIndex;
            aggOperationInstances[opIndex] = operation.createNativeInstance();
            opIndex++;
          }
        }
        assert opIndex == totalOps : opIndex + " == " + totalOps;

        try (Table aggregate = new Table(groupByAggregate(
            operation.table.nativeHandle,
            operation.indices,
            aggColumnIndexes,
            aggOperationInstances,
            groupByOptions.getIgnoreNullKeys(),
            groupByOptions.getKeySorted(),
            groupByOptions.getKeysDescending(),
            groupByOptions.getKeysNullSmallest()))) {
          // prepare the final table
          ColumnVector[] finalCols = new ColumnVector[keysLength + aggregates.length];

          // get the key columns
          for (int aggIndex = 0; aggIndex < keysLength; aggIndex++) {
            finalCols[aggIndex] = aggregate.getColumn(aggIndex);
          }

          int inputColumn = keysLength;
          // Now get the aggregation columns
          for (ColumnOps ops: groupedOps.values()) {
            for (List<Integer> indices: ops.outputIndices()) {
              for (int outIndex: indices) {
                finalCols[outIndex] = aggregate.getColumn(inputColumn);
              }
              inputColumn++;
            }
          }
          return new Table(finalCols);
        }
      } finally {
        Aggregation.close(aggOperationInstances);
      }
    }

    /**
     * Computes row-based window aggregation functions on the Table/projection,
     * based on windows specified in the argument.
     *
     * This method enables queries such as the following SQL:
     *
     *  SELECT user_id,
     *         MAX(sales_amt) OVER(PARTITION BY user_id ORDER BY date
     *                             ROWS BETWEEN 1 PRECEDING and 1 FOLLOWING)
     *  FROM my_sales_table WHERE ...
     *
     * Each window-aggregation is represented by a different {@link AggregationOverWindow} argument,
     * indicating:
     *  1. the {@link Aggregation.Kind},
     *  2. the number of rows preceding and following the current row, within a window,
     *  3. the minimum number of observations within the defined window
     *
     * This method returns a {@link Table} instance, with one result column for each specified
     * window aggregation.
     *
     * In this example, for the following input:
     *
     *  [ // user_id,  sales_amt
     *    { "user1",     10      },
     *    { "user2",     20      },
     *    { "user1",     20      },
     *    { "user1",     10      },
     *    { "user2",     30      },
     *    { "user2",     80      },
     *    { "user1",     50      },
     *    { "user1",     60      },
     *    { "user2",     40      }
     *  ]
     *
     * Partitioning (grouping) by `user_id` yields the following `sales_amt` vector
     * (with 2 groups, one for each distinct `user_id`):
     *
     *    [ 10,  20,  10,  50,  60,  20,  30,  80,  40 ]
     *      <-------user1-------->|<------user2------->
     *
     * The SUM aggregation is applied with 1 preceding and 1 following
     * row, with a minimum of 1 period. The aggregation window is thus 3 rows wide,
     * yielding the following column:
     *
     *    [ 30, 40,  80, 120, 110,  50, 130, 150, 120 ]
     *
     * @param windowAggregates the window-aggregations to be performed
     * @return Table instance, with each column containing the result of each aggregation.
     * @throws IllegalArgumentException if the window arguments are not of type
     * {@link WindowOptions.FrameType#ROWS},
     * i.e. a timestamp column is specified for a window-aggregation.
     */
    public Table aggregateWindows(AggregationOverWindow... windowAggregates) {
      // To improve performance and memory we want to remove duplicate operations
      // and also group the operations by column so hopefully cudf can do multiple aggregations
      // in a single pass.

      // Use a tree map to make debugging simpler (columns are all in the same order)
      TreeMap<Integer, ColumnWindowOps> groupedOps = new TreeMap<>(); // Map agg-col-id -> Agg ColOp.
      // Total number of operations that will need to be done.
      int totalOps = 0;
      for (int outputIndex = 0; outputIndex < windowAggregates.length; outputIndex++) {
        AggregationOverWindow agg = windowAggregates[outputIndex];
        if (agg.getWindowOptions().getFrameType() != WindowOptions.FrameType.ROWS) {
          throw new IllegalArgumentException("Expected ROWS-based window specification. Unexpected window type: "
                  + agg.getWindowOptions().getFrameType());
        }
        ColumnWindowOps ops = groupedOps.computeIfAbsent(agg.getColumnIndex(), (idx) -> new ColumnWindowOps());
        totalOps += ops.add(agg, outputIndex);
      }

      int[] aggColumnIndexes = new int[totalOps];
      long[] aggInstances = new long[totalOps];
      try {
        int[] aggPrecedingWindows = new int[totalOps];
        int[] aggFollowingWindows = new int[totalOps];
        boolean[] unboundedPreceding = new boolean[totalOps];
        boolean[] unboundedFollowing = new boolean[totalOps];
        int[] aggMinPeriods = new int[totalOps];
        long[] defaultOutputs = new long[totalOps];
        int opIndex = 0;
        for (Map.Entry<Integer, ColumnWindowOps> entry: groupedOps.entrySet()) {
          int columnIndex = entry.getKey();
          for (AggregationOverWindow operation: entry.getValue().operations()) {
            aggColumnIndexes[opIndex] = columnIndex;
            aggInstances[opIndex] = operation.createNativeInstance();
            Scalar p = operation.getWindowOptions().getPrecedingScalar();
            aggPrecedingWindows[opIndex] = p == null || !p.isValid() ? 0 : p.getInt();
            Scalar f = operation.getWindowOptions().getFollowingScalar();
            aggFollowingWindows[opIndex] = f == null || ! f.isValid() ? 1 : f.getInt();
            unboundedPreceding[opIndex] = operation.getWindowOptions().isUnboundedPreceding();
            unboundedFollowing[opIndex] = operation.getWindowOptions().isUnboundedFollowing();
            aggMinPeriods[opIndex] = operation.getWindowOptions().getMinPeriods();
            defaultOutputs[opIndex] = operation.getDefaultOutput();
            opIndex++;
          }
        }
        assert opIndex == totalOps : opIndex + " == " + totalOps;

        try (Table aggregate = new Table(rollingWindowAggregate(
            operation.table.nativeHandle,
            operation.indices,
            defaultOutputs,
            aggColumnIndexes,
            aggInstances, aggMinPeriods, aggPrecedingWindows, aggFollowingWindows,
            unboundedPreceding, unboundedFollowing,
            groupByOptions.getIgnoreNullKeys()))) {
          // prepare the final table
          ColumnVector[] finalCols = new ColumnVector[windowAggregates.length];

          int inputColumn = 0;
          // Now get the aggregation columns
          for (ColumnWindowOps ops: groupedOps.values()) {
            for (List<Integer> indices: ops.outputIndices()) {
              for (int outIndex: indices) {
                finalCols[outIndex] = aggregate.getColumn(inputColumn);
              }
              inputColumn++;
            }
          }
          return new Table(finalCols);
        }
      } finally {
        Aggregation.close(aggInstances);
      }
    }

    /**
     * Computes range-based window aggregation functions on the Table/projection,
     * based on windows specified in the argument.
     *
     * This method enables queries such as the following SQL:
     *
     *  SELECT user_id,
     *         MAX(sales_amt) OVER(PARTITION BY user_id ORDER BY date
     *                             RANGE BETWEEN INTERVAL 1 DAY PRECEDING and CURRENT ROW)
     *  FROM my_sales_table WHERE ...
     *
     * Each window-aggregation is represented by a different {@link AggregationOverWindow} argument,
     * indicating:
     *  1. the {@link Aggregation.Kind},
     *  2. the index for the timestamp column to base the window definitions on
     *  2. the number of DAYS preceding and following the current row's date, to consider in the window
     *  3. the minimum number of observations within the defined window
     *
     * This method returns a {@link Table} instance, with one result column for each specified
     * window aggregation.
     *
     * In this example, for the following input:
     *
     *  [ // user,  sales_amt,  YYYYMMDD (date)
     *    { "user1",   10,      20200101    },
     *    { "user2",   20,      20200101    },
     *    { "user1",   20,      20200102    },
     *    { "user1",   10,      20200103    },
     *    { "user2",   30,      20200101    },
     *    { "user2",   80,      20200102    },
     *    { "user1",   50,      20200107    },
     *    { "user1",   60,      20200107    },
     *    { "user2",   40,      20200104    }
     *  ]
     *
     * Partitioning (grouping) by `user_id`, and ordering by `date` yields the following `sales_amt` vector
     * (with 2 groups, one for each distinct `user_id`):
     *
     * Date :(202001-)  [ 01,  02,  03,  07,  07,    01,   01,   02,  04 ]
     * Input:           [ 10,  20,  10,  50,  60,    20,   30,   80,  40 ]
     *                    <-------user1-------->|<---------user2--------->
     *
     * The SUM aggregation is applied, with 1 day preceding, and 1 day following, with a minimum of 1 period.
     * The aggregation window is thus 3 *days* wide, yielding the following output column:
     *
     *  Results:        [ 30,  40,  30,  110, 110,  130,  130,  130,  40 ]
     *
     * @param windowAggregates the window-aggregations to be performed
     * @return Table instance, with each column containing the result of each aggregation.
     * @throws IllegalArgumentException if the window arguments are not of type
     * {@link WindowOptions.FrameType#RANGE} or the orderBys are not of (Boolean-exclusive) integral type
     * i.e. the timestamp-column was not specified for the aggregation.
     */
    public Table aggregateWindowsOverRanges(AggregationOverWindow... windowAggregates) {
      // To improve performance and memory we want to remove duplicate operations
      // and also group the operations by column so hopefully cudf can do multiple aggregations
      // in a single pass.

      // Use a tree map to make debugging simpler (columns are all in the same order)
      TreeMap<Integer, ColumnWindowOps> groupedOps = new TreeMap<>(); // Map agg-col-id -> Agg ColOp.
      // Total number of operations that will need to be done.
      int totalOps = 0;
      for (int outputIndex = 0; outputIndex < windowAggregates.length; outputIndex++) {
        AggregationOverWindow agg = windowAggregates[outputIndex];
        if (agg.getWindowOptions().getFrameType() != WindowOptions.FrameType.RANGE) {
          throw new IllegalArgumentException("Expected range-based window specification. Unexpected window type: "
              + agg.getWindowOptions().getFrameType());
        }

        DType orderByType = operation.table.getColumn(agg.getWindowOptions().getOrderByColumnIndex()).getType();
        switch (orderByType.getTypeId()) {
          case INT8:
          case INT16:
          case INT32:
          case INT64:
          case UINT8:
          case UINT16:
          case UINT32:
          case UINT64:
          case FLOAT32:
          case FLOAT64:
          case TIMESTAMP_MILLISECONDS:
          case TIMESTAMP_SECONDS:
          case TIMESTAMP_DAYS:
          case TIMESTAMP_NANOSECONDS:
          case TIMESTAMP_MICROSECONDS:
          case DECIMAL32:
          case DECIMAL64:
          case DECIMAL128:
          case STRING:
            break;
          default:
            throw new IllegalArgumentException("Expected range-based window orderBy's " +
                "type: integral (Boolean-exclusive), decimal, timestamp, and string");
        }

        ColumnWindowOps ops = groupedOps.computeIfAbsent(agg.getColumnIndex(), (idx) -> new ColumnWindowOps());
        totalOps += ops.add(agg, outputIndex);
      }

      int[] aggColumnIndexes = new int[totalOps];
      int[] orderByColumnIndexes = new int[totalOps];
      boolean[] isOrderByOrderAscending = new boolean[totalOps];
      long[] aggInstances = new long[totalOps];
      long[] aggPrecedingWindows = new long[totalOps];
      long[] aggFollowingWindows = new long[totalOps];
      try {
        int[] aggPrecedingWindowsExtent = new int[totalOps];
        int[] aggFollowingWindowsExtent = new int[totalOps];
        int[] aggMinPeriods = new int[totalOps];
        int opIndex = 0;
        for (Map.Entry<Integer, ColumnWindowOps> entry: groupedOps.entrySet()) {
          int columnIndex = entry.getKey();
          for (AggregationOverWindow op: entry.getValue().operations()) {
            aggColumnIndexes[opIndex] = columnIndex;
            aggInstances[opIndex] = op.createNativeInstance();
            WindowOptions windowOptions = op.getWindowOptions();
            Scalar p = windowOptions.getPrecedingScalar();
            Scalar f = windowOptions.getFollowingScalar();
            if ((p == null || !p.isValid()) && !(windowOptions.isUnboundedPreceding() || windowOptions.isCurrentRowPreceding())) {
              throw new IllegalArgumentException("Some kind of preceding must be set and a preceding column is not currently supported");
            }
            if ((f == null || !f.isValid()) && !(windowOptions.isUnboundedFollowing() || windowOptions.isCurrentRowFollowing())) {
              throw new IllegalArgumentException("some kind of following must be set and a follow column is not currently supported");
            }
            aggPrecedingWindows[opIndex] = p == null ? 0 : p.getScalarHandle();
            aggFollowingWindows[opIndex] = f == null ? 0 : f.getScalarHandle();
            aggPrecedingWindowsExtent[opIndex] = windowOptions.getPrecedingBoundsExtent().nominalValue;
            aggFollowingWindowsExtent[opIndex] = windowOptions.getFollowingBoundsExtent().nominalValue;
            aggMinPeriods[opIndex] = op.getWindowOptions().getMinPeriods();
            assert (op.getWindowOptions().getFrameType() == WindowOptions.FrameType.RANGE);
            orderByColumnIndexes[opIndex] = op.getWindowOptions().getOrderByColumnIndex();
            isOrderByOrderAscending[opIndex] = op.getWindowOptions().isOrderByOrderAscending();
            if (op.getDefaultOutput() != 0) {
              throw new IllegalArgumentException("Operations with a default output are not " +
                  "supported on time based rolling windows");
            }

            opIndex++;
          }
        }
        assert opIndex == totalOps : opIndex + " == " + totalOps;

        try (Table aggregate = new Table(rangeRollingWindowAggregate(
            operation.table.nativeHandle,
            operation.indices,
            orderByColumnIndexes,
            isOrderByOrderAscending,
            aggColumnIndexes,
            aggInstances, aggMinPeriods, aggPrecedingWindows, aggFollowingWindows,
            aggPrecedingWindowsExtent, aggFollowingWindowsExtent,
            groupByOptions.getIgnoreNullKeys()))) {
          // prepare the final table
          ColumnVector[] finalCols = new ColumnVector[windowAggregates.length];

          int inputColumn = 0;
          // Now get the aggregation columns
          for (ColumnWindowOps ops: groupedOps.values()) {
            for (List<Integer> indices: ops.outputIndices()) {
              for (int outIndex: indices) {
                finalCols[outIndex] = aggregate.getColumn(inputColumn);
              }
              inputColumn++;
            }
          }
          return new Table(finalCols);
        }
      } finally {
        Aggregation.close(aggInstances);
      }
    }

    public Table scan(GroupByScanAggregationOnColumn... aggregates) {
      assert aggregates != null;

      // To improve performance and memory we want to remove duplicate operations
      // and also group the operations by column so hopefully cudf can do multiple aggregations
      // in a single pass.

      // Use a tree map to make debugging simpler (columns are all in the same order)
      TreeMap<Integer, ColumnOps> groupedOps = new TreeMap<>();
      // Total number of operations that will need to be done.
      int keysLength = operation.indices.length;
      int totalOps = 0;
      for (int outputIndex = 0; outputIndex < aggregates.length; outputIndex++) {
        GroupByScanAggregationOnColumn agg = aggregates[outputIndex];
        ColumnOps ops = groupedOps.computeIfAbsent(agg.getColumnIndex(), (idx) -> new ColumnOps());
        totalOps += ops.add(agg.getWrapped().getWrapped(), outputIndex + keysLength);
      }
      int[] aggColumnIndexes = new int[totalOps];
      long[] aggOperationInstances = new long[totalOps];
      try {
        int opIndex = 0;
        for (Map.Entry<Integer, ColumnOps> entry: groupedOps.entrySet()) {
          int columnIndex = entry.getKey();
          for (Aggregation operation: entry.getValue().operations()) {
            aggColumnIndexes[opIndex] = columnIndex;
            aggOperationInstances[opIndex] = operation.createNativeInstance();
            opIndex++;
          }
        }
        assert opIndex == totalOps : opIndex + " == " + totalOps;

        try (Table aggregate = new Table(groupByScan(
            operation.table.nativeHandle,
            operation.indices,
            aggColumnIndexes,
            aggOperationInstances,
            groupByOptions.getIgnoreNullKeys(),
            groupByOptions.getKeySorted(),
            groupByOptions.getKeysDescending(),
            groupByOptions.getKeysNullSmallest()))) {
          // prepare the final table
          ColumnVector[] finalCols = new ColumnVector[keysLength + aggregates.length];

          // get the key columns
          for (int aggIndex = 0; aggIndex < keysLength; aggIndex++) {
            finalCols[aggIndex] = aggregate.getColumn(aggIndex);
          }

          int inputColumn = keysLength;
          // Now get the aggregation columns
          for (ColumnOps ops: groupedOps.values()) {
            for (List<Integer> indices: ops.outputIndices()) {
              for (int outIndex: indices) {
                finalCols[outIndex] = aggregate.getColumn(inputColumn);
              }
              inputColumn++;
            }
          }
          return new Table(finalCols);
        }
      } finally {
        Aggregation.close(aggOperationInstances);
      }
    }

    public Table replaceNulls(ReplacePolicyWithColumn... replacements) {
      assert replacements != null;

      // TODO in the future perhaps to improve performance and memory we want to
      //  remove duplicate operations.

      boolean[] isPreceding = new boolean[replacements.length];
      int [] columnIndexes = new int[replacements.length];

      for (int index = 0; index < replacements.length; index++) {
        isPreceding[index] = replacements[index].policy.isPreceding;
        columnIndexes[index] = replacements[index].column;
      }

      return new Table(groupByReplaceNulls(
          operation.table.nativeHandle,
          operation.indices,
          columnIndexes,
          isPreceding,
          groupByOptions.getIgnoreNullKeys(),
          groupByOptions.getKeySorted(),
          groupByOptions.getKeysDescending(),
          groupByOptions.getKeysNullSmallest()));
    }

    /**
     * Splits the groups in a single table into separate tables according to the grouping keys.
     * Each split table represents a single group.
     *
     * This API will be used by some grouping related operators to process the data
     * group by group.
     *
     * Example:
     *   Grouping column index: 0
     *   Input: A table of 3 rows (two groups)
     *             a    1
     *             b    2
     *             b    3
     *
     * Result:
     *   Two tables, one group one table.
     *   Result[0]:
     *              a    1
     *
     *   Result[1]:
     *              b    2
     *              b    3
     *
     * Note, the order of the groups returned is NOT always the same with that in the input table.
     * The split is done in native to avoid copying the offset array to JVM.
     *
     * @return The tables split according to the groups in the table. NOTE: It is the
     * responsibility of the caller to close the result. Each table and column holds a
     * reference to the original buffer. But both the buffer and the table must be closed
     * for the memory to be released.
     */
    public ContiguousTable[] contiguousSplitGroups() {
      try (ContigSplitGroupByResult ret = Table.contiguousSplitGroups(
          operation.table.nativeHandle,
          operation.indices,
          groupByOptions.getIgnoreNullKeys(),
          groupByOptions.getKeySorted(),
          groupByOptions.getKeysDescending(),
          groupByOptions.getKeysNullSmallest(),
          false) // not generate uniq key table
      ) {
        // take the ownership of the `groups` in ContigSplitGroupByResult
        return ret.releaseGroups();
      }
    }

    /**
     * Similar to {@link #contiguousSplitGroups}, return an extra uniq key table in which
     * each row is corresponding to a group split.
     *
     * Splits the groups in a single table into separate tables according to the grouping keys.
     * Each split table represents a single group.
     *
     * Example, see the example in {@link #contiguousSplitGroups}
     * The `uniqKeysTable` in ContigSplitGroupByResult is:
     *    a
     *    b
     *  Note: only 2 rows because of only has 2 split groups
     *
     * @return The split groups and uniq key table.
     */
    public ContigSplitGroupByResult contiguousSplitGroupsAndGenUniqKeys() {
      return Table.contiguousSplitGroups(
              operation.table.nativeHandle,
              operation.indices,
              groupByOptions.getIgnoreNullKeys(),
              groupByOptions.getKeySorted(),
              groupByOptions.getKeysDescending(),
              groupByOptions.getKeysNullSmallest(),
              true); // generate uniq key table
    }
  }

  public static final class TableOperation {

    private final Operation operation;

    TableOperation(final Table table, final int... indices) {
      operation = new Operation(table, indices);
    }

    /**
     * Hash partition a table into the specified number of partitions. Uses the default MURMUR3
     * hashing.
     * @param numberOfPartitions - number of partitions to use
     * @return - {@link PartitionedTable} - Table that exposes a limited functionality of the
     * {@link Table} class
     */
    public PartitionedTable hashPartition(int numberOfPartitions) {
      return hashPartition(HashType.MURMUR3, numberOfPartitions);
    }

    /**
     * Hash partition a table into the specified number of partitions.
     * @param type the type of hash to use. Depending on the type of hash different restrictions
     *             on the hash column(s) may exist. Not all hash functions are guaranteed to work
     *             besides IDENTITY and MURMUR3.
     * @param numberOfPartitions - number of partitions to use
     * @return {@link PartitionedTable} - Table that exposes a limited functionality of the
     * {@link Table} class
     */
    public PartitionedTable hashPartition(HashType type, int numberOfPartitions) {
      final int DEFAULT_HASH_SEED = 0;
      return hashPartition(type, numberOfPartitions, DEFAULT_HASH_SEED);
    }

    /**
     * Hash partition a table into the specified number of partitions.
     * @param type the type of hash to use. Depending on the type of hash different restrictions
     *             on the hash column(s) may exist. Not all hash functions are guaranteed to work
     *             besides IDENTITY and MURMUR3.
     * @param numberOfPartitions number of partitions to use
     * @param seed the seed value for hashing
     * @return Table that exposes a limited functionality of the {@link Table} class
     */
    public PartitionedTable hashPartition(HashType type, int numberOfPartitions, int seed) {
      int[] partitionOffsets = new int[numberOfPartitions];
      return new PartitionedTable(new Table(Table.hashPartition(
          operation.table.nativeHandle,
          operation.indices,
          type.nativeId,
          partitionOffsets.length,
          seed,
          partitionOffsets)), partitionOffsets);
    }
  }

  /////////////////////////////////////////////////////////////////////////////
  // BUILDER
  /////////////////////////////////////////////////////////////////////////////

  /**
   * Create a table on the GPU with data from the CPU.  This is not fast and intended mostly for
   * tests.
   */
  public static final class TestBuilder {
    private final List<DataType> types = new ArrayList<>();
    private final List<Object> typeErasedData = new ArrayList<>();

    public TestBuilder column(String... values) {
      types.add(new BasicType(true, DType.STRING));
      typeErasedData.add(values);
      return this;
    }

    public TestBuilder column(Boolean... values) {
      types.add(new BasicType(true, DType.BOOL8));
      typeErasedData.add(values);
      return this;
    }

    public TestBuilder column(Byte... values) {
      types.add(new BasicType(true, DType.INT8));
      typeErasedData.add(values);
      return this;
    }

    public TestBuilder column(Short... values) {
      types.add(new BasicType(true, DType.INT16));
      typeErasedData.add(values);
      return this;
    }

    public TestBuilder column(Integer... values) {
      types.add(new BasicType(true, DType.INT32));
      typeErasedData.add(values);
      return this;
    }

    public TestBuilder column(Long... values) {
      types.add(new BasicType(true, DType.INT64));
      typeErasedData.add(values);
      return this;
    }

    public TestBuilder column(Float... values) {
      types.add(new BasicType(true, DType.FLOAT32));
      typeErasedData.add(values);
      return this;
    }

    public TestBuilder column(Double... values) {
      types.add(new BasicType(true, DType.FLOAT64));
      typeErasedData.add(values);
      return this;
    }

    public TestBuilder column(ListType dataType, List<?>... values) {
      types.add(dataType);
      typeErasedData.add(values);
      return this;
    }

    public TestBuilder column(String[]... values) {
      types.add(new ListType(true, new BasicType(true, DType.STRING)));
      typeErasedData.add(values);
      return this;
    }

    public TestBuilder column(Boolean[]... values) {
      types.add(new ListType(true, new BasicType(true, DType.BOOL8)));
      typeErasedData.add(values);
      return this;
    }

    public TestBuilder column(Byte[]... values) {
      types.add(new ListType(true, new BasicType(true, DType.INT8)));
      typeErasedData.add(values);
      return this;
    }

    public TestBuilder column(Short[]... values) {
      types.add(new ListType(true, new BasicType(true, DType.INT16)));
      typeErasedData.add(values);
      return this;
    }

    public TestBuilder column(Integer[]... values) {
      types.add(new ListType(true, new BasicType(true, DType.INT32)));
      typeErasedData.add(values);
      return this;
    }

    public TestBuilder column(Long[]... values) {
      types.add(new ListType(true, new BasicType(true, DType.INT64)));
      typeErasedData.add(values);
      return this;
    }

    public TestBuilder column(Float[]... values) {
      types.add(new ListType(true, new BasicType(true, DType.FLOAT32)));
      typeErasedData.add(values);
      return this;
    }

    public TestBuilder column(Double[]... values) {
      types.add(new ListType(true, new BasicType(true, DType.FLOAT64)));
      typeErasedData.add(values);
      return this;
    }

    public TestBuilder column(StructType dataType, StructData... values) {
      types.add(dataType);
      typeErasedData.add(values);
      return this;
    }

    public TestBuilder column(StructType dataType, StructData[]... values) {
      types.add(new ListType(true, dataType));
      typeErasedData.add(values);
      return this;
    }

    public TestBuilder timestampDayColumn(Integer... values) {
      types.add(new BasicType(true, DType.TIMESTAMP_DAYS));
      typeErasedData.add(values);
      return this;
    }

    public TestBuilder timestampNanosecondsColumn(Long... values) {
      types.add(new BasicType(true, DType.TIMESTAMP_NANOSECONDS));
      typeErasedData.add(values);
      return this;
    }

    public TestBuilder timestampMillisecondsColumn(Long... values) {
      types.add(new BasicType(true, DType.TIMESTAMP_MILLISECONDS));
      typeErasedData.add(values);
      return this;
    }

    public TestBuilder timestampMicrosecondsColumn(Long... values) {
      types.add(new BasicType(true, DType.TIMESTAMP_MICROSECONDS));
      typeErasedData.add(values);
      return this;
    }

    public TestBuilder timestampSecondsColumn(Long... values) {
      types.add(new BasicType(true, DType.TIMESTAMP_SECONDS));
      typeErasedData.add(values);
      return this;
    }

    public TestBuilder decimal32Column(int scale, Integer... unscaledValues) {
      types.add(new BasicType(true, DType.create(DType.DTypeEnum.DECIMAL32, scale)));
      typeErasedData.add(unscaledValues);
      return this;
    }

    public TestBuilder decimal32Column(int scale, RoundingMode mode, Double... values) {
      types.add(new BasicType(true, DType.create(DType.DTypeEnum.DECIMAL32, scale)));
      BigDecimal[] data = Arrays.stream(values).map((x) -> {
        if (x == null) return null;
        return BigDecimal.valueOf(x).setScale(-scale, mode);
      }).toArray(BigDecimal[]::new);
      typeErasedData.add(data);
      return this;
    }

    public TestBuilder decimal32Column(int scale, RoundingMode mode, String... values) {
      types.add(new BasicType(true, DType.create(DType.DTypeEnum.DECIMAL32, scale)));
      BigDecimal[] data = Arrays.stream(values).map((x) -> {
        if (x == null) return null;
        return new BigDecimal(x).setScale(-scale, mode);
      }).toArray(BigDecimal[]::new);
      typeErasedData.add(data);
      return this;
    }

    public TestBuilder decimal64Column(int scale, Long... unscaledValues) {
      types.add(new BasicType(true, DType.create(DType.DTypeEnum.DECIMAL64, scale)));
      typeErasedData.add(unscaledValues);
      return this;
    }

    public TestBuilder decimal64Column(int scale, RoundingMode mode, Double... values) {
      types.add(new BasicType(true, DType.create(DType.DTypeEnum.DECIMAL64, scale)));
      BigDecimal[] data = Arrays.stream(values).map((x) -> {
        if (x == null) return null;
        return BigDecimal.valueOf(x).setScale(-scale, mode);
      }).toArray(BigDecimal[]::new);
      typeErasedData.add(data);
      return this;
    }

    public TestBuilder decimal64Column(int scale, RoundingMode mode, String... values) {
      types.add(new BasicType(true, DType.create(DType.DTypeEnum.DECIMAL64, scale)));
      BigDecimal[] data = Arrays.stream(values).map((x) -> {
        if (x == null) return null;
        return new BigDecimal(x).setScale(-scale, mode);
      }).toArray(BigDecimal[]::new);
      typeErasedData.add(data);
      return this;
    }

    public TestBuilder decimal128Column(int scale, RoundingMode mode, BigInteger... values) {
      types.add(new BasicType(true, DType.create(DType.DTypeEnum.DECIMAL128, scale)));
      BigDecimal[] data = Arrays.stream(values).map((x) -> {
        if (x == null) return null;
        return new BigDecimal(x, scale, new MathContext(38, mode));
      }).toArray(BigDecimal[]::new);
      typeErasedData.add(data);
      return this;
    }

    private static ColumnVector from(DType type, Object dataArray) {
      ColumnVector ret = null;
      switch (type.typeId) {
        case STRING:
          ret = ColumnVector.fromStrings((String[]) dataArray);
          break;
        case BOOL8:
          ret = ColumnVector.fromBoxedBooleans((Boolean[]) dataArray);
          break;
        case INT8:
          ret = ColumnVector.fromBoxedBytes((Byte[]) dataArray);
          break;
        case INT16:
          ret = ColumnVector.fromBoxedShorts((Short[]) dataArray);
          break;
        case INT32:
          ret = ColumnVector.fromBoxedInts((Integer[]) dataArray);
          break;
        case INT64:
          ret = ColumnVector.fromBoxedLongs((Long[]) dataArray);
          break;
        case TIMESTAMP_DAYS:
          ret = ColumnVector.timestampDaysFromBoxedInts((Integer[]) dataArray);
          break;
        case TIMESTAMP_SECONDS:
          ret = ColumnVector.timestampSecondsFromBoxedLongs((Long[]) dataArray);
          break;
        case TIMESTAMP_MILLISECONDS:
          ret = ColumnVector.timestampMilliSecondsFromBoxedLongs((Long[]) dataArray);
          break;
        case TIMESTAMP_MICROSECONDS:
          ret = ColumnVector.timestampMicroSecondsFromBoxedLongs((Long[]) dataArray);
          break;
        case TIMESTAMP_NANOSECONDS:
          ret = ColumnVector.timestampNanoSecondsFromBoxedLongs((Long[]) dataArray);
          break;
        case FLOAT32:
          ret = ColumnVector.fromBoxedFloats((Float[]) dataArray);
          break;
        case FLOAT64:
          ret = ColumnVector.fromBoxedDoubles((Double[]) dataArray);
          break;
        case DECIMAL32:
        case DECIMAL64:
        case DECIMAL128:
          int scale = type.getScale();
          if (dataArray instanceof Integer[]) {
            BigDecimal[] data = Arrays.stream(((Integer[]) dataArray))
                .map((i) -> i == null ? null : BigDecimal.valueOf(i, -scale))
                .toArray(BigDecimal[]::new);
            ret = ColumnVector.build(type, data.length, (b) -> b.appendBoxed(data));
          } else if (dataArray instanceof Long[]) {
            BigDecimal[] data = Arrays.stream(((Long[]) dataArray))
                .map((i) -> i == null ? null : BigDecimal.valueOf(i, -scale))
                .toArray(BigDecimal[]::new);
            ret = ColumnVector.build(type, data.length, (b) -> b.appendBoxed(data));
          } else if (dataArray instanceof BigDecimal[]) {
            BigDecimal[] data = (BigDecimal[]) dataArray;
            ret = ColumnVector.build(type, data.length, (b) -> b.appendBoxed(data));
          } else {
            throw new IllegalArgumentException(
                "Data array of invalid type(" + dataArray.getClass() + ") to build decimal column");
          }
          break;
        default:
          throw new IllegalArgumentException(type + " is not supported yet");
      }
      return ret;
    }

    @SuppressWarnings("unchecked")
    private static <T> ColumnVector fromLists(DataType dataType, Object[] dataArray) {
      List[] dataLists = new List[dataArray.length];
      for (int i = 0; i < dataLists.length; ++i) {
        // The element in dataArray can be an array or list, because the below overloaded
        // version accepts a List of Array as rows.
        //  `public TestBuilder column(ListType dataType, List<?>... values)`
        Object dataList = dataArray[i];
        dataLists[i] = dataList == null ? null :
            (dataList instanceof List ? (List)dataList : Arrays.asList((Object[])dataList));
      }
      return ColumnVector.fromLists(dataType, dataLists);
    }

    private static ColumnVector fromStructs(DataType dataType, StructData[] dataArray) {
      return ColumnVector.fromStructs(dataType, dataArray);
    }

    public Table build() {
      List<ColumnVector> columns = new ArrayList<>(types.size());
      try {
        for (int i = 0; i < types.size(); i++) {
          DataType dataType = types.get(i);
          DType dtype = dataType.getType();
          Object dataArray = typeErasedData.get(i);
          if (dtype.isNestedType()) {
            if (dtype.equals(DType.LIST)) {
              columns.add(fromLists(dataType, (Object[]) dataArray));
            } else if (dtype.equals(DType.STRUCT)) {
              columns.add(fromStructs(dataType, (StructData[]) dataArray));
            } else {
              throw new IllegalStateException("Unexpected nested type: " + dtype);
            }
          } else {
            columns.add(from(dtype, dataArray));
          }
        }
        return new Table(columns.toArray(new ColumnVector[columns.size()]));
      } finally {
        for (ColumnVector cv : columns) {
          cv.close();
        }
      }
    }
  }
}<|MERGE_RESOLUTION|>--- conflicted
+++ resolved
@@ -252,13 +252,9 @@
                                         boolean dayFirst, boolean lines,
                                         boolean recoverWithNulls,
                                         boolean normalizeSingleQuotes,
-<<<<<<< HEAD
                                         boolean normalizeWhitespace,
-                                        boolean mixedTypesAsStrings) throws CudfException;
-=======
                                         boolean mixedTypesAsStrings,
                                         boolean keepStringQuotes) throws CudfException;
->>>>>>> efc4edfa
 
   private static native long readJSONFromDataSource(int[] numChildren, String[] columnNames,
                                       int[] dTypeIds, int[] dTypeScales,
@@ -278,16 +274,13 @@
                                       boolean keepStringQuotes,
                                       long dsHandle) throws CudfException;
   private static native long readAndInferJSON(long address, long length,
-<<<<<<< HEAD
-      boolean dayFirst, boolean lines, boolean recoverWithNulls, boolean normalizeSingleQuotes, boolean normalizeWhitespace, boolean mixedTypesAsStrings) throws CudfException;
-=======
                                               boolean dayFirst,
                                               boolean lines,
                                               boolean recoverWithNulls,
                                               boolean normalizeSingleQuotes,
+                                              boolean normalizeWhitespace,
                                               boolean mixedTypesAsStrings,
                                               boolean keepStringQuotes) throws CudfException;
->>>>>>> efc4edfa
 
   /**
    * Read in Parquet formatted data.
@@ -1268,13 +1261,9 @@
                     0, 0,
                     opts.isDayFirst(), opts.isLines(), opts.isRecoverWithNull(),
                     opts.isNormalizeSingleQuotes(),
-<<<<<<< HEAD
                     opts.isNormalizeWhitespace(),
-                    opts.isMixedTypesAsStrings()))) {
-=======
                     opts.isMixedTypesAsStrings(),
                 opts.keepStringQuotes()))) {
->>>>>>> efc4edfa
 
       return gatherJSONColumns(schema, twm);
     }
@@ -1328,12 +1317,8 @@
     return new TableWithMeta(readAndInferJSON(buffer.getAddress() + offset, len,
         opts.isDayFirst(), opts.isLines(), opts.isRecoverWithNull(),
         opts.isNormalizeSingleQuotes(),
-<<<<<<< HEAD
         opts.isNormalizeWhitespace(),
-        opts.isMixedTypesAsStrings()));
-=======
         opts.isMixedTypesAsStrings(), opts.keepStringQuotes()));
->>>>>>> efc4edfa
   }
 
   /**
@@ -1380,12 +1365,8 @@
             schema.getFlattenedTypeIds(), schema.getFlattenedTypeScales(), null,
             buffer.getAddress() + offset, len, opts.isDayFirst(), opts.isLines(),
             opts.isRecoverWithNull(), opts.isNormalizeSingleQuotes(),
-<<<<<<< HEAD
             opts.isNormalizeWhitespace(),
-            opts.isMixedTypesAsStrings()))) {
-=======
             opts.isMixedTypesAsStrings(), opts.keepStringQuotes()))) {
->>>>>>> efc4edfa
       return gatherJSONColumns(schema, twm);
     }
   }
@@ -1402,12 +1383,8 @@
     try (TableWithMeta twm = new TableWithMeta(readJSONFromDataSource(schema.getFlattenedNumChildren(),
         schema.getFlattenedColumnNames(), schema.getFlattenedTypeIds(), schema.getFlattenedTypeScales(), opts.isDayFirst(),
         opts.isLines(), opts.isRecoverWithNull(), opts.isNormalizeSingleQuotes(),
-<<<<<<< HEAD
         opts.isNormalizeWhitespace(),
-        opts.isMixedTypesAsStrings(), dsHandle))) {
-=======
         opts.isMixedTypesAsStrings(), opts.keepStringQuotes(), dsHandle))) {
->>>>>>> efc4edfa
       return gatherJSONColumns(schema, twm);
     } finally {
       DataSourceHelper.destroyWrapperDataSource(dsHandle);
