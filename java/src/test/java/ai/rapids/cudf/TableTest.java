/*
 *
 *  Copyright (c) 2019-2024, NVIDIA CORPORATION.
 *
 *  Licensed under the Apache License, Version 2.0 (the "License");
 *  you may not use this file except in compliance with the License.
 *  You may obtain a copy of the License at
 *
 *      http://www.apache.org/licenses/LICENSE-2.0
 *
 *  Unless required by applicable law or agreed to in writing, software
 *  distributed under the License is distributed on an "AS IS" BASIS,
 *  WITHOUT WARRANTIES OR CONDITIONS OF ANY KIND, either express or implied.
 *  See the License for the specific language governing permissions and
 *  limitations under the License.
 *
 */

package ai.rapids.cudf;

import ai.rapids.cudf.HostColumnVector.BasicType;
import ai.rapids.cudf.HostColumnVector.Builder;
import ai.rapids.cudf.HostColumnVector.DataType;
import ai.rapids.cudf.HostColumnVector.ListType;
import ai.rapids.cudf.HostColumnVector.StructData;
import ai.rapids.cudf.HostColumnVector.StructType;

import ai.rapids.cudf.ast.BinaryOperation;
import ai.rapids.cudf.ast.BinaryOperator;
import ai.rapids.cudf.ast.ColumnReference;
import ai.rapids.cudf.ast.CompiledExpression;
import ai.rapids.cudf.ast.TableReference;
import com.google.common.base.Charsets;
import com.google.common.collect.Lists;
import com.google.common.collect.Maps;
import org.apache.hadoop.conf.Configuration;
import org.apache.hadoop.fs.Path;
import org.apache.parquet.hadoop.ParquetFileReader;
import org.apache.parquet.hadoop.util.HadoopInputFile;
import org.apache.parquet.schema.GroupType;
import org.apache.parquet.schema.MessageType;
import org.apache.parquet.schema.OriginalType;
import org.junit.jupiter.api.Tag;
import org.junit.jupiter.api.Test;

import java.io.*;
import java.math.BigDecimal;
import java.math.BigInteger;
import java.math.RoundingMode;
import java.nio.ByteBuffer;
import java.nio.charset.StandardCharsets;
import java.nio.file.Files;
import java.util.*;
import java.util.function.Function;
import java.util.stream.Collectors;
import java.util.stream.IntStream;

import static ai.rapids.cudf.AssertUtils.assertColumnsAreEqual;
import static ai.rapids.cudf.AssertUtils.assertPartialColumnsAreEqual;
import static ai.rapids.cudf.AssertUtils.assertPartialTablesAreEqual;
import static ai.rapids.cudf.AssertUtils.assertTableTypes;
import static ai.rapids.cudf.AssertUtils.assertTablesAreEqual;
import static ai.rapids.cudf.ColumnWriterOptions.mapColumn;
import static ai.rapids.cudf.ParquetWriterOptions.listBuilder;
import static ai.rapids.cudf.ParquetWriterOptions.structBuilder;
import static ai.rapids.cudf.Table.TestBuilder;
import static ai.rapids.cudf.Table.removeNullMasksIfNeeded;
import static org.junit.jupiter.api.Assertions.assertArrayEquals;
import static org.junit.jupiter.api.Assertions.assertDoesNotThrow;
import static org.junit.jupiter.api.Assertions.assertEquals;
import static org.junit.jupiter.api.Assertions.assertNotEquals;
import static org.junit.jupiter.api.Assertions.assertNotNull;
import static org.junit.jupiter.api.Assertions.assertNull;
import static org.junit.jupiter.api.Assertions.assertThrows;
import static org.junit.jupiter.api.Assertions.assertTrue;

public class TableTest extends CudfTestBase {
  private static final HostMemoryAllocator hostMemoryAllocator = DefaultHostMemoryAllocator.get();

  private static final File TEST_PARQUET_FILE = TestUtils.getResourceAsFile("acq.parquet");
  private static final File TEST_PARQUET_FILE_CHUNKED_READ = TestUtils.getResourceAsFile("splittable.parquet");
  private static final File TEST_PARQUET_FILE_BINARY = TestUtils.getResourceAsFile("binary.parquet");
  private static final File TEST_ORC_FILE = TestUtils.getResourceAsFile("TestOrcFile.orc");
  private static final File TEST_ORC_TIMESTAMP_DATE_FILE = TestUtils.getResourceAsFile("timestamp-date-test.orc");
  private static final File TEST_DECIMAL_PARQUET_FILE = TestUtils.getResourceAsFile("decimal.parquet");
  private static final File TEST_ALL_TYPES_PLAIN_AVRO_FILE = TestUtils.getResourceAsFile("alltypes_plain.avro");
  private static final File TEST_SIMPLE_CSV_FILE = TestUtils.getResourceAsFile("simple.csv");
  private static final File TEST_SIMPLE_JSON_FILE = TestUtils.getResourceAsFile("people.json");
  private static final File TEST_JSON_ERROR_FILE = TestUtils.getResourceAsFile("people_with_invalid_lines.json");
<<<<<<< HEAD
  private static final File TEST_JSON_SINGLE_QUOTES_FILE = TestUtils.getResourceAsFile("single_quotes.json");
=======
  private static final File TEST_MIXED_TYPE_1_JSON = TestUtils.getResourceAsFile("mixed_types_1.json");
  private static final File TEST_MIXED_TYPE_2_JSON = TestUtils.getResourceAsFile("mixed_types_2.json");
>>>>>>> ef3ce4bc

  private static final Schema CSV_DATA_BUFFER_SCHEMA = Schema.builder()
      .column(DType.INT32, "A")
      .column(DType.FLOAT64, "B")
      .column(DType.INT64, "C")
      .build();

  private static final byte[] CSV_DATA_BUFFER = ("A|B|C\n" +
      "'0'|'110.0'|'120'\n" +
      "1|111.0|121\n" +
      "2|112.0|122\n" +
      "3|113.0|123\n" +
      "4|114.0|124\n" +
      "5|115.0|125\n" +
      "6|116.0|126\n" +
      "7|NULL|127\n" +
      "8|118.2|128\n" +
      "9|119.8|129").getBytes(StandardCharsets.UTF_8);

  void assertTablesHaveSameValues(HashMap<Object, Integer>[] expectedTable, Table table) {
    assertEquals(expectedTable.length, table.getNumberOfColumns());
    int numCols = table.getNumberOfColumns();
    long numRows = table.getRowCount();
    for (int col = 0; col < numCols; col++) {
      for (long row = 0; row < numRows; row++) {
        try (HostColumnVector cv = table.getColumn(col).copyToHost()) {
          Object key = 0;
          if (cv.getType().equals(DType.INT32)) {
            key = cv.getInt(row);
          } else {
            key = cv.getDouble(row);
          }
          assertTrue(expectedTable[col].containsKey(key));
          Integer count = expectedTable[col].get(key);
          if (count == 1) {
            expectedTable[col].remove(key);
          } else {
            expectedTable[col].put(key, count - 1);
          }
        }
      }
    }
    for (int i = 0 ; i < expectedTable.length ; i++) {
      assertTrue(expectedTable[i].isEmpty());
    }
  }

  @Test
  void testDistinctCount() {
    try (Table table1 = new Table.TestBuilder()
            .column(5, 3, null, null, 5)
            .build()) {
      assertEquals(3, table1.distinctCount());
      assertEquals(4, table1.distinctCount(NullEquality.UNEQUAL));
    }
  }

  @Test
  void testMergeSimple() {
    try (Table table1 = new Table.TestBuilder()
            .column(5, 3, 3, 1, 1)
            .column(5, 3, null, 1, 2)
            .column(1, 3, 5, 7, 9)
            .build();
         Table table2 = new Table.TestBuilder()
                 .column(1, 2, 7)
                 .column(3, 2, 2)
                 .column(1, 3, 10)
                 .build();
         Table expected = new Table.TestBuilder()
                 .column(1, 1, 1, 2, 3, 3, 5, 7)
                 .column(3, 2, 1, 2, null, 3, 5, 2)
                 .column(1, 9, 7, 3, 5, 3, 1, 10)
                 .build();
         Table sortedTable1 = table1.orderBy(OrderByArg.asc(0), OrderByArg.desc(1));
         Table sortedTable2 = table2.orderBy(OrderByArg.asc(0), OrderByArg.desc(1));
         Table merged = Table.merge(Arrays.asList(sortedTable1, sortedTable2), OrderByArg.asc(0), OrderByArg.desc(1))) {
      assertTablesAreEqual(expected, merged);
    }
  }

  @Test
  void testOrderByAD() {
    try (Table table = new Table.TestBuilder()
        .column(5, 3, 3, 1, 1)
        .column(5, 3, 4, 1, 2)
        .column(1, 3, 5, 7, 9)
        .build();
         Table expected = new Table.TestBuilder()
             .column(1, 1, 3, 3, 5)
             .column(2, 1, 4, 3, 5)
             .column(9, 7, 5, 3, 1)
             .build();
         Table sortedTable = table.orderBy(OrderByArg.asc(0), OrderByArg.desc(1))) {
      assertTablesAreEqual(expected, sortedTable);
    }
  }

  @Test
  void testSortOrderSimple() {
    try (Table table = new Table.TestBuilder()
        .column(5, 3, 3, 1, 1)
        .column(5, 3, 4, 1, 2)
        .column(1, 3, 5, 7, 9)
        .build();
         Table expected = new Table.TestBuilder()
             .column(1, 1, 3, 3, 5)
             .column(2, 1, 4, 3, 5)
             .column(9, 7, 5, 3, 1)
             .build();
         ColumnVector gatherMap = table.sortOrder(OrderByArg.asc(0), OrderByArg.desc(1));
         Table sortedTable = table.gather(gatherMap)) {
      assertTablesAreEqual(expected, sortedTable);
    }
  }

  @Test
  void testOrderByDD() {
    try (Table table = new Table.TestBuilder()
        .column(5, 3, 3, 1, 1)
        .column(5, 3, 4, 1, 2)
        .column(1, 3, 5, 7, 9)
        .build();
         Table expected = new Table.TestBuilder()
             .column(5, 3, 3, 1, 1)
             .column(5, 4, 3, 2, 1)
             .column(1, 5, 3, 9, 7)
             .build();
         Table sortedTable = table.orderBy(OrderByArg.desc(0), OrderByArg.desc(1))) {
      assertTablesAreEqual(expected, sortedTable);
    }
  }

  @Test
  void testOrderByWithNulls() {
    try (Table table = new Table.TestBuilder()
        .column(5, null, 3, 1, 1)
        .column(5, 3, 4, null, null)
        .column("4", "3", "2", "1", "0")
        .column(1, 3, 5, 7, 9)
        .build();
         Table expected = new Table.TestBuilder()
             .column(1, 1, 3, 5, null)
             .column(null, null, 4, 5, 3)
             .column("1", "0", "2", "4", "3")
             .column(7, 9, 5, 1, 3)
             .build();
         Table sortedTable = table.orderBy(OrderByArg.asc(0), OrderByArg.desc(1))) {
      assertTablesAreEqual(expected, sortedTable);
    }
  }

  @Test
  void testOrderByWithNullsAndStrings() {
    try (Table table = new Table.TestBuilder()
        .column("4", "3", "2", "1", "0")
        .column(5, null, 3, 1, 1)
        .column(5, 3, 4, null, null)
        .column(1, 3, 5, 7, 9)
        .build();
         Table expected = new Table.TestBuilder()
             .column("0", "1", "2", "3", "4")
             .column(1, 1, 3, null, 5)
             .column(null, null, 4, 3, 5)
             .column(9, 7, 5, 3, 1)
             .build();
         Table sortedTable = table.orderBy(OrderByArg.asc(0))) {
      assertTablesAreEqual(expected, sortedTable);
    }
  }

  @Test
  void testTableCreationIncreasesRefCountWithDoubleFree() {
    //tests the Table increases the refcount on column vectors
    assertThrows(IllegalStateException.class, () -> {
      try (ColumnVector v1 = ColumnVector.build(DType.INT32, 5, Range.appendInts(5));
           ColumnVector v2 = ColumnVector.build(DType.INT32, 5, Range.appendInts(5))) {
        assertDoesNotThrow(() -> {
          try (Table t = new Table(new ColumnVector[]{v1, v2})) {
            v1.close();
            v2.close();
          }
        });
      }
    });
  }

  @Test
  void testGetRows() {
    try (ColumnVector v1 = ColumnVector.build(DType.INT32, 5, Range.appendInts(5));
         ColumnVector v2 = ColumnVector.build(DType.INT32, 5, Range.appendInts(5));
         Table t = new Table(new ColumnVector[]{v1, v2})) {
      assertEquals(5, t.getRowCount());
    }
  }

  @Test
  void testSettingNullVectors() {
    ColumnVector[] columnVectors = null;
    assertThrows(AssertionError.class, () -> new Table(columnVectors));
  }

  @Test
  void testAllRowsSize() {
    try (ColumnVector v1 = ColumnVector.build(DType.INT32, 4, Range.appendInts(4));
         ColumnVector v2 = ColumnVector.build(DType.INT32, 5, Range.appendInts(5))) {
      assertThrows(AssertionError.class, () -> {
        try (Table t = new Table(new ColumnVector[]{v1, v2})) {
        }
      });
    }
  }

  @Test
  void testGetNumberOfColumns() {
    try (ColumnVector v1 = ColumnVector.build(DType.INT32, 5, Range.appendInts(5));
         ColumnVector v2 = ColumnVector.build(DType.INT32, 5, Range.appendInts(5));
         Table t = new Table(new ColumnVector[]{v1, v2})) {
      assertEquals(2, t.getNumberOfColumns());
    }
  }

  @Test
  void testReadJSONFile() {
    Schema schema = Schema.builder()
        .column(DType.STRING, "name")
        .column(DType.INT32, "age")
        .build();
    JSONOptions opts = JSONOptions.builder()
        .withLines(true)
        .build();
    try (Table expected = new Table.TestBuilder()
        .column("Michael", "Andy", "Justin")
        .column(null, 30, 19)
        .build();
        Table table = Table.readJSON(schema, opts, TEST_SIMPLE_JSON_FILE)) {
      assertTablesAreEqual(expected, table);
    }
  }

  @Test
<<<<<<< HEAD
  void testReadSingleQuotesJSONFile() throws IOException {
    Schema schema = Schema.builder()
            .column(DType.STRING, "A")
            .build();
    JSONOptions opts = JSONOptions.builder()
            .withLines(true)
            .withNormalizeSingleQuotes(true)
            .build();
    try (Table expected = new Table.TestBuilder()
            .column("TEST\"", "TESTER'")
            .build();
         MultiBufferDataSource source = sourceFrom(TEST_JSON_SINGLE_QUOTES_FILE);
         Table table = Table.readJSON(schema, opts, source)) {
=======
  void testReadMixedType2JSONFileFeatureDisabled() {
    Schema schema = Schema.builder()
            .column(DType.STRING, "a")
            .build();
    JSONOptions opts = JSONOptions.builder()
            .withLines(true)
            .withMixedTypesAsStrings(false)
            .build();
    assertThrows(CudfException.class, () ->
      Table.readJSON(schema, opts, TEST_MIXED_TYPE_2_JSON));
  }

  @Test
  void testReadMixedType1JSONFile() {
    Schema schema = Schema.builder()
            .column(DType.STRING, "a")
            .build();
    JSONOptions opts = JSONOptions.builder()
            .withLines(true)
            .withMixedTypesAsStrings(true)
            .build();
    try (Table expected = new Table.TestBuilder()
            .column("123", "123" )
            .build();
         Table table = Table.readJSON(schema, opts, TEST_MIXED_TYPE_1_JSON)) {
>>>>>>> ef3ce4bc
      assertTablesAreEqual(expected, table);
    }
  }

  @Test
<<<<<<< HEAD
  void testReadSingleQuotesJSONFileFeatureDisabled() throws IOException {
    Schema schema = Schema.builder()
      .column(DType.STRING, "A")
      .build();
    JSONOptions opts = JSONOptions.builder()
      .withLines(true)
      .withNormalizeSingleQuotes(false)
      .build();
    try (MultiBufferDataSource source = sourceFrom(TEST_JSON_SINGLE_QUOTES_FILE)) {
      assertThrows(CudfException.class, () ->
        Table.readJSON(schema, opts, source));
=======
  void testReadMixedType2JSONFile() throws IOException {
    Schema schema = Schema.builder()
            .column(DType.STRING, "a")
            .build();
    JSONOptions opts = JSONOptions.builder()
            .withLines(true)
            .withMixedTypesAsStrings(true)
            .build();
    try (Table expected = new Table.TestBuilder()
            .column("[1,2,3]", "{ \"b\": 1 }" )
            .build();
         MultiBufferDataSource source = sourceFrom(TEST_MIXED_TYPE_2_JSON);
         Table table = Table.readJSON(schema, opts, source)) {
      assertTablesAreEqual(expected, table);
>>>>>>> ef3ce4bc
    }
  }

  @Test
  void testReadJSONFromDataSource() throws IOException {
    Schema schema = Schema.builder()
            .column(DType.STRING, "name")
            .column(DType.INT32, "age")
            .build();
    JSONOptions opts = JSONOptions.builder()
            .withLines(true)
            .build();
    try (Table expected = new Table.TestBuilder()
            .column("Michael", "Andy", "Justin")
            .column(null, 30, 19)
            .build();
         MultiBufferDataSource source = sourceFrom(TEST_SIMPLE_JSON_FILE);
         Table table = Table.readJSON(schema, opts, source)) {
      assertTablesAreEqual(expected, table);
    }
  }

  @Test
  void testReadJSONFileWithInvalidLines() {
    Schema schema = Schema.builder()
            .column(DType.STRING, "name")
            .column(DType.INT32, "age")
            .build();

    // test with recoverWithNulls=true
    {
      JSONOptions opts = JSONOptions.builder()
              .withLines(true)
              .withRecoverWithNull(true)
              .build();
      try (Table expected = new Table.TestBuilder()
              .column("Michael", "Andy", null, "Justin")
              .column(null, 30, null, 19)
              .build();
           Table table = Table.readJSON(schema, opts, TEST_JSON_ERROR_FILE)) {
        assertTablesAreEqual(expected, table);
      }
    }

    // test with recoverWithNulls=false
    {
      JSONOptions opts = JSONOptions.builder()
              .withLines(true)
              .withRecoverWithNull(false)
              .build();
      assertThrows(CudfException.class, () ->
        Table.readJSON(schema, opts, TEST_JSON_ERROR_FILE));
    }
  }

  @Test
  void testReadJSONFileWithDifferentColumnOrder() {
    Schema schema = Schema.builder()
        .column(DType.INT32, "age")
        .column(DType.STRING, "name")
        .build();
    JSONOptions opts = JSONOptions.builder()
        .withLines(true)
        .build();
    try (Table expected = new Table.TestBuilder()
        .column(null, 30, 19)
        .column("Michael", "Andy", "Justin")
        .build();
         Table table = Table.readJSON(schema, opts, TEST_SIMPLE_JSON_FILE)) {
      assertTablesAreEqual(expected, table);
    }
  }

  @Test
  void testReadJSONBufferInferred() {
    JSONOptions opts = JSONOptions.builder()
        .withDayFirst(true)
        .build();
    byte[] data = ("[false,A,1,2]\n" +
        "[true,B,2,3]\n" +
        "[false,C,3,4]\n" +
        "[true,D,4,5]").getBytes(StandardCharsets.UTF_8);
    try (Table expected = new Table.TestBuilder()
        .column(false, true, false, true)
        .column("A", "B", "C", "D")
        .column(1L, 2L, 3L, 4L)
        .column(2L, 3L, 4L, 5L)
        .build();
         Table table = Table.readJSON(Schema.INFERRED, opts, data)) {
      assertTablesAreEqual(expected, table);
    }
  }

  @Test
  void testReadJSONSubColumns() {
    // JSON file has 2 columns, here only read 1 column
    Schema schema = Schema.builder()
        .column(DType.INT32, "age")
        .build();
    JSONOptions opts = JSONOptions.builder()
        .withLines(true)
        .build();
    try (Table expected = new Table.TestBuilder()
        .column(null, 30, 19)
        .build();
         Table table = Table.readJSON(schema, opts, TEST_SIMPLE_JSON_FILE)) {
      assertTablesAreEqual(expected, table);
    }
  }

  @Test
  void testReadJSONBuffer() {
    // JSON reader will set the column according to the iterator if can't infer the name
    // So we must set the same name accordingly
    Schema schema = Schema.builder()
        .column(DType.STRING, "0")
        .column(DType.INT32, "1")
        .column(DType.INT32, "2")
        .build();
    JSONOptions opts = JSONOptions.builder()
        .build();
    byte[] data = ("[A,1,2]\n" +
        "[B,2,3]\n" +
        "[C,3,4]\n" +
        "[D,4,5]").getBytes(StandardCharsets.UTF_8);
    try (Table expected = new Table.TestBuilder()
        .column("A", "B", "C", "D")
        .column(1, 2, 3, 4)
        .column(2, 3, 4, 5)
        .build();
         Table table = Table.readJSON(schema, opts, data)) {
      assertTablesAreEqual(expected, table);
    }
  }

  @Test
  void testReadJSONBufferWithOffset() {
    // JSON reader will set the column according to the iterator if can't infer the name
    // So we must set the same name accordingly
    Schema schema = Schema.builder()
        .column(DType.STRING, "0")
        .column(DType.INT32, "1")
        .column(DType.INT32, "2")
        .build();
    JSONOptions opts = JSONOptions.builder()
        .build();
    int bytesToIgnore = 8;
    byte[] data = ("[A,1,2]\n" +
        "[B,2,3]\n" +
        "[C,3,4]\n" +
        "[D,4,5]").getBytes(StandardCharsets.UTF_8);
    try (Table expected = new Table.TestBuilder()
        .column("B", "C", "D")
        .column(2, 3, 4)
        .column(3, 4, 5)
        .build();
         Table table = Table.readJSON(schema, opts, data,
             bytesToIgnore, data.length - bytesToIgnore)) {
      assertTablesAreEqual(expected, table);
    }
  }

  @Test
  void testReadJSONTableWithMeta() {
    JSONOptions opts = JSONOptions.builder()
            .build();
    byte[] data = ("{ \"A\": 1, \"B\": 2, \"C\": \"X\"}\n" +
            "{ \"A\": 2, \"B\": 4, \"C\": \"Y\"}\n" +
            "{ \"A\": 3, \"B\": 6, \"C\": \"Z\"}\n" +
            "{ \"A\": 4, \"B\": 8, \"C\": \"W\"}\n").getBytes(StandardCharsets.UTF_8);
    final int numBytes = data.length;
    try (HostMemoryBuffer hostbuf = hostMemoryAllocator.allocate(numBytes)) {
      hostbuf.setBytes(0, data, 0, numBytes);
      try (Table expected = new Table.TestBuilder()
              .column(1L, 2L, 3L, 4L)
              .column(2L, 4L, 6L, 8L)
              .column("X", "Y", "Z", "W")
              .build();
         TableWithMeta tablemeta = Table.readJSON(opts, hostbuf, 0, numBytes);
         Table table = tablemeta.releaseTable()) {
        assertArrayEquals(new String[] { "A", "B", "C" }, tablemeta.getColumnNames());
        assertTablesAreEqual(expected, table);
      }
    }
  }

  @Test
  void testReadCSVPrune() {
    Schema schema = Schema.builder()
        .column(DType.INT32, "A")
        .column(DType.FLOAT64, "B")
        .column(DType.INT64, "C")
        .build();
    CSVOptions opts = CSVOptions.builder()
        .includeColumn("A")
        .includeColumn("B")
        .build();
    try (Table expected = new Table.TestBuilder()
        .column(0, 1, 2, 3, 4, 5, 6, 7, 8, 9)
        .column(110.0, 111.0, 112.0, 113.0, 114.0, 115.0, 116.0, 117.0, 118.2, 119.8)
        .build();
         Table table = Table.readCSV(schema, opts, TEST_SIMPLE_CSV_FILE)) {
      assertTablesAreEqual(expected, table);
    }
  }

  @Test
  void testReadCSVBufferInferred() {
    CSVOptions opts = CSVOptions.builder()
        .includeColumn("A")
        .includeColumn("B")
        .hasHeader()
        .withComment('#')
        .build();
    byte[] data = ("A,B,C\n" +
        "0,110.0,120'\n" +
        "#0.5,1.0,200\n" +
        "1,111.0,121\n" +
        "2,112.0,122\n" +
        "3,113.0,123\n" +
        "4,114.0,124\n" +
        "5,115.0,125\n" +
        "6,116.0,126\n" +
        "7,117.0,127\n" +
        "8,118.2,128\n" +
        "9,119.8,129").getBytes(StandardCharsets.UTF_8);
    try (Table expected = new Table.TestBuilder()
        .column(0L, 1L, 2L, 3L, 4L, 5L, 6L, 7L, 8L, 9L)
        .column(110.0, 111.0, 112.0, 113.0, 114.0, 115.0, 116.0, 117.0, 118.2, 119.8)
        .build();
         Table table = Table.readCSV(Schema.INFERRED, opts, data)) {
      assertTablesAreEqual(expected, table);
    }
  }

  @Test
  void testReadCSVBuffer() {
    CSVOptions opts = CSVOptions.builder()
        .includeColumn("A")
        .includeColumn("B")
        .hasHeader()
        .withDelim('|')
        .withQuote('\'')
        .withNullValue("NULL")
        .build();
    try (Table expected = new Table.TestBuilder()
        .column(0, 1, 2, 3, 4, 5, 6, 7, 8, 9)
        .column(110.0, 111.0, 112.0, 113.0, 114.0, 115.0, 116.0, null, 118.2, 119.8)
        .build();
         Table table = Table.readCSV(TableTest.CSV_DATA_BUFFER_SCHEMA, opts,
             TableTest.CSV_DATA_BUFFER)) {
      assertTablesAreEqual(expected, table);
    }
  }

  byte[][] sliceBytes(byte[] data, int slices) {
    slices = Math.min(data.length, slices);
    // We are not going to worry about making it super even here.
    // The last one gets the extras.
    int bytesPerSlice = data.length / slices;
    byte[][] ret = new byte[slices][];
    int startingAt = 0;
    for (int i = 0; i < (slices - 1); i++) {
      ret[i] = new byte[bytesPerSlice];
      System.arraycopy(data, startingAt, ret[i], 0, bytesPerSlice);
      startingAt += bytesPerSlice;
    }
    // Now for the last one
    ret[slices - 1] = new byte[data.length - startingAt];
    System.arraycopy(data, startingAt, ret[slices - 1], 0, data.length - startingAt);
    return ret;
  }

  @Test
  void testReadCSVBufferMultiBuffer() {
    CSVOptions opts = CSVOptions.builder()
            .includeColumn("A")
            .includeColumn("B")
            .hasHeader()
            .withDelim('|')
            .withQuote('\'')
            .withNullValue("NULL")
            .build();
    byte[][] data = sliceBytes(CSV_DATA_BUFFER, 10);
    try (Table expected = new Table.TestBuilder()
            .column(0, 1, 2, 3, 4, 5, 6, 7, 8, 9)
            .column(110.0, 111.0, 112.0, 113.0, 114.0, 115.0, 116.0, null, 118.2, 119.8)
            .build();
         MultiBufferDataSource source = sourceFrom(data);
         Table table = Table.readCSV(TableTest.CSV_DATA_BUFFER_SCHEMA, opts, source)) {
      assertTablesAreEqual(expected, table);
    }
  }

  public static byte[] arrayFrom(File f) throws IOException {
    long len = f.length();
    if (len > Integer.MAX_VALUE) {
      throw new IllegalArgumentException("Sorry cannot read " + f +
              " into an array it does not fit");
    }
    int remaining = (int)len;
    byte[] ret = new byte[remaining];
    try (java.io.FileInputStream fin = new java.io.FileInputStream(f)) {
      int at = 0;
      while (remaining > 0) {
        int amount = fin.read(ret, at, remaining);
        at += amount;
        remaining -= amount;
      }
    }
    return ret;
  }

  public static MultiBufferDataSource sourceFrom(File f) throws IOException {
    long len = f.length();
    byte[] tmp = new byte[(int)Math.min(32 * 1024, len)];
    try (HostMemoryBuffer buffer = HostMemoryBuffer.allocate(len)) {
      try (java.io.FileInputStream fin = new java.io.FileInputStream(f)) {
        long at = 0;
        while (at < len) {
          int amount = fin.read(tmp);
          buffer.setBytes(at, tmp, 0, amount);
          at += amount;
        }
      }
      return new MultiBufferDataSource(buffer);
    }
  }

  public static MultiBufferDataSource sourceFrom(byte[] data) {
    long len = data.length;
    try (HostMemoryBuffer buffer = HostMemoryBuffer.allocate(len)) {
      buffer.setBytes(0, data, 0, len);
      return new MultiBufferDataSource(buffer);
    }
  }

  public static MultiBufferDataSource sourceFrom(byte[][] data) {
    HostMemoryBuffer[] buffers = new HostMemoryBuffer[data.length];
    try {
      for (int i = 0; i < data.length; i++) {
        byte[] subData = data[i];
        buffers[i] = HostMemoryBuffer.allocate(subData.length);
        buffers[i].setBytes(0, subData, 0, subData.length);
      }
      return new MultiBufferDataSource(buffers);
    } finally {
      for (HostMemoryBuffer buffer: buffers) {
        if (buffer != null) {
          buffer.close();
        }
      }
    }
  }

  @Test
  void testReadCSVDataSource() {
    CSVOptions opts = CSVOptions.builder()
            .includeColumn("A")
            .includeColumn("B")
            .hasHeader()
            .withDelim('|')
            .withQuote('\'')
            .withNullValue("NULL")
            .build();
    try (Table expected = new Table.TestBuilder()
            .column(0, 1, 2, 3, 4, 5, 6, 7, 8, 9)
            .column(110.0, 111.0, 112.0, 113.0, 114.0, 115.0, 116.0, null, 118.2, 119.8)
            .build();
         MultiBufferDataSource source = sourceFrom(TableTest.CSV_DATA_BUFFER);
         Table table = Table.readCSV(TableTest.CSV_DATA_BUFFER_SCHEMA, opts, source)) {
      assertTablesAreEqual(expected, table);
    }
  }

  @Test
  void testReadCSVWithOffset() {
    CSVOptions opts = CSVOptions.builder()
        .includeColumn("A")
        .includeColumn("B")
        .hasHeader(false)
        .withDelim('|')
        .withNullValue("NULL")
        .build();
    int bytesToIgnore = 24;
    try (Table expected = new Table.TestBuilder()
        .column(1, 2, 3, 4, 5, 6, 7, 8, 9)
        .column(111.0, 112.0, 113.0, 114.0, 115.0, 116.0, null, 118.2, 119.8)
        .build();
         Table table = Table.readCSV(TableTest.CSV_DATA_BUFFER_SCHEMA, opts,
             TableTest.CSV_DATA_BUFFER, bytesToIgnore, CSV_DATA_BUFFER.length - bytesToIgnore)) {
      assertTablesAreEqual(expected, table);
    }
  }

  @Test
  void testReadCSVOtherTypes() {
    final byte[] CSV_DATA_WITH_TYPES = ("A,B,C,D\n" +
        "0,true,120,\"zero\"\n" +
        "1,True,121,\"one\"\n" +
        "2,false,122,\"two\"\n" +
        "3,false,123,\"three\"\n" +
        "4,TRUE,124,\"four\"\n" +
        "5,true,125,\"five\"\n" +
        "6,true,126,\"six\"\n" +
        "7,NULL,127,NULL\n" +
        "8,false,128,\"eight\"\n" +
        "9,false,129,\"nine\uD80C\uDC3F\"").getBytes(StandardCharsets.UTF_8);

    final Schema CSV_DATA_WITH_TYPES_SCHEMA = Schema.builder()
        .column(DType.INT32, "A")
        .column(DType.BOOL8, "B")
        .column(DType.INT64, "C")
        .column(DType.STRING, "D")
        .build();

    CSVOptions opts = CSVOptions.builder()
        .includeColumn("A", "B", "D")
        .hasHeader(true)
        .withNullValue("NULL")
        .withQuote('"')
        .withTrueValue("true", "True", "TRUE")
        .withFalseValue("false")
        .build();
    try (Table expected = new Table.TestBuilder()
        .column(0, 1, 2, 3, 4, 5, 6, 7, 8, 9)
        .column(true, true, false, false, true, true, true, null, false, false)
        .column("zero", "one", "two", "three", "four", "five", "six", null, "eight", "nine\uD80C\uDC3F")
        .build();
         Table table = Table.readCSV(CSV_DATA_WITH_TYPES_SCHEMA, opts, CSV_DATA_WITH_TYPES)) {
      assertTablesAreEqual(expected, table);
    }
  }

  @Test
  void testReadCSV() {
    Schema schema = Schema.builder()
        .column(DType.INT32, "A")
        .column(DType.FLOAT64, "B")
        .column(DType.INT64, "C")
        .column(DType.STRING, "D")
        .build();
    try (Table expected = new Table.TestBuilder()
        .column(0, 1, 2, 3, 4, 5, 6, 7, 8, 9)
        .column(110.0, 111.0, 112.0, 113.0, 114.0, 115.0, 116.0, 117.0, 118.2, 119.8)
        .column(120L, 121L, 122L, 123L, 124L, 125L, 126L, 127L, 128L, 129L)
        .column("one", "two", "three", "four", "five", "six", "seven\ud801\uddb8", "eight\uBF68", "nine\u03E8", "ten")
        .build();
         Table table = Table.readCSV(schema, TEST_SIMPLE_CSV_FILE)) {
      assertTablesAreEqual(expected, table);
    }
  }

  private void testWriteCSVToFileImpl(char fieldDelim, boolean includeHeader,
                                      String trueValue, String falseValue) throws IOException {
    File outputFile = File.createTempFile("testWriteCSVToFile", ".csv");
    Schema schema = Schema.builder()
                          .column(DType.INT32, "i")
                          .column(DType.FLOAT64, "f")
                          .column(DType.BOOL8, "b")
                          .column(DType.STRING, "str")
                          .build();
    CSVWriterOptions writeOptions = CSVWriterOptions.builder()
                                               .withColumnNames(schema.getColumnNames())
                                               .withIncludeHeader(includeHeader)
                                               .withFieldDelimiter((byte)fieldDelim)
                                               .withRowDelimiter("\n")
                                               .withNullValue("\\N")
                                               .withTrueValue(trueValue)
                                               .withFalseValue(falseValue)
                                               .build();
    try (Table inputTable
          = new Table.TestBuilder()
              .column(0, 1, 2, 3, 4, 5, 6, 7, 8, 9)
              .column(0.0, 1.0, 2.0, 3.0, 4.0, 5.0, 6.0, 7.0, 8.0, 9.0)
              .column(false, true, false, true, false, true, false, true, false, true)
              .column("All", "the", "leaves", "are", "brown", "and", "the", "sky", "is", "grey")
              .build()) {
      inputTable.writeCSVToFile(writeOptions, outputFile.getAbsolutePath());

      // Read back.
      CSVOptions readOptions = CSVOptions.builder()
                                         .includeColumn("i")
                                         .includeColumn("f")
                                         .includeColumn("b")
                                         .includeColumn("str")
                                         .hasHeader(includeHeader)
                                         .withDelim(fieldDelim)
                                         .withTrueValue(trueValue)
                                         .withFalseValue(falseValue)
                                         .build();
      try (Table readTable = Table.readCSV(schema, readOptions, outputFile)) {
        assertTablesAreEqual(inputTable, readTable);
      }
    } finally {
      outputFile.delete();
    }
  }

  @Test
  void testWriteCSVToFile() throws IOException {
    final boolean INCLUDE_HEADER = true;
    final boolean NO_HEADER = false;
    testWriteCSVToFileImpl(',', INCLUDE_HEADER, "true", "false");
    testWriteCSVToFileImpl(',', NO_HEADER, "TRUE", "FALSE");
    testWriteCSVToFileImpl('\u0001', INCLUDE_HEADER, "T", "F");
    testWriteCSVToFileImpl('\u0001', NO_HEADER, "True", "False");
  }

  private void testWriteUnquotedCSVToFileImpl(char fieldDelim) throws IOException {
    File outputFile = File.createTempFile("testWriteUnquotedCSVToFile", ".csv");
    Schema schema = Schema.builder()
                          .column(DType.STRING, "str")
                          .build();
    CSVWriterOptions writeOptions = CSVWriterOptions.builder()
                                               .withColumnNames(schema.getColumnNames())
                                               .withIncludeHeader(false)
                                               .withFieldDelimiter((byte)fieldDelim)
                                               .withRowDelimiter("\n")
                                               .withNullValue("\\N")
                                               .withQuoteStyle(QuoteStyle.NONE)
                                               .build();
    try (Table inputTable
          = new Table.TestBuilder()
              .column("All" + fieldDelim + "the" + fieldDelim + "leaves",
                      "are\"brown",
                      "and\nthe\nsky\nis\ngrey")
              .build()) {
      inputTable.writeCSVToFile(writeOptions, outputFile.getAbsolutePath());

      // Read back.
      CSVOptions readOptions = CSVOptions.builder()
                                         .includeColumn("str")
                                         .hasHeader(false)
                                         .withDelim(fieldDelim)
                                         .withQuoteStyle(QuoteStyle.NONE)
                                         .build();
      try (Table readTable = Table.readCSV(schema, readOptions, outputFile);
           Table expected = new Table.TestBuilder()
             .column("All", "are\"brown", "and", "the", "sky", "is", "grey")
             .build()) {
        assertTablesAreEqual(expected, readTable);
      }
    } finally {
      outputFile.delete();
    }
  }

  @Test
  void testWriteUnquotedCSVToFile() throws IOException {
    testWriteUnquotedCSVToFileImpl(',');
    testWriteUnquotedCSVToFileImpl('\u0001');
  }

  private void testChunkedCSVWriterUnquotedImpl(char fieldDelim) throws IOException {
    Schema schema = Schema.builder()
                          .column(DType.STRING, "str")
                          .build();
    CSVWriterOptions writeOptions = CSVWriterOptions.builder()
                                               .withColumnNames(schema.getColumnNames())
                                               .withIncludeHeader(false)
                                               .withFieldDelimiter((byte)fieldDelim)
                                               .withRowDelimiter("\n")
                                               .withNullValue("\\N")
                                               .withQuoteStyle(QuoteStyle.NONE)
                                               .build();
    try (Table inputTable
          = new Table.TestBuilder()
              .column("All" + fieldDelim + "the" + fieldDelim + "leaves",
                      "are\"brown",
                      "and\nthe\nsky\nis\ngrey")
              .build();
          MyBufferConsumer consumer = new MyBufferConsumer()) {

      try (TableWriter writer = Table.getCSVBufferWriter(writeOptions, consumer)) {
        writer.write(inputTable);
        writer.write(inputTable);
        writer.write(inputTable);
      }

      // Read back.
      CSVOptions readOptions = CSVOptions.builder()
                                         .includeColumn("str")
                                         .hasHeader(false)
                                         .withDelim(fieldDelim)
                                         .withNullValue("\\N")
                                         .withQuoteStyle(QuoteStyle.NONE)
                                         .build();
      try (Table readTable = Table.readCSV(schema, readOptions, consumer.buffer, 0, consumer.offset);
           Table section = new Table.TestBuilder()
             .column("All", "are\"brown", "and", "the", "sky", "is", "grey")
             .build();
           Table expected  = Table.concatenate(section, section, section)) {
        assertTablesAreEqual(expected, readTable);
      }
    }
  }

  @Test
  void testChunkedCSVWriterUnquoted() throws IOException {
    testChunkedCSVWriterUnquotedImpl(',');
    testChunkedCSVWriterUnquotedImpl('\u0001');
  }

  private void testChunkedCSVWriterImpl(char fieldDelim, boolean includeHeader,
                                        String trueValue, String falseValue) throws IOException {
    Schema schema = Schema.builder()
                          .column(DType.INT32, "i")
                          .column(DType.FLOAT64, "f")
                          .column(DType.BOOL8, "b")
                          .column(DType.STRING, "str")
                          .build();
    CSVWriterOptions writeOptions = CSVWriterOptions.builder()
                                               .withColumnNames(schema.getColumnNames())
                                               .withIncludeHeader(includeHeader)
                                               .withFieldDelimiter((byte)fieldDelim)
                                               .withRowDelimiter("\n")
                                               .withNullValue("\\N")
                                               .withTrueValue(trueValue)
                                               .withFalseValue(falseValue)
                                               .build();
    try (Table inputTable
          = new Table.TestBuilder()
              .column(0, 1, 2, 3, 4, 5, 6, 7, 8, null)
              .column(0.0, 1.0, 2.0, 3.0, 4.0, null, 6.0, 7.0, 8.0, 9.0)
              .column(false, true, null, true, false, true, null, true, false, true)
              .column("All", "the", "leaves", "are", "brown", "and", "the", "sky", "is", null)
              .build();
          MyBufferConsumer consumer = new MyBufferConsumer()) {

      try (TableWriter writer = Table.getCSVBufferWriter(writeOptions, consumer)) {
        writer.write(inputTable);
        writer.write(inputTable);
        writer.write(inputTable);
      }

      // Read back.
      CSVOptions readOptions = CSVOptions.builder()
                                         .includeColumn("i")
                                         .includeColumn("f")
                                         .includeColumn("b")
                                         .includeColumn("str")
                                         .hasHeader(includeHeader)
                                         .withDelim(fieldDelim)
                                         .withNullValue("\\N")
                                         .withTrueValue(trueValue)
                                         .withFalseValue(falseValue)
                                         .build();
      try (Table readTable = Table.readCSV(schema, readOptions, consumer.buffer, 0, consumer.offset);
           Table expected  = Table.concatenate(inputTable, inputTable, inputTable)) {
        assertTablesAreEqual(expected, readTable);
      }
    }
  }

  @Test
  void testChunkedCSVWriter() throws IOException {
    final boolean INCLUDE_HEADER = true;
    final boolean NO_HEADER = false;
    testChunkedCSVWriterImpl(',', NO_HEADER, "true", "false");
    testChunkedCSVWriterImpl(',', INCLUDE_HEADER, "TRUE", "FALSE");
    testChunkedCSVWriterImpl('\u0001', NO_HEADER, "T", "F");
    testChunkedCSVWriterImpl('\u0001', INCLUDE_HEADER, "True", "False");
  }

  @Test
  void testReadParquet() {
    ParquetOptions opts = ParquetOptions.builder()
        .includeColumn("loan_id")
        .includeColumn("zip")
        .includeColumn("num_units")
        .build();
    try (Table table = Table.readParquet(opts, TEST_PARQUET_FILE)) {
      long rows = table.getRowCount();
      assertEquals(1000, rows);
      assertTableTypes(new DType[]{DType.INT64, DType.INT32, DType.INT32}, table);
    }
  }

  @Test
  void testReadParquetFromDataSource() throws IOException {
    ParquetOptions opts = ParquetOptions.builder()
            .includeColumn("loan_id")
            .includeColumn("zip")
            .includeColumn("num_units")
            .build();
    try (MultiBufferDataSource source = sourceFrom(TEST_PARQUET_FILE);
         Table table = Table.readParquet(opts, source)) {
      long rows = table.getRowCount();
      assertEquals(1000, rows);
      assertTableTypes(new DType[]{DType.INT64, DType.INT32, DType.INT32}, table);
    }
  }

  @Test
  void testReadParquetMultiBuffer() throws IOException {
    ParquetOptions opts = ParquetOptions.builder()
            .includeColumn("loan_id")
            .includeColumn("zip")
            .includeColumn("num_units")
            .build();
    byte [][] data = sliceBytes(arrayFrom(TEST_PARQUET_FILE), 10);
    try (MultiBufferDataSource source = sourceFrom(data);
         Table table = Table.readParquet(opts, source)) {
      long rows = table.getRowCount();
      assertEquals(1000, rows);
      assertTableTypes(new DType[]{DType.INT64, DType.INT32, DType.INT32}, table);
    }
  }

  @Test
  void testReadParquetBinary() {
    ParquetOptions opts = ParquetOptions.builder()
        .includeColumn("value1", true)
        .includeColumn("value2", false)
        .build();
    try (Table table = Table.readParquet(opts, TEST_PARQUET_FILE_BINARY)) {
      assertTableTypes(new DType[]{DType.STRING, DType.STRING}, table);
      ColumnView columnView = table.getColumn(0);
      assertEquals(DType.STRING, columnView.getType());
    }
  }

  List<Byte> asList(String str) {
    byte[] bytes = str.getBytes(Charsets.UTF_8);
    List<Byte> ret = new ArrayList<>(bytes.length);
    for(int i = 0; i < bytes.length; i++) {
      ret.add(bytes[i]);
    }
    return ret;
  }

  @Test
  void testParquetWriteToBufferChunkedBinary() {
    // We create a String table and a Binary table with the same data in them to
    // avoid trying to read the binary data back in the same way. At least until the
    // API for that is stable
    String string1 = "ABC";
    String string2 = "DEF";
    List<Byte> bin1 = asList(string1);
    List<Byte> bin2 = asList(string2);

    try (Table binTable = new Table.TestBuilder()
        .column(new ListType(true, new BasicType(false, DType.UINT8)),
            bin1, bin2)
        .build();
         Table stringTable = new Table.TestBuilder()
             .column(string1, string2)
             .build();
         MyBufferConsumer consumer = new MyBufferConsumer()) {
      ParquetWriterOptions options = ParquetWriterOptions.builder()
          .withBinaryColumn("_c0", true)
          .build();

      try (TableWriter writer = Table.writeParquetChunked(options, consumer)) {
        writer.write(binTable);
        writer.write(binTable);
        writer.write(binTable);
      }
      ParquetOptions opts = ParquetOptions.builder()
          .includeColumn("_c0")
          .build();
      try (Table table1 = Table.readParquet(opts, consumer.buffer, 0, consumer.offset);
           Table concat = Table.concatenate(stringTable, stringTable, stringTable)) {
        assertTablesAreEqual(concat, table1);
      }
    }
  }

  @Test
  void testReadParquetBuffer() throws IOException {
    ParquetOptions opts = ParquetOptions.builder()
        .includeColumn("loan_id")
        .includeColumn("coborrow_credit_score")
        .includeColumn("borrower_credit_score")
        .build();

    byte[] buffer = new byte[(int) TEST_PARQUET_FILE.length() + 1024];
    int bufferLen = 0;
    try (FileInputStream in = new FileInputStream(TEST_PARQUET_FILE)) {
      bufferLen = in.read(buffer);
    }
    try (Table table = Table.readParquet(opts, buffer, 0, bufferLen)) {
      long rows = table.getRowCount();
      assertEquals(1000, rows);
      assertTableTypes(new DType[]{DType.INT64, DType.FLOAT64, DType.FLOAT64}, table);
    }
  }

  @Test
  void testReadParquetFull() {
    try (Table table = Table.readParquet(TEST_PARQUET_FILE)) {
      long rows = table.getRowCount();
      assertEquals(1000, rows);

      DType[] expectedTypes = new DType[]{
          DType.INT64, // loan_id
          DType.INT32, // orig_channel
          DType.FLOAT64, // orig_interest_rate
          DType.INT32, // orig_upb
          DType.INT32, // orig_loan_term
          DType.TIMESTAMP_DAYS, // orig_date
          DType.TIMESTAMP_DAYS, // first_pay_date
          DType.FLOAT64, // orig_ltv
          DType.FLOAT64, // orig_cltv
          DType.FLOAT64, // num_borrowers
          DType.FLOAT64, // dti
          DType.FLOAT64, // borrower_credit_score
          DType.INT32, // first_home_buyer
          DType.INT32, // loan_purpose
          DType.INT32, // property_type
          DType.INT32, // num_units
          DType.INT32, // occupancy_status
          DType.INT32, // property_state
          DType.INT32, // zip
          DType.FLOAT64, // mortgage_insurance_percent
          DType.INT32, // product_type
          DType.FLOAT64, // coborrow_credit_score
          DType.FLOAT64, // mortgage_insurance_type
          DType.INT32, // relocation_mortgage_indicator
          DType.INT32, // quarter
          DType.INT32 // seller_id
      };

      assertTableTypes(expectedTypes, table);
    }
  }

  @Test
  void testReadParquetContainsDecimalData() {
    try (Table table = Table.readParquet(TEST_DECIMAL_PARQUET_FILE)) {
      long rows = table.getRowCount();
      assertEquals(100, rows);
      DType[] expectedTypes = new DType[]{
          DType.create(DType.DTypeEnum.DECIMAL64, 0), // Decimal(18, 0)
          DType.create(DType.DTypeEnum.DECIMAL32, -3), // Decimal(7, 3)
          DType.create(DType.DTypeEnum.DECIMAL64, -10),  // Decimal(10, 10)
          DType.create(DType.DTypeEnum.DECIMAL32, 0),  // Decimal(1, 0)
          DType.create(DType.DTypeEnum.DECIMAL64, -15),  // Decimal(18, 15)
          DType.create(DType.DTypeEnum.DECIMAL128, -10),  // Decimal(20, 10)
          DType.INT64,
          DType.FLOAT32
      };
      assertTableTypes(expectedTypes, table);
    }
  }

  @Test
  void testChunkedReadParquet() {
    try (ParquetChunkedReader reader = new ParquetChunkedReader(240000,
        TEST_PARQUET_FILE_CHUNKED_READ)) {
      int numChunks = 0;
      long totalRows = 0;
      while(reader.hasNext()) {
        ++numChunks;
        try(Table chunk = reader.readChunk()) {
          totalRows += chunk.getRowCount();
        }
      }
      assertEquals(2, numChunks);
      assertEquals(40000, totalRows);
    }
  }

  @Test
  void testChunkedReadParquetFromDataSource() throws IOException {
    try (MultiBufferDataSource source = sourceFrom(TEST_PARQUET_FILE_CHUNKED_READ);
         ParquetChunkedReader reader = new ParquetChunkedReader(240000, ParquetOptions.DEFAULT, source)) {
      int numChunks = 0;
      long totalRows = 0;
      while(reader.hasNext()) {
        ++numChunks;
        try(Table chunk = reader.readChunk()) {
          totalRows += chunk.getRowCount();
        }
      }
      assertEquals(2, numChunks);
      assertEquals(40000, totalRows);
    }
  }

  @Test
  void testReadAvro() {
    AvroOptions opts = AvroOptions.builder()
        .includeColumn("bool_col")
        .includeColumn("int_col")
        .includeColumn("timestamp_col")
        .build();

    try (Table expected = new Table.TestBuilder()
        .column(true, false, true, false, true, false, true, false)
        .column(0, 1, 0, 1, 0, 1, 0, 1)
        .column(1235865600000000L, 1235865660000000L, 1238544000000000L, 1238544060000000L,
            1233446400000000L, 1233446460000000L, 1230768000000000L, 1230768060000000L)
        .build();
        Table table = Table.readAvro(opts, TEST_ALL_TYPES_PLAIN_AVRO_FILE)) {
      assertTablesAreEqual(expected, table);
    }
  }

  @Test
  void testReadAvroFromDataSource() throws IOException {
    AvroOptions opts = AvroOptions.builder()
            .includeColumn("bool_col")
            .includeColumn("int_col")
            .includeColumn("timestamp_col")
            .build();

    try (Table expected = new Table.TestBuilder()
            .column(true, false, true, false, true, false, true, false)
            .column(0, 1, 0, 1, 0, 1, 0, 1)
            .column(1235865600000000L, 1235865660000000L, 1238544000000000L, 1238544060000000L,
                    1233446400000000L, 1233446460000000L, 1230768000000000L, 1230768060000000L)
            .build();
         MultiBufferDataSource source = sourceFrom(TEST_ALL_TYPES_PLAIN_AVRO_FILE);
         Table table = Table.readAvro(opts, source)) {
      assertTablesAreEqual(expected, table);
    }
  }

  @Test
  void testReadAvroBuffer() throws IOException{
    AvroOptions opts = AvroOptions.builder()
        .includeColumn("bool_col")
        .includeColumn("timestamp_col")
        .build();

    byte[] buffer = Files.readAllBytes(TEST_ALL_TYPES_PLAIN_AVRO_FILE.toPath());
    int bufferLen = buffer.length;
    try (Table expected = new Table.TestBuilder()
        .column(true, false, true, false, true, false, true, false)
        .column(1235865600000000L, 1235865660000000L, 1238544000000000L, 1238544060000000L,
            1233446400000000L, 1233446460000000L, 1230768000000000L, 1230768060000000L)
        .build();
        Table table = Table.readAvro(opts, buffer, 0, bufferLen)) {
      assertTablesAreEqual(expected, table);
    }
  }

  @Test
  void testReadAvroFull() {
    try (Table expected = new Table.TestBuilder()
        .column(4, 5, 6, 7, 2, 3, 0, 1)
        .column(true, false, true, false, true, false, true, false)
        .column(0, 1, 0, 1, 0, 1, 0, 1)
        .column(0, 1, 0, 1, 0, 1, 0, 1)
        .column(0, 1, 0, 1, 0, 1, 0, 1)
        .column(0L, 10L, 0L, 10L, 0L, 10L, 0L, 10L)
        .column(0.0f, 1.100000023841858f, 0.0f, 1.100000023841858f, 0.0f, 1.100000023841858f, 0.0f, 1.100000023841858f)
        .column(0.0d, 10.1d, 0.0d, 10.1d, 0.0d, 10.1d, 0.0d, 10.1d)
        .column("03/01/09", "03/01/09", "04/01/09", "04/01/09", "02/01/09", "02/01/09", "01/01/09", "01/01/09")
        .column("0", "1", "0", "1", "0", "1", "0", "1")
        .column(1235865600000000L, 1235865660000000L, 1238544000000000L, 1238544060000000L,
            1233446400000000L, 1233446460000000L, 1230768000000000L, 1230768060000000L)
        .build();
        Table table = Table.readAvro(TEST_ALL_TYPES_PLAIN_AVRO_FILE)) {
      assertTablesAreEqual(expected, table);
    }
  }

  @Test
  void testReadORC() {
    ORCOptions opts = ORCOptions.builder()
        .includeColumn("string1")
        .includeColumn("float1")
        .includeColumn("int1")
        .build();
    try (Table expected = new Table.TestBuilder()
        .column("hi","bye")
        .column(1.0f,2.0f)
        .column(65536,65536)
        .build();
         Table table = Table.readORC(opts, TEST_ORC_FILE)) {
      assertTablesAreEqual(expected, table);
    }
  }

  @Test
  void testReadORCFromDataSource() throws IOException {
    ORCOptions opts = ORCOptions.builder()
            .includeColumn("string1")
            .includeColumn("float1")
            .includeColumn("int1")
            .build();
    try (Table expected = new Table.TestBuilder()
            .column("hi","bye")
            .column(1.0f,2.0f)
            .column(65536,65536)
            .build();
         MultiBufferDataSource source = sourceFrom(TEST_ORC_FILE);
         Table table = Table.readORC(opts, source)) {
      assertTablesAreEqual(expected, table);
    }
  }

  @Test
  void testReadORCBuffer() throws IOException {
    ORCOptions opts = ORCOptions.builder()
        .includeColumn("string1")
        .includeColumn("float1")
        .includeColumn("int1")
        .build();

    int bufferLen = 0;
    byte[] buffer = Files.readAllBytes(TEST_ORC_FILE.toPath());
    bufferLen = buffer.length;
    try (Table expected = new Table.TestBuilder()
        .column("hi","bye")
        .column(1.0f,2.0f)
        .column(65536,65536)
        .build();
         Table table = Table.readORC(opts, buffer, 0, bufferLen)) {
      assertTablesAreEqual(expected, table);
    }
  }

  @Test
  void testReadORCFull() {
    try (Table expected = new Table.TestBuilder()
        .column(false, true)
        .column((byte)1, (byte)100)
        .column((short)1024, (short)2048)
        .column(65536, 65536)
        .column(9223372036854775807L,9223372036854775807L)
        .column(1.0f, 2.0f)
        .column(-15.0, -5.0)
        .column("hi", "bye")
        .build();
         Table table = Table.readORC(TEST_ORC_FILE)) {
      assertTablesAreEqual(expected,  table);
    }
  }

  @Test
  void testReadORCNumPyTypes() {
    // by default ORC will promote TIMESTAMP_DAYS to TIMESTAMP_MILLISECONDS
    DType found;
    try (Table table = Table.readORC(TEST_ORC_TIMESTAMP_DATE_FILE)) {
      assertEquals(2, table.getNumberOfColumns());
      found = table.getColumn(0).getType();
      assertTrue(found.isTimestampType());
      assertEquals(DType.TIMESTAMP_MILLISECONDS, table.getColumn(1).getType());
    }

    // specifying no NumPy types should load them as TIMESTAMP_DAYS
    ORCOptions opts = ORCOptions.builder().withNumPyTypes(false).build();
    try (Table table = Table.readORC(opts, TEST_ORC_TIMESTAMP_DATE_FILE)) {
      assertEquals(2, table.getNumberOfColumns());
      assertEquals(found, table.getColumn(0).getType());
      assertEquals(DType.TIMESTAMP_DAYS, table.getColumn(1).getType());
    }
  }

  @Test
  void testReadORCTimeUnit() {
    // specifying no NumPy types should load them as TIMESTAMP_DAYS.
    // specifying a specific type will return the result in that unit
    ORCOptions opts = ORCOptions.builder()
        .withNumPyTypes(false)
        .withTimeUnit(DType.TIMESTAMP_SECONDS)
        .build();
    try (Table table = Table.readORC(opts, TEST_ORC_TIMESTAMP_DATE_FILE)) {
      assertEquals(2, table.getNumberOfColumns());
      assertEquals(DType.TIMESTAMP_SECONDS, table.getColumn(0).getType());
      assertEquals(DType.TIMESTAMP_DAYS, table.getColumn(1).getType());
    }
  }

  @Test
  void testCrossJoin() {
    try (Table leftTable = new Table.TestBuilder()
            .column(100, 101, 102)
            .build();
         Table rightTable = new Table.TestBuilder()
                 .column(200, null)
                 .build();
         Table expected = new Table.TestBuilder()
                 .column(  100, 100,  101, 101,  102, 102) // left
                 .column( null, 200, null, 200, null, 200) // right
                 .build();
         Table joinedTable = leftTable.crossJoin(rightTable);
         Table orderedJoinedTable =
                 joinedTable.orderBy(
                     OrderByArg.asc(0, true),
                     OrderByArg.asc(1, true))) {
      assertTablesAreEqual(expected, orderedJoinedTable);
    }
  }

  private void verifyJoinGatherMaps(GatherMap[] maps, Table expected) {
    assertEquals(2, maps.length);
    int numRows = (int) expected.getRowCount();
    assertEquals(numRows, maps[0].getRowCount());
    assertEquals(numRows, maps[1].getRowCount());
    try (ColumnVector leftMap = maps[0].toColumnView(0, numRows).copyToColumnVector();
         ColumnVector rightMap = maps[1].toColumnView(0, numRows).copyToColumnVector();
         Table result = new Table(leftMap, rightMap);
         Table orderedResult = result.orderBy(OrderByArg.asc(0, true))) {
      assertTablesAreEqual(expected, orderedResult);
    }
  }

  private void verifySemiJoinGatherMap(GatherMap map, Table expected) {
    int numRows = (int) expected.getRowCount();
    assertEquals(numRows, map.getRowCount());
    try (ColumnVector leftMap = map.toColumnView(0, numRows).copyToColumnVector();
         Table result = new Table(leftMap);
         Table orderedResult = result.orderBy(OrderByArg.asc(0, true))) {
      assertTablesAreEqual(expected, orderedResult);
    }
  }

  @Test
  void testLeftJoinGatherMaps() {
    final int inv = Integer.MIN_VALUE;
    try (Table leftKeys = new Table.TestBuilder().column(2, 3, 9, 0, 1, 7, 4, 6, 5, 8).build();
         Table rightKeys = new Table.TestBuilder().column(6, 5, 9, 8, 10, 32).build();
         Table expected = new Table.TestBuilder()
             .column(  0,   1, 2,   3,   4,   5,   6, 7, 8, 9)
             .column(inv, inv, 2, inv, inv, inv, inv, 0, 1, 3)
             .build()) {
      GatherMap[] maps = leftKeys.leftJoinGatherMaps(rightKeys, false);
      try {
        verifyJoinGatherMaps(maps, expected);
      } finally {
        for (GatherMap map : maps) {
          map.close();
        }
      }
    }
  }

  @Test
  void testLeftJoinGatherMapsNulls() {
    final int inv = Integer.MIN_VALUE;
    try (Table leftKeys = new Table.TestBuilder()
            .column(2, 3, 9, 0, 1, 7, 4, null, null, 8)
            .build();
         Table rightKeys = new Table.TestBuilder()
             .column(null, null, 9, 8, 10, 32)
             .build();
         Table expected = new Table.TestBuilder()
             .column(  0,   1, 2,   3,   4,   5,   6, 7, 7, 8, 8, 9) // left
             .column(inv, inv, 2, inv, inv, inv, inv, 0, 1, 0, 1, 3) // right
             .build()) {
      GatherMap[] maps = leftKeys.leftJoinGatherMaps(rightKeys, true);
      try {
        verifyJoinGatherMaps(maps, expected);
      } finally {
        for (GatherMap map : maps) {
          map.close();
        }
      }
    }
  }

  @Test
  void testLeftHashJoinGatherMaps() {
    final int inv = Integer.MIN_VALUE;
    try (Table leftKeys = new Table.TestBuilder().column(2, 3, 9, 0, 1, 7, 4, 6, 5, 8).build();
         Table rightKeys = new Table.TestBuilder().column(6, 5, 9, 8, 10, 32).build();
         HashJoin rightHash = new HashJoin(rightKeys, false);
         Table expected = new Table.TestBuilder()
             .column(  0,   1, 2,   3,   4,   5,   6, 7, 8, 9)
             .column(inv, inv, 2, inv, inv, inv, inv, 0, 1, 3)
             .build()) {
      GatherMap[] maps = leftKeys.leftJoinGatherMaps(rightHash);
      try {
        verifyJoinGatherMaps(maps, expected);
      } finally {
        for (GatherMap map : maps) {
          map.close();
        }
      }
    }
  }

  @Test
  void testLeftHashJoinGatherMapsWithCount() {
    final int inv = Integer.MIN_VALUE;
    try (Table leftKeys = new Table.TestBuilder().column(2, 3, 9, 0, 1, 7, 4, 6, 5, 8).build();
         Table rightKeys = new Table.TestBuilder().column(6, 5, 9, 8, 10, 32).build();
         HashJoin rightHash = new HashJoin(rightKeys, false);
         Table expected = new Table.TestBuilder()
             .column(  0,   1, 2,   3,   4,   5,   6, 7, 8, 9)
             .column(inv, inv, 2, inv, inv, inv, inv, 0, 1, 3)
             .build()) {
      long rowCount = leftKeys.leftJoinRowCount(rightHash);
      assertEquals(expected.getRowCount(), rowCount);
      GatherMap[] maps = leftKeys.leftJoinGatherMaps(rightHash, rowCount);
      try {
        verifyJoinGatherMaps(maps, expected);
      } finally {
        for (GatherMap map : maps) {
          map.close();
        }
      }
    }
  }

  @Test
  void testLeftHashJoinGatherMapsNulls() {
    final int inv = Integer.MIN_VALUE;
    try (Table leftKeys = new Table.TestBuilder()
        .column(2, 3, 9, 0, 1, 7, 4, null, null, 8)
        .build();
         Table rightKeys = new Table.TestBuilder()
             .column(null, null, 9, 8, 10, 32)
             .build();
         HashJoin rightHash = new HashJoin(rightKeys, true);
         Table expected = new Table.TestBuilder()
             .column(  0,   1, 2,   3,   4,   5,   6, 7, 7, 8, 8, 9) // left
             .column(inv, inv, 2, inv, inv, inv, inv, 0, 1, 0, 1, 3) // right
             .build()) {
      GatherMap[] maps = leftKeys.leftJoinGatherMaps(rightHash);
      try {
        verifyJoinGatherMaps(maps, expected);
      } finally {
        for (GatherMap map : maps) {
          map.close();
        }
      }
    }
  }

  @Test
  void testLeftHashJoinGatherMapsNullsWithCount() {
    final int inv = Integer.MIN_VALUE;
    try (Table leftKeys = new Table.TestBuilder()
        .column(2, 3, 9, 0, 1, 7, 4, null, null, 8)
        .build();
         Table rightKeys = new Table.TestBuilder()
             .column(null, null, 9, 8, 10, 32)
             .build();
         HashJoin rightHash = new HashJoin(rightKeys,true);
         Table expected = new Table.TestBuilder()
             .column(  0,   1, 2,   3,   4,   5,   6, 7, 7, 8, 8, 9) // left
             .column(inv, inv, 2, inv, inv, inv, inv, 0, 1, 0, 1, 3) // right
             .build()) {
      long rowCount = leftKeys.leftJoinRowCount(rightHash);
      assertEquals(expected.getRowCount(), rowCount);
      GatherMap[] maps = leftKeys.leftJoinGatherMaps(rightHash, rowCount);
      try {
        verifyJoinGatherMaps(maps, expected);
      } finally {
        for (GatherMap map : maps) {
          map.close();
        }
      }
    }
  }

  @Test
  void testConditionalLeftJoinGatherMaps() {
    final int inv = Integer.MIN_VALUE;
    BinaryOperation expr = new BinaryOperation(BinaryOperator.GREATER,
        new ColumnReference(0, TableReference.LEFT),
        new ColumnReference(0, TableReference.RIGHT));
    try (Table left = new Table.TestBuilder().column(2, 3, 9, 0, 1, 7, 4, 6, 5, 8).build();
         Table right = new Table.TestBuilder()
             .column(6, 5, 9, 8, 10, 32)
             .column(0, 1, 2, 3, 4, 5).build();
         Table expected = new Table.TestBuilder()
             .column(  0,   1, 2, 2, 2,   3,   4, 5, 5,   6, 7,   8, 9, 9)
             .column(inv, inv, 0, 1, 3, inv, inv, 0, 1, inv, 1, inv, 0, 1)
             .build();
         CompiledExpression condition = expr.compile()) {
      GatherMap[] maps = left.conditionalLeftJoinGatherMaps(right, condition);
      try {
        verifyJoinGatherMaps(maps, expected);
      } finally {
        for (GatherMap map : maps) {
          map.close();
        }
      }
    }
  }

  @Test
  void testConditionalLeftJoinGatherMapsNulls() {
    final int inv = Integer.MIN_VALUE;
    BinaryOperation expr = new BinaryOperation(BinaryOperator.NULL_EQUAL,
        new ColumnReference(0, TableReference.LEFT),
        new ColumnReference(0, TableReference.RIGHT));
    try (Table left = new Table.TestBuilder()
        .column(2, 3, 9, 0, 1, 7, 4, null, null, 8)
        .build();
         Table right = new Table.TestBuilder()
             .column(null, null, 9, 8, 10, 32)
             .build();
         Table expected = new Table.TestBuilder()
             .column(  0,   1, 2,   3,   4,   5,   6, 7, 7, 8, 8, 9) // left
             .column(inv, inv, 2, inv, inv, inv, inv, 0, 1, 0, 1, 3) // right
             .build();
         CompiledExpression condition = expr.compile()) {
      GatherMap[] maps = left.conditionalLeftJoinGatherMaps(right, condition);
      try {
        verifyJoinGatherMaps(maps, expected);
      } finally {
        for (GatherMap map : maps) {
          map.close();
        }
      }
    }
  }

  @Test
  void testConditionalLeftJoinGatherMapsWithCount() {
    final int inv = Integer.MIN_VALUE;
    BinaryOperation expr = new BinaryOperation(BinaryOperator.GREATER,
        new ColumnReference(0, TableReference.LEFT),
        new ColumnReference(0, TableReference.RIGHT));
    try (Table left = new Table.TestBuilder().column(2, 3, 9, 0, 1, 7, 4, 6, 5, 8).build();
         Table right = new Table.TestBuilder()
             .column(6, 5, 9, 8, 10, 32)
             .column(0, 1, 2, 3, 4, 5).build();
         Table expected = new Table.TestBuilder()
             .column(  0,   1, 2, 2, 2,   3,   4, 5, 5,   6, 7,   8, 9, 9)
             .column(inv, inv, 0, 1, 3, inv, inv, 0, 1, inv, 1, inv, 0, 1)
             .build();
         CompiledExpression condition = expr.compile()) {
      long rowCount = left.conditionalLeftJoinRowCount(right, condition);
      assertEquals(expected.getRowCount(), rowCount);
      GatherMap[] maps = left.conditionalLeftJoinGatherMaps(right, condition, rowCount);
      try {
        verifyJoinGatherMaps(maps, expected);
      } finally {
        for (GatherMap map : maps) {
          map.close();
        }
      }
    }
  }

  @Test
  void testConditionalLeftJoinGatherMapsNullsWithCount() {
    final int inv = Integer.MIN_VALUE;
    BinaryOperation expr = new BinaryOperation(BinaryOperator.NULL_EQUAL,
        new ColumnReference(0, TableReference.LEFT),
        new ColumnReference(0, TableReference.RIGHT));
    try (Table left = new Table.TestBuilder()
        .column(2, 3, 9, 0, 1, 7, 4, null, null, 8)
        .build();
         Table right = new Table.TestBuilder()
             .column(null, null, 9, 8, 10, 32)
             .build();
         Table expected = new Table.TestBuilder()
             .column(  0,   1, 2,   3,   4,   5,   6, 7, 7, 8, 8, 9) // left
             .column(inv, inv, 2, inv, inv, inv, inv, 0, 1, 0, 1, 3) // right
             .build();
         CompiledExpression condition = expr.compile()) {
      long rowCount = left.conditionalLeftJoinRowCount(right, condition);
      assertEquals(expected.getRowCount(), rowCount);
      GatherMap[] maps = left.conditionalLeftJoinGatherMaps(right, condition, rowCount);
      try {
        verifyJoinGatherMaps(maps, expected);
      } finally {
        for (GatherMap map : maps) {
          map.close();
        }
      }
    }
  }

  @Test
  void testMixedLeftJoinGatherMaps() {
    final int inv = Integer.MIN_VALUE;
    BinaryOperation expr = new BinaryOperation(BinaryOperator.GREATER,
            new ColumnReference(1, TableReference.LEFT),
            new ColumnReference(1, TableReference.RIGHT));
    try (CompiledExpression condition = expr.compile();
         Table left = new Table.TestBuilder()
             .column(2, 3, 9, 0, 1, 7, 4, 6, 5, 8)
             .column(1, 2, 3, 4, 5, 6, 7, 8, 9, 0)
             .build();
         Table leftKeys = new Table(left.getColumn(0));
         Table right = new Table.TestBuilder()
             .column(6, 5, 9, 8, 10, 32)
             .column(0, 1, 2, 3,  4,  5)
             .column(7, 8, 9, 0,  1,  2).build();
         Table rightKeys = new Table(right.getColumn(0));
         Table expected = new Table.TestBuilder()
             .column(  0,   1, 2,   3,   4,   5,   6, 7, 8,   9)
             .column(inv, inv, 2, inv, inv, inv, inv, 0, 1, inv)
             .build()) {
      GatherMap[] maps = Table.mixedLeftJoinGatherMaps(leftKeys, rightKeys, left, right, condition,
          NullEquality.UNEQUAL);
      try {
        verifyJoinGatherMaps(maps, expected);
      } finally {
        for (GatherMap map : maps) {
          map.close();
        }
      }
    }
  }

  @Test
  void testMixedLeftJoinGatherMapsNulls() {
    final int inv = Integer.MIN_VALUE;
    BinaryOperation expr = new BinaryOperation(BinaryOperator.GREATER,
            new ColumnReference(1, TableReference.LEFT),
            new ColumnReference(1, TableReference.RIGHT));
    try (CompiledExpression condition = expr.compile();
         Table left = new Table.TestBuilder()
             .column(null, 3, 9, 0, 1, 7, 4, null, 5, 8)
             .column(   1, 2, 3, 4, 5, 6, 7,    8, 9, 0)
             .build();
         Table leftKeys = new Table(left.getColumn(0));
         Table right = new Table.TestBuilder()
             .column(null, 5, null, 8, 10, 32)
             .column(   0, 1,    2, 3,  4,  5)
             .column(   7, 8,    9, 0,  1,  2).build();
         Table rightKeys = new Table(right.getColumn(0));
         Table expected = new Table.TestBuilder()
             .column(0,   1,   2,   3,   4,   5,   6, 7, 7, 8,   9)
             .column(0, inv, inv, inv, inv, inv, inv, 0, 2, 1, inv)
             .build()) {
      GatherMap[] maps = Table.mixedLeftJoinGatherMaps(leftKeys, rightKeys, left, right, condition,
          NullEquality.EQUAL);
      try {
        verifyJoinGatherMaps(maps, expected);
      } finally {
        for (GatherMap map : maps) {
          map.close();
        }
      }
    }
  }

  @Test
  void testMixedLeftJoinGatherMapsWithSize() {
    final int inv = Integer.MIN_VALUE;
    BinaryOperation expr = new BinaryOperation(BinaryOperator.GREATER,
            new ColumnReference(1, TableReference.LEFT),
            new ColumnReference(1, TableReference.RIGHT));
    try (CompiledExpression condition = expr.compile();
         Table left = new Table.TestBuilder()
             .column(2, 3, 9, 0, 1, 7, 4, 6, 5, 8)
             .column(1, 2, 3, 4, 5, 6, 7, 8, 9, 0)
             .build();
         Table leftKeys = new Table(left.getColumn(0));
         Table right = new Table.TestBuilder()
             .column(6, 5, 9, 8, 10, 32)
             .column(0, 1, 2, 3, 4, 5)
             .column(7, 8, 9, 0, 1, 2).build();
         Table rightKeys = new Table(right.getColumn(0));
         Table expected = new Table.TestBuilder()
             .column(  0,   1, 2,   3,   4,   5,   6, 7, 8,   9)
             .column(inv, inv, 2, inv, inv, inv, inv, 0, 1, inv)
             .build();
         MixedJoinSize sizeInfo = Table.mixedLeftJoinSize(leftKeys, rightKeys, left, right,
             condition, NullEquality.UNEQUAL)) {
      assertEquals(expected.getRowCount(), sizeInfo.getOutputRowCount());
      GatherMap[] maps = Table.mixedLeftJoinGatherMaps(leftKeys, rightKeys, left, right, condition,
          NullEquality.UNEQUAL, sizeInfo);
      try {
        verifyJoinGatherMaps(maps, expected);
      } finally {
        for (GatherMap map : maps) {
          map.close();
        }
      }
    }
  }

  @Test
  void testMixedLeftJoinGatherMapsNullsWithSize() {
    final int inv = Integer.MIN_VALUE;
    BinaryOperation expr = new BinaryOperation(BinaryOperator.GREATER,
            new ColumnReference(1, TableReference.LEFT),
            new ColumnReference(1, TableReference.RIGHT));
    try (CompiledExpression condition = expr.compile();
         Table left = new Table.TestBuilder()
             .column(null, 3, 9, 0, 1, 7, 4, null, 5, 8)
             .column(   1, 2, 3, 4, 5, 6, 7,    8, 9, 0)
             .build();
         Table leftKeys = new Table(left.getColumn(0));
         Table right = new Table.TestBuilder()
             .column(null, 5, null, 8, 10, 32)
             .column(   0, 1,    2, 3,  4,  5)
             .column(   7, 8,    9, 0,  1,  2).build();
         Table rightKeys = new Table(right.getColumn(0));
         Table expected = new Table.TestBuilder()
             .column(0,   1,   2,   3,   4,   5,   6, 7, 7, 8,   9)
             .column(0, inv, inv, inv, inv, inv, inv, 0, 2, 1, inv)
             .build();
         MixedJoinSize sizeInfo = Table.mixedLeftJoinSize(leftKeys, rightKeys, left, right,
             condition, NullEquality.EQUAL)) {
      assertEquals(expected.getRowCount(), sizeInfo.getOutputRowCount());
      GatherMap[] maps = Table.mixedLeftJoinGatherMaps(leftKeys, rightKeys, left, right, condition,
              NullEquality.EQUAL, sizeInfo);
      try {
        verifyJoinGatherMaps(maps, expected);
      } finally {
        for (GatherMap map : maps) {
          map.close();
        }
      }
    }
  }

  @Test
  void testInnerJoinGatherMaps() {
    try (Table leftKeys = new Table.TestBuilder().column(2, 3, 9, 0, 1, 7, 4, 6, 5, 8).build();
         Table rightKeys = new Table.TestBuilder().column(6, 5, 9, 8, 10, 32).build();
         Table expected = new Table.TestBuilder()
             .column(2, 7, 8, 9) // left
             .column(2, 0, 1, 3) // right
             .build()) {
      GatherMap[] maps = leftKeys.innerJoinGatherMaps(rightKeys, false);
      try {
        verifyJoinGatherMaps(maps, expected);
      } finally {
        for (GatherMap map : maps) {
          map.close();
        }
      }
    }
  }

  @Test
  void testInnerJoinGatherMapsNulls() {
    try (Table leftKeys = new Table.TestBuilder()
        .column(2, 3, 9, 0, 1, 7, 4, null, null, 8)
        .build();
         Table rightKeys = new Table.TestBuilder()
             .column(null, null, 9, 8, 10, 32)
             .build();
         Table expected = new Table.TestBuilder()
             .column(2, 7, 7, 8, 8, 9) // left
             .column(2, 0, 1, 0, 1, 3) // right
             .build()) {
      GatherMap[] maps = leftKeys.innerJoinGatherMaps(rightKeys, true);
      try {
        verifyJoinGatherMaps(maps, expected);
      } finally {
        for (GatherMap map : maps) {
          map.close();
        }
      }
    }
  }

  @Test
  void testInnerHashJoinGatherMaps() {
    try (Table leftKeys = new Table.TestBuilder().column(2, 3, 9, 0, 1, 7, 4, 6, 5, 8).build();
         Table rightKeys = new Table.TestBuilder().column(6, 5, 9, 8, 10, 32).build();
         HashJoin rightHash = new HashJoin(rightKeys, false);
         Table expected = new Table.TestBuilder()
             .column(2, 7, 8, 9) // left
             .column(2, 0, 1, 3) // right
             .build()) {
      GatherMap[] maps = leftKeys.innerJoinGatherMaps(rightHash);
      try {
        verifyJoinGatherMaps(maps, expected);
      } finally {
        for (GatherMap map : maps) {
          map.close();
        }
      }
    }
  }

  @Test
  void testInnerHashJoinGatherMapsWithCount() {
    try (Table leftKeys = new Table.TestBuilder().column(2, 3, 9, 0, 1, 7, 4, 6, 5, 8).build();
         Table rightKeys = new Table.TestBuilder().column(6, 5, 9, 8, 10, 32).build();
         HashJoin rightHash = new HashJoin(rightKeys, false);
         Table expected = new Table.TestBuilder()
             .column(2, 7, 8, 9) // left
             .column(2, 0, 1, 3) // right
             .build()) {
      long rowCount = leftKeys.innerJoinRowCount(rightHash);
      assertEquals(expected.getRowCount(), rowCount);
      GatherMap[] maps = leftKeys.innerJoinGatherMaps(rightHash, rowCount);
      try {
        verifyJoinGatherMaps(maps, expected);
      } finally {
        for (GatherMap map : maps) {
          map.close();
        }
      }
    }
  }

  @Test
  void testInnerHashJoinGatherMapsNulls() {
    try (Table leftKeys = new Table.TestBuilder()
        .column(2, 3, 9, 0, 1, 7, 4, null, null, 8)
        .build();
         Table rightKeys = new Table.TestBuilder()
             .column(null, null, 9, 8, 10, 32)
             .build();
         HashJoin rightHash = new HashJoin(rightKeys, true);
         Table expected = new Table.TestBuilder()
             .column(2, 7, 7, 8, 8, 9) // left
             .column(2, 0, 1, 0, 1, 3) // right
             .build()) {
      GatherMap[] maps = leftKeys.innerJoinGatherMaps(rightHash);
      try {
        verifyJoinGatherMaps(maps, expected);
      } finally {
        for (GatherMap map : maps) {
          map.close();
        }
      }
    }
  }

  @Test
  void testInnerHashJoinGatherMapsNullsWithCount() {
    try (Table leftKeys = new Table.TestBuilder()
        .column(2, 3, 9, 0, 1, 7, 4, null, null, 8)
        .build();
         Table rightKeys = new Table.TestBuilder()
             .column(null, null, 9, 8, 10, 32)
             .build();
         HashJoin rightHash = new HashJoin(rightKeys, true);
         Table expected = new Table.TestBuilder()
             .column(2, 7, 7, 8, 8, 9) // left
             .column(2, 0, 1, 0, 1, 3) // right
             .build()) {
      long rowCount = leftKeys.innerJoinRowCount(rightHash);
      assertEquals(expected.getRowCount(), rowCount);
      GatherMap[] maps = leftKeys.innerJoinGatherMaps(rightHash, rowCount);
      try {
        verifyJoinGatherMaps(maps, expected);
      } finally {
        for (GatherMap map : maps) {
          map.close();
        }
      }
    }
  }

  @Test
  void testConditionalInnerJoinGatherMaps() {
    BinaryOperation expr = new BinaryOperation(BinaryOperator.GREATER,
        new ColumnReference(0, TableReference.LEFT),
        new ColumnReference(0, TableReference.RIGHT));
    try (Table left = new Table.TestBuilder().column(2, 3, 9, 0, 1, 7, 4, 6, 5, 8).build();
         Table right = new Table.TestBuilder()
             .column(6, 5, 9, 8, 10, 32)
             .column(0, 1, 2, 3, 4, 5).build();
         Table expected = new Table.TestBuilder()
             .column(2, 2, 2, 5, 5, 7, 9, 9)
             .column(0, 1, 3, 0, 1, 1, 0, 1)
             .build();
         CompiledExpression condition = expr.compile()) {
      GatherMap[] maps = left.conditionalInnerJoinGatherMaps(right, condition);
      try {
        verifyJoinGatherMaps(maps, expected);
      } finally {
        for (GatherMap map : maps) {
          map.close();
        }
      }
    }
  }

  // Test non-null-supporting equality at least once.
  @Test
  void testConditionalInnerJoinGatherMapsEqual() {
    BinaryOperation expr = new BinaryOperation(BinaryOperator.EQUAL,
        new ColumnReference(0, TableReference.LEFT),
        new ColumnReference(0, TableReference.RIGHT));
    try (Table left = new Table.TestBuilder()
        .column(2, 3, 9, 0, 1, 7, 4, null, null, 8)
        .build();
         Table right = new Table.TestBuilder()
             .column(null, null, 9, 8, 10, 32)
             .build();
         Table expected = new Table.TestBuilder()
             .column(2, 9) // left
             .column(2, 3) // right
             .build();
         CompiledExpression condition = expr.compile()) {
      GatherMap[] maps = left.conditionalInnerJoinGatherMaps(right, condition);
      try {
        verifyJoinGatherMaps(maps, expected);
      } finally {
        for (GatherMap map : maps) {
          map.close();
        }
      }
    }
  }

  @Test
  void testConditionalInnerJoinGatherMapsNulls() {
    BinaryOperation expr = new BinaryOperation(BinaryOperator.NULL_EQUAL,
        new ColumnReference(0, TableReference.LEFT),
        new ColumnReference(0, TableReference.RIGHT));
    try (Table left = new Table.TestBuilder()
        .column(2, 3, 9, 0, 1, 7, 4, null, null, 8)
        .build();
         Table right = new Table.TestBuilder()
             .column(null, null, 9, 8, 10, 32)
             .build();
         Table expected = new Table.TestBuilder()
             .column(2, 7, 7, 8, 8, 9) // left
             .column(2, 0, 1, 0, 1, 3) // right
             .build();
         CompiledExpression condition = expr.compile()) {
      GatherMap[] maps = left.conditionalInnerJoinGatherMaps(right, condition);
      try {
        verifyJoinGatherMaps(maps, expected);
      } finally {
        for (GatherMap map : maps) {
          map.close();
        }
      }
    }
  }

  @Test
  void testConditionalInnerJoinGatherMapsWithCount() {
    BinaryOperation expr = new BinaryOperation(BinaryOperator.GREATER,
        new ColumnReference(0, TableReference.LEFT),
        new ColumnReference(0, TableReference.RIGHT));
    try (Table left = new Table.TestBuilder().column(2, 3, 9, 0, 1, 7, 4, 6, 5, 8).build();
         Table right = new Table.TestBuilder()
             .column(6, 5, 9, 8, 10, 32)
             .column(0, 1, 2, 3, 4, 5).build();
         Table expected = new Table.TestBuilder()
             .column(2, 2, 2, 5, 5, 7, 9, 9)
             .column(0, 1, 3, 0, 1, 1, 0, 1)
             .build();
         CompiledExpression condition = expr.compile()) {
      long rowCount = left.conditionalInnerJoinRowCount(right, condition);
      assertEquals(expected.getRowCount(), rowCount);
      GatherMap[] maps = left.conditionalInnerJoinGatherMaps(right, condition, rowCount);
      try {
        verifyJoinGatherMaps(maps, expected);
      } finally {
        for (GatherMap map : maps) {
          map.close();
        }
      }
    }
  }

  @Test
  void testConditionalInnerJoinGatherMapsNullsWithCount() {
    BinaryOperation expr = new BinaryOperation(BinaryOperator.NULL_EQUAL,
        new ColumnReference(0, TableReference.LEFT),
        new ColumnReference(0, TableReference.RIGHT));
    try (Table left = new Table.TestBuilder()
        .column(2, 3, 9, 0, 1, 7, 4, null, null, 8)
        .build();
         Table right = new Table.TestBuilder()
             .column(null, null, 9, 8, 10, 32)
             .build();
         Table expected = new Table.TestBuilder()
             .column(2, 7, 7, 8, 8, 9) // left
             .column(2, 0, 1, 0, 1, 3) // right
             .build();
         CompiledExpression condition = expr.compile()) {
      long rowCount = left.conditionalInnerJoinRowCount(right, condition);
      assertEquals(expected.getRowCount(), rowCount);
      GatherMap[] maps = left.conditionalInnerJoinGatherMaps(right, condition, rowCount);
      try {
        verifyJoinGatherMaps(maps, expected);
      } finally {
        for (GatherMap map : maps) {
          map.close();
        }
      }
    }
  }

  @Test
  void testMixedInnerJoinGatherMaps() {
    BinaryOperation expr = new BinaryOperation(BinaryOperator.GREATER,
        new ColumnReference(1, TableReference.LEFT),
        new ColumnReference(1, TableReference.RIGHT));
    try (CompiledExpression condition = expr.compile();
         Table left = new Table.TestBuilder()
             .column(2, 3, 9, 0, 1, 7, 4, 6, 5, 8)
             .column(1, 2, 3, 4, 5, 6, 7, 8, 9, 0)
             .build();
         Table leftKeys = new Table(left.getColumn(0));
         Table right = new Table.TestBuilder()
             .column(6, 5, 9, 8, 10, 32)
             .column(0, 1, 2, 3, 4, 5)
             .column(7, 8, 9, 0, 1, 2).build();
         Table rightKeys = new Table(right.getColumn(0));
         Table expected = new Table.TestBuilder()
             .column(2, 7, 8)
             .column(2, 0, 1)
             .build()) {
      GatherMap[] maps = Table.mixedInnerJoinGatherMaps(leftKeys, rightKeys, left, right, condition,
          NullEquality.UNEQUAL);
      try {
        verifyJoinGatherMaps(maps, expected);
      } finally {
        for (GatherMap map : maps) {
          map.close();
        }
      }
    }
  }

  @Test
  void testMixedInnerJoinGatherMapsNulls() {
    BinaryOperation expr = new BinaryOperation(BinaryOperator.GREATER,
        new ColumnReference(1, TableReference.LEFT),
        new ColumnReference(1, TableReference.RIGHT));
    try (CompiledExpression condition = expr.compile();
         Table left = new Table.TestBuilder()
             .column(null, 3, 9, 0, 1, 7, 4, null, 5, 8)
             .column(   1, 2, 3, 4, 5, 6, 7,    8, 9, 0)
             .build();
         Table leftKeys = new Table(left.getColumn(0));
         Table right = new Table.TestBuilder()
             .column(null, 5, null, 8, 10, 32)
             .column(   0, 1,    2, 3,  4,  5)
             .column(   7, 8,    9, 0,  1,  2).build();
         Table rightKeys = new Table(right.getColumn(0));
         Table expected = new Table.TestBuilder()
             .column(0, 7, 7, 8)
             .column(0, 0, 2, 1)
             .build()) {
      GatherMap[] maps = Table.mixedInnerJoinGatherMaps(leftKeys, rightKeys, left, right, condition,
          NullEquality.EQUAL);
      try {
        verifyJoinGatherMaps(maps, expected);
      } finally {
        for (GatherMap map : maps) {
          map.close();
        }
      }
    }
  }

  @Test
  void testMixedInnerJoinGatherMapsWithSize() {
    BinaryOperation expr = new BinaryOperation(BinaryOperator.GREATER,
        new ColumnReference(1, TableReference.LEFT),
        new ColumnReference(1, TableReference.RIGHT));
    try (CompiledExpression condition = expr.compile();
         Table left = new Table.TestBuilder()
             .column(2, 3, 9, 0, 1, 7, 4, 6, 5, 8)
             .column(1, 2, 3, 4, 5, 6, 7, 8, 9, 0)
             .build();
         Table leftKeys = new Table(left.getColumn(0));
         Table right = new Table.TestBuilder()
             .column(6, 5, 9, 8, 10, 32)
             .column(0, 1, 2, 3, 4, 5)
             .column(7, 8, 9, 0, 1, 2).build();
         Table rightKeys = new Table(right.getColumn(0));
         Table expected = new Table.TestBuilder()
             .column(2, 7, 8)
             .column(2, 0, 1)
             .build();
         MixedJoinSize sizeInfo = Table.mixedInnerJoinSize(leftKeys, rightKeys, left, right,
             condition, NullEquality.UNEQUAL)) {
      assertEquals(expected.getRowCount(), sizeInfo.getOutputRowCount());
      GatherMap[] maps = Table.mixedInnerJoinGatherMaps(leftKeys, rightKeys, left, right, condition,
          NullEquality.UNEQUAL, sizeInfo);
      try {
        verifyJoinGatherMaps(maps, expected);
      } finally {
        for (GatherMap map : maps) {
          map.close();
        }
      }
    }
  }

  @Test
  void testMixedInnerJoinGatherMapsNullsWithSize() {
    BinaryOperation expr = new BinaryOperation(BinaryOperator.GREATER,
        new ColumnReference(1, TableReference.LEFT),
        new ColumnReference(1, TableReference.RIGHT));
    try (CompiledExpression condition = expr.compile();
         Table left = new Table.TestBuilder()
             .column(null, 3, 9, 0, 1, 7, 4, null, 5, 8)
             .column(   1, 2, 3, 4, 5, 6, 7,    8, 9, 0)
             .build();
         Table leftKeys = new Table(left.getColumn(0));
         Table right = new Table.TestBuilder()
             .column(null, 5, null, 8, 10, 32)
             .column(   0, 1,    2, 3,  4,  5)
             .column(   7, 8,    9, 0,  1,  2).build();
         Table rightKeys = new Table(right.getColumn(0));
         Table expected = new Table.TestBuilder()
             .column(0, 7, 7, 8)
             .column(0, 0, 2, 1)
             .build();
         MixedJoinSize sizeInfo = Table.mixedInnerJoinSize(leftKeys, rightKeys, left, right,
             condition, NullEquality.EQUAL)) {
      assertEquals(expected.getRowCount(), sizeInfo.getOutputRowCount());
      GatherMap[] maps = Table.mixedInnerJoinGatherMaps(leftKeys, rightKeys, left, right, condition,
          NullEquality.EQUAL, sizeInfo);
      try {
        verifyJoinGatherMaps(maps, expected);
      } finally {
        for (GatherMap map : maps) {
          map.close();
        }
      }
    }
  }

  @Test
  void testFullJoinGatherMaps() {
    final int inv = Integer.MIN_VALUE;
    try (Table leftKeys = new Table.TestBuilder().column(2, 3, 9, null, 1, 7, 4, 6, 5, 8).build();
         Table rightKeys = new Table.TestBuilder().column(6, 5, 9, 8, 10, null).build();
         Table expected = new Table.TestBuilder()
             .column(inv, inv,   0,   1, 2,   3,   4,   5,   6, 7, 8, 9) // left
             .column(  4,   5, inv, inv, 2, inv, inv, inv, inv, 0, 1, 3) // right
             .build()) {
      GatherMap[] maps = leftKeys.fullJoinGatherMaps(rightKeys, false);
      try {
        verifyJoinGatherMaps(maps, expected);
      } finally {
        for (GatherMap map : maps) {
          map.close();
        }
      }
    }
  }

  @Test
  void testFullJoinGatherMapsNulls() {
    final int inv = Integer.MIN_VALUE;
    try (Table leftKeys = new Table.TestBuilder()
             .column(2, 3, 9, 0, 1, 7, 4, null, null, 8)
             .build();
         Table rightKeys = new Table.TestBuilder()
             .column(null, null, 9, 8, 10, 32)
             .build();
         Table expected = new Table.TestBuilder()
             .column(inv, inv,   0,   1, 2,   3,   4,   5,   6, 7, 7, 8, 8, 9) // left
             .column(  4,   5, inv, inv, 2, inv, inv, inv, inv, 0, 1, 0, 1, 3) // right
             .build()) {
      GatherMap[] maps = leftKeys.fullJoinGatherMaps(rightKeys, true);
      try {
        verifyJoinGatherMaps(maps, expected);
      } finally {
        for (GatherMap map : maps) {
          map.close();
        }
      }
    }
  }

  @Test
  void testFullHashJoinGatherMaps() {
    final int inv = Integer.MIN_VALUE;
    try (Table leftKeys = new Table.TestBuilder().column(2, 3, 9, null, 1, 7, 4, 6, 5, 8).build();
         Table rightKeys = new Table.TestBuilder().column(6, 5, 9, 8, 10, null).build();
         HashJoin rightHash = new HashJoin(rightKeys, false);
         Table expected = new Table.TestBuilder()
             .column(inv, inv,   0,   1, 2,   3,   4,   5,   6, 7, 8, 9) // left
             .column(  4,   5, inv, inv, 2, inv, inv, inv, inv, 0, 1, 3) // right
             .build()) {
      GatherMap[] maps = leftKeys.fullJoinGatherMaps(rightHash);
      try {
        verifyJoinGatherMaps(maps, expected);
      } finally {
        for (GatherMap map : maps) {
          map.close();
        }
      }
    }
  }

  @Test
  void testFullHashJoinGatherMapsWithCount() {
    final int inv = Integer.MIN_VALUE;
    try (Table leftKeys = new Table.TestBuilder().column(2, 3, 9, null, 1, 7, 4, 6, 5, 8).build();
         Table rightKeys = new Table.TestBuilder().column(6, 5, 9, 8, 10, null).build();
         HashJoin rightHash = new HashJoin(rightKeys, false);
         Table expected = new Table.TestBuilder()
             .column(inv, inv,   0,   1, 2,   3,   4,   5,   6, 7, 8, 9) // left
             .column(  4,   5, inv, inv, 2, inv, inv, inv, inv, 0, 1, 3) // right
             .build()) {
      long rowCount = leftKeys.fullJoinRowCount(rightHash);
      assertEquals(expected.getRowCount(), rowCount);
      GatherMap[] maps = leftKeys.fullJoinGatherMaps(rightHash, rowCount);
      try {
        verifyJoinGatherMaps(maps, expected);
      } finally {
        for (GatherMap map : maps) {
          map.close();
        }
      }
    }
  }

  @Test
  void testFullHashJoinGatherMapsNulls() {
    final int inv = Integer.MIN_VALUE;
    try (Table leftKeys = new Table.TestBuilder()
        .column(2, 3, 9, 0, 1, 7, 4, null, null, 8)
        .build();
         Table rightKeys = new Table.TestBuilder()
             .column(null, null, 9, 8, 10, 32)
             .build();
         HashJoin rightHash = new HashJoin(rightKeys, true);
         Table expected = new Table.TestBuilder()
             .column(inv, inv,   0,   1, 2,   3,   4,   5,   6, 7, 7, 8, 8, 9) // left
             .column(  4,   5, inv, inv, 2, inv, inv, inv, inv, 0, 1, 0, 1, 3) // right
             .build()) {
      GatherMap[] maps = leftKeys.fullJoinGatherMaps(rightHash);
      try {
        verifyJoinGatherMaps(maps, expected);
      } finally {
        for (GatherMap map : maps) {
          map.close();
        }
      }
    }
  }

  @Test
  void testFullHashJoinGatherMapsNullsWithCount() {
    final int inv = Integer.MIN_VALUE;
    try (Table leftKeys = new Table.TestBuilder()
        .column(2, 3, 9, 0, 1, 7, 4, null, null, 8)
        .build();
         Table rightKeys = new Table.TestBuilder()
             .column(null, null, 9, 8, 10, 32)
             .build();
         HashJoin rightHash = new HashJoin(rightKeys, true);
         Table expected = new Table.TestBuilder()
             .column(inv, inv,   0,   1, 2,   3,   4,   5,   6, 7, 7, 8, 8, 9) // left
             .column(  4,   5, inv, inv, 2, inv, inv, inv, inv, 0, 1, 0, 1, 3) // right
             .build()) {
      long rowCount = leftKeys.fullJoinRowCount(rightHash);
      assertEquals(expected.getRowCount(), rowCount);
      GatherMap[] maps = leftKeys.fullJoinGatherMaps(rightHash, rowCount);
      try {
        verifyJoinGatherMaps(maps, expected);
      } finally {
        for (GatherMap map : maps) {
          map.close();
        }
      }
    }
  }

  @Test
  void testConditionalFullJoinGatherMaps() {
    final int inv = Integer.MIN_VALUE;
    BinaryOperation expr = new BinaryOperation(BinaryOperator.GREATER,
        new ColumnReference(0, TableReference.LEFT),
        new ColumnReference(0, TableReference.RIGHT));
    try (Table left = new Table.TestBuilder().column(2, 3, 9, 0, 1, 7, 4, 6, 5, 8).build();
         Table right = new Table.TestBuilder()
             .column(6, 5, 9, 8, 10, 32)
             .column(0, 1, 2, 3, 4, 5).build();
         Table expected = new Table.TestBuilder()
             .column(inv, inv, inv,   0,   1, 2, 2, 2,   3,   4, 5, 5,   6, 7,   8, 9, 9)
             .column(  2,   4,   5, inv, inv, 0, 1, 3, inv, inv, 0, 1, inv, 1, inv, 0, 1)
             .build();
         CompiledExpression condition = expr.compile()) {
      GatherMap[] maps = left.conditionalFullJoinGatherMaps(right, condition);
      try {
        verifyJoinGatherMaps(maps, expected);
      } finally {
        for (GatherMap map : maps) {
          map.close();
        }
      }
    }
  }

  @Test
  void testConditionalFullJoinGatherMapsNulls() {
    final int inv = Integer.MIN_VALUE;
    BinaryOperation expr = new BinaryOperation(BinaryOperator.NULL_EQUAL,
        new ColumnReference(0, TableReference.LEFT),
        new ColumnReference(0, TableReference.RIGHT));
    try (Table left = new Table.TestBuilder()
        .column(2, 3, 9, 0, 1, 7, 4, null, null, 8)
        .build();
         Table right = new Table.TestBuilder()
             .column(null, null, 9, 8, 10, 32)
             .build();
         Table expected = new Table.TestBuilder()
             .column(inv, inv,   0,   1, 2,   3,   4,   5,   6, 7, 7, 8, 8, 9) // left
             .column(  4,   5, inv, inv, 2, inv, inv, inv, inv, 0, 1, 0, 1, 3) // right
             .build();
         CompiledExpression condition = expr.compile()) {
      GatherMap[] maps = left.conditionalFullJoinGatherMaps(right, condition);
      try {
        verifyJoinGatherMaps(maps, expected);
      } finally {
        for (GatherMap map : maps) {
          map.close();
        }
      }
    }
  }

  @Test
  void testMixedFullJoinGatherMaps() {
    final int inv = Integer.MIN_VALUE;
    BinaryOperation expr = new BinaryOperation(BinaryOperator.GREATER,
            new ColumnReference(1, TableReference.LEFT),
            new ColumnReference(1, TableReference.RIGHT));
    try (CompiledExpression condition = expr.compile();
         Table left = new Table.TestBuilder()
             .column(2, 3, 9, 0, 1, 7, 4, 6, 5, 8)
             .column(1, 2, 3, 4, 5, 6, 7, 8, 9, 0)
             .build();
         Table leftKeys = new Table(left.getColumn(0));
         Table right = new Table.TestBuilder()
             .column(6, 5, 9, 8, 10, 32)
             .column(0, 1, 2, 3, 4, 5)
             .column(7, 8, 9, 0, 1, 2).build();
         Table rightKeys = new Table(right.getColumn(0));
         Table expected = new Table.TestBuilder()
             .column(inv, inv, inv,   0,   1, 2,   3,   4,   5,   6, 7, 8,   9)
             .column(  3,   4,   5, inv, inv, 2, inv, inv, inv, inv, 0, 1, inv)
             .build()) {
      GatherMap[] maps = Table.mixedFullJoinGatherMaps(leftKeys, rightKeys, left, right, condition,
          NullEquality.UNEQUAL);
      try {
        verifyJoinGatherMaps(maps, expected);
      } finally {
        for (GatherMap map : maps) {
          map.close();
        }
      }
    }
  }

  @Test
  void testMixedFullJoinGatherMapsNulls() {
    final int inv = Integer.MIN_VALUE;
    BinaryOperation expr = new BinaryOperation(BinaryOperator.GREATER,
        new ColumnReference(1, TableReference.LEFT),
        new ColumnReference(1, TableReference.RIGHT));
    try (CompiledExpression condition = expr.compile();
         Table left = new Table.TestBuilder()
             .column(null, 3, 9, 0, 1, 7, 4, null, 5, 8)
             .column(   1, 2, 3, 4, 5, 6, 7,    8, 9, 0)
             .build();
         Table leftKeys = new Table(left.getColumn(0));
         Table right = new Table.TestBuilder()
             .column(null, 5, null, 8, 10, 32)
             .column(   0, 1,    2, 3,  4,  5)
             .column(   7, 8,    9, 0,  1,  2).build();
         Table rightKeys = new Table(right.getColumn(0));
         Table expected = new Table.TestBuilder()
             .column(inv, inv, inv, 0,   1,   2,   3,   4,   5,   6, 7, 7, 8,   9)
             .column(  3,   4,   5, 0, inv, inv, inv, inv, inv, inv, 0, 2, 1, inv)
             .build()) {
      GatherMap[] maps = Table.mixedFullJoinGatherMaps(leftKeys, rightKeys, left, right, condition,
          NullEquality.EQUAL);
      try {
        verifyJoinGatherMaps(maps, expected);
      } finally {
        for (GatherMap map : maps) {
          map.close();
        }
      }
    }
  }

  @Test
  void testMixedLeftSemiJoinGatherMap() {
    BinaryOperation expr = new BinaryOperation(BinaryOperator.GREATER,
        new ColumnReference(1, TableReference.LEFT),
        new ColumnReference(1, TableReference.RIGHT));
    try (CompiledExpression condition = expr.compile();
         Table left = new Table.TestBuilder()
             .column(2, 3, 9, 0, 1, 7, 4, 6, 5, 8)
             .column(1, 2, 3, 4, 5, 6, 7, 8, 9, 0)
             .build();
         Table leftKeys = new Table(left.getColumn(0));
         Table right = new Table.TestBuilder()
             .column(6, 5, 9, 8, 10, 32)
             .column(0, 1, 2, 3, 4, 5)
             .column(7, 8, 9, 0, 1, 2).build();
         Table rightKeys = new Table(right.getColumn(0));
         Table expected = new Table.TestBuilder()
             .column(2, 7, 8)
             .build();
         GatherMap map = Table.mixedLeftSemiJoinGatherMap(leftKeys, rightKeys, left, right,
             condition, NullEquality.UNEQUAL)) {
      verifySemiJoinGatherMap(map, expected);
    }
  }

  @Test
  void testMixedLeftSemiJoinGatherMapNulls() {
    BinaryOperation expr = new BinaryOperation(BinaryOperator.GREATER,
        new ColumnReference(1, TableReference.LEFT),
        new ColumnReference(1, TableReference.RIGHT));
    try (CompiledExpression condition = expr.compile();
         Table left = new Table.TestBuilder()
             .column(null, 3, 9, 0, 1, 7, 4, null, 5, 8)
             .column(   1, 2, 3, 4, 5, 6, 7,    8, 9, 0)
             .build();
         Table leftKeys = new Table(left.getColumn(0));
         Table right = new Table.TestBuilder()
             .column(null, 5, null, 8, 10, 32)
             .column(   0, 1,    2, 3,  4,  5)
             .column(   7, 8,    9, 0,  1,  2).build();
         Table rightKeys = new Table(right.getColumn(0));
         Table expected = new Table.TestBuilder()
             .column(0, 7, 8)
             .build();
         GatherMap map = Table.mixedLeftSemiJoinGatherMap(leftKeys, rightKeys, left, right,
             condition, NullEquality.EQUAL)) {
      verifySemiJoinGatherMap(map, expected);
    }
  }

  @Test
  void testMixedLeftSemiJoinGatherMapWithSize() {
    BinaryOperation expr = new BinaryOperation(BinaryOperator.GREATER,
        new ColumnReference(1, TableReference.LEFT),
        new ColumnReference(1, TableReference.RIGHT));
    try (CompiledExpression condition = expr.compile();
         Table left = new Table.TestBuilder()
             .column(2, 3, 9, 0, 1, 7, 4, 6, 5, 8)
             .column(1, 2, 3, 4, 5, 6, 7, 8, 9, 0)
             .build();
         Table leftKeys = new Table(left.getColumn(0));
         Table right = new Table.TestBuilder()
             .column(6, 5, 9, 8, 10, 32)
             .column(0, 1, 2, 3, 4, 5)
             .column(7, 8, 9, 0, 1, 2).build();
         Table rightKeys = new Table(right.getColumn(0));
         Table expected = new Table.TestBuilder()
             .column(2, 7, 8)
             .build();
         MixedJoinSize sizeInfo = Table.mixedLeftSemiJoinSize(leftKeys, rightKeys, left, right,
             condition, NullEquality.UNEQUAL)) {
      assertEquals(expected.getRowCount(), sizeInfo.getOutputRowCount());
      try (GatherMap map = Table.mixedLeftSemiJoinGatherMap(leftKeys, rightKeys, left, right,
          condition, NullEquality.UNEQUAL, sizeInfo)) {
        verifySemiJoinGatherMap(map, expected);
      }
    }
  }

  @Test
  void testMixedLeftSemiJoinGatherMapNullsWithSize() {
    BinaryOperation expr = new BinaryOperation(BinaryOperator.GREATER,
        new ColumnReference(1, TableReference.LEFT),
        new ColumnReference(1, TableReference.RIGHT));
    try (CompiledExpression condition = expr.compile();
         Table left = new Table.TestBuilder()
             .column(null, 3, 9, 0, 1, 7, 4, null, 5, 8)
             .column(   1, 2, 3, 4, 5, 6, 7,    8, 9, 0)
             .build();
         Table leftKeys = new Table(left.getColumn(0));
         Table right = new Table.TestBuilder()
             .column(null, 5, null, 8, 10, 32)
             .column(   0, 1,    2, 3,  4,  5)
             .column(   7, 8,    9, 0,  1,  2).build();
         Table rightKeys = new Table(right.getColumn(0));
         Table expected = new Table.TestBuilder()
             .column(0, 7, 8)
             .build();
         MixedJoinSize sizeInfo = Table.mixedLeftSemiJoinSize(leftKeys, rightKeys, left, right,
             condition, NullEquality.EQUAL)) {
      assertEquals(expected.getRowCount(), sizeInfo.getOutputRowCount());
      try (GatherMap map = Table.mixedLeftSemiJoinGatherMap(leftKeys, rightKeys, left, right,
          condition, NullEquality.EQUAL, sizeInfo)) {
        verifySemiJoinGatherMap(map, expected);
      }
    }
  }

  @Test
  void testMixedLeftAntiJoinGatherMap() {
    BinaryOperation expr = new BinaryOperation(BinaryOperator.GREATER,
        new ColumnReference(1, TableReference.LEFT),
        new ColumnReference(1, TableReference.RIGHT));
    try (CompiledExpression condition = expr.compile();
         Table left = new Table.TestBuilder()
             .column(2, 3, 9, 0, 1, 7, 4, 6, 5, 8)
             .column(1, 2, 3, 4, 5, 6, 7, 8, 9, 0)
             .build();
         Table leftKeys = new Table(left.getColumn(0));
         Table right = new Table.TestBuilder()
             .column(6, 5, 9, 8, 10, 32)
             .column(0, 1, 2, 3, 4, 5)
             .column(7, 8, 9, 0, 1, 2).build();
         Table rightKeys = new Table(right.getColumn(0));
         Table expected = new Table.TestBuilder()
             .column(0, 1, 3, 4, 5, 6, 9)
             .build();
         GatherMap map = Table.mixedLeftAntiJoinGatherMap(leftKeys, rightKeys, left, right,
             condition, NullEquality.UNEQUAL)) {
      verifySemiJoinGatherMap(map, expected);
    }
  }

  @Test
  void testMixedLeftAntiJoinGatherMapNulls() {
    BinaryOperation expr = new BinaryOperation(BinaryOperator.GREATER,
        new ColumnReference(1, TableReference.LEFT),
        new ColumnReference(1, TableReference.RIGHT));
    try (CompiledExpression condition = expr.compile();
         Table left = new Table.TestBuilder()
             .column(null, 3, 9, 0, 1, 7, 4, null, 5, 8)
             .column(   1, 2, 3, 4, 5, 6, 7,    8, 9, 0)
             .build();
         Table leftKeys = new Table(left.getColumn(0));
         Table right = new Table.TestBuilder()
             .column(null, 5, null, 8, 10, 32)
             .column(   0, 1,    2, 3,  4,  5)
             .column(   7, 8,    9, 0,  1,  2).build();
         Table rightKeys = new Table(right.getColumn(0));
         Table expected = new Table.TestBuilder()
             .column(1, 2, 3, 4, 5, 6, 9)
             .build();
         GatherMap map = Table.mixedLeftAntiJoinGatherMap(leftKeys, rightKeys, left, right,
             condition, NullEquality.EQUAL)) {
      verifySemiJoinGatherMap(map, expected);
    }
  }

  @Test
  void testMixedLeftAntiJoinGatherMapWithSize() {
    BinaryOperation expr = new BinaryOperation(BinaryOperator.GREATER,
        new ColumnReference(1, TableReference.LEFT),
        new ColumnReference(1, TableReference.RIGHT));
    try (CompiledExpression condition = expr.compile();
         Table left = new Table.TestBuilder()
             .column(2, 3, 9, 0, 1, 7, 4, 6, 5, 8)
             .column(1, 2, 3, 4, 5, 6, 7, 8, 9, 0)
             .build();
         Table leftKeys = new Table(left.getColumn(0));
         Table right = new Table.TestBuilder()
             .column(6, 5, 9, 8, 10, 32)
             .column(0, 1, 2, 3, 4, 5)
             .column(7, 8, 9, 0, 1, 2).build();
         Table rightKeys = new Table(right.getColumn(0));
         Table expected = new Table.TestBuilder()
             .column(0, 1, 3, 4, 5, 6, 9)
             .build();
         MixedJoinSize sizeInfo = Table.mixedLeftAntiJoinSize(leftKeys, rightKeys, left, right,
             condition, NullEquality.UNEQUAL)) {
      assertEquals(expected.getRowCount(), sizeInfo.getOutputRowCount());
      try (GatherMap map = Table.mixedLeftAntiJoinGatherMap(leftKeys, rightKeys, left, right,
          condition, NullEquality.UNEQUAL, sizeInfo)) {
        verifySemiJoinGatherMap(map, expected);
      }
    }
  }

  @Test
  void testMixedLeftAntiJoinGatherMapNullsWithSize() {
    BinaryOperation expr = new BinaryOperation(BinaryOperator.GREATER,
        new ColumnReference(1, TableReference.LEFT),
        new ColumnReference(1, TableReference.RIGHT));
    try (CompiledExpression condition = expr.compile();
         Table left = new Table.TestBuilder()
             .column(null, 3, 9, 0, 1, 7, 4, null, 5, 8)
             .column(   1, 2, 3, 4, 5, 6, 7,    8, 9, 0)
             .build();
         Table leftKeys = new Table(left.getColumn(0));
         Table right = new Table.TestBuilder()
             .column(null, 5, null, 8, 10, 32)
             .column(   0, 1,    2, 3,  4,  5)
             .column(   7, 8,    9, 0,  1,  2).build();
         Table rightKeys = new Table(right.getColumn(0));
         Table expected = new Table.TestBuilder()
             .column(1, 2, 3, 4, 5, 6, 9)
             .build();
         MixedJoinSize sizeInfo = Table.mixedLeftAntiJoinSize(leftKeys, rightKeys, left, right,
             condition, NullEquality.EQUAL)) {
      assertEquals(expected.getRowCount(), sizeInfo.getOutputRowCount());
      try (GatherMap map = Table.mixedLeftAntiJoinGatherMap(leftKeys, rightKeys, left, right,
          condition, NullEquality.EQUAL, sizeInfo)) {
        verifySemiJoinGatherMap(map, expected);
      }
    }
  }

  @Test
  void testLeftSemiJoinGatherMap() {
    try (Table leftKeys = new Table.TestBuilder().column(2, 3, 9, 0, 1, 7, 4, 6, 5, 8).build();
         Table rightKeys = new Table.TestBuilder().column(6, 5, 9, 8, 10, 32).build();
         Table expected = new Table.TestBuilder()
             .column(2, 7, 8, 9) // left
             .build();
         GatherMap map = leftKeys.leftSemiJoinGatherMap(rightKeys, false)) {
      verifySemiJoinGatherMap(map, expected);
    }
  }

  @Test
  void testLeftSemiJoinGatherMapNulls() {
    try (Table leftKeys = new Table.TestBuilder()
        .column(2, 3, 9, 0, 1, 7, 4, null, null, 8)
        .build();
         Table rightKeys = new Table.TestBuilder()
             .column(null, null, 9, 8, 10, 32)
             .build();
         Table expected = new Table.TestBuilder()
             .column(2, 7, 8, 9) // left
             .build();
         GatherMap map = leftKeys.leftSemiJoinGatherMap(rightKeys, true)) {
      verifySemiJoinGatherMap(map, expected);
    }
  }

  @Test
  void testConditionalLeftSemiJoinGatherMap() {
    BinaryOperation expr = new BinaryOperation(BinaryOperator.GREATER,
        new ColumnReference(0, TableReference.LEFT),
        new ColumnReference(0, TableReference.RIGHT));
    try (Table left = new Table.TestBuilder().column(2, 3, 9, 0, 1, 7, 4, 6, 5, 8).build();
         Table right = new Table.TestBuilder()
             .column(6, 5, 9, 8, 10, 32)
             .column(0, 1, 2, 3, 4, 5).build();
         Table expected = new Table.TestBuilder()
             .column(2, 5, 7, 9) // left
             .build();
         CompiledExpression condition = expr.compile();
         GatherMap map = left.conditionalLeftSemiJoinGatherMap(right, condition)) {
      verifySemiJoinGatherMap(map, expected);
    }
  }

  @Test
  void testConditionalLeftSemiJoinGatherMapNulls() {
    BinaryOperation expr = new BinaryOperation(BinaryOperator.NULL_EQUAL,
        new ColumnReference(0, TableReference.LEFT),
        new ColumnReference(0, TableReference.RIGHT));
    try (Table left = new Table.TestBuilder()
        .column(2, 3, 9, 0, 1, 7, 4, null, null, 8)
        .build();
         Table right = new Table.TestBuilder()
             .column(null, null, 9, 8, 10, 32)
             .build();
         Table expected = new Table.TestBuilder()
             .column(2, 7, 8, 9) // left
             .build();
         CompiledExpression condition = expr.compile();
         GatherMap map = left.conditionalLeftSemiJoinGatherMap(right, condition)) {
      verifySemiJoinGatherMap(map, expected);
    }
  }

  @Test
  void testConditionalLeftSemiJoinGatherMapWithCount() {
    BinaryOperation expr = new BinaryOperation(BinaryOperator.GREATER,
        new ColumnReference(0, TableReference.LEFT),
        new ColumnReference(0, TableReference.RIGHT));
    try (Table left = new Table.TestBuilder().column(2, 3, 9, 0, 1, 7, 4, 6, 5, 8).build();
         Table right = new Table.TestBuilder()
             .column(6, 5, 9, 8, 10, 32)
             .column(0, 1, 2, 3, 4, 5).build();
         Table expected = new Table.TestBuilder()
             .column(2, 5, 7, 9) // left
             .build();
         CompiledExpression condition = expr.compile()) {
      long rowCount = left.conditionalLeftSemiJoinRowCount(right, condition);
      assertEquals(expected.getRowCount(), rowCount);
      try (GatherMap map =
               left.conditionalLeftSemiJoinGatherMap(right, condition, rowCount)) {
        verifySemiJoinGatherMap(map, expected);
      }
    }
  }

  @Test
  void testConditionalLeftSemiJoinGatherMapNullsWithCount() {
    BinaryOperation expr = new BinaryOperation(BinaryOperator.NULL_EQUAL,
        new ColumnReference(0, TableReference.LEFT),
        new ColumnReference(0, TableReference.RIGHT));
    try (Table left = new Table.TestBuilder()
        .column(2, 3, 9, 0, 1, 7, 4, null, null, 8)
        .build();
         Table right = new Table.TestBuilder()
             .column(null, null, 9, 8, 10, 32)
             .build();
         Table expected = new Table.TestBuilder()
             .column(2, 7, 8, 9) // left
             .build();
         CompiledExpression condition = expr.compile()) {
      long rowCount = left.conditionalLeftSemiJoinRowCount(right, condition);
      assertEquals(expected.getRowCount(), rowCount);
      try (GatherMap map =
               left.conditionalLeftSemiJoinGatherMap(right, condition, rowCount)) {
        verifySemiJoinGatherMap(map, expected);
      }
    }
  }

  @Test
  void testAntiSemiJoinGatherMap() {
    try (Table leftKeys = new Table.TestBuilder().column(2, 3, 9, 0, 1, 7, 4, 6, 5, 8).build();
         Table rightKeys = new Table.TestBuilder().column(6, 5, 9, 8, 10, 32).build();
         Table expected = new Table.TestBuilder()
             .column(0, 1, 3, 4, 5, 6) // left
             .build();
         GatherMap map = leftKeys.leftAntiJoinGatherMap(rightKeys, false)) {
      verifySemiJoinGatherMap(map, expected);
    }
  }

  @Test
  void testAntiSemiJoinGatherMapNulls() {
    try (Table leftKeys = new Table.TestBuilder()
        .column(2, 3, 9, 0, 1, 7, 4, null, null, 8)
        .build();
         Table rightKeys = new Table.TestBuilder()
             .column(null, null, 9, 8, 10, 32)
             .build();
         Table expected = new Table.TestBuilder()
             .column(0, 1, 3, 4, 5, 6) // left
             .build();
         GatherMap map = leftKeys.leftAntiJoinGatherMap(rightKeys, true)) {
      verifySemiJoinGatherMap(map, expected);
    }
  }

  @Test
  void testConditionalLeftAntiJoinGatherMap() {
    BinaryOperation expr = new BinaryOperation(BinaryOperator.GREATER,
        new ColumnReference(0, TableReference.LEFT),
        new ColumnReference(0, TableReference.RIGHT));
    try (Table left = new Table.TestBuilder().column(2, 3, 9, 0, 1, 7, 4, 6, 5, 8).build();
         Table right = new Table.TestBuilder()
             .column(6, 5, 9, 8, 10, 32)
             .column(0, 1, 2, 3, 4, 5).build();
         Table expected = new Table.TestBuilder()
             .column(0, 1, 3, 4, 6, 8) // left
             .build();
         CompiledExpression condition = expr.compile();
         GatherMap map = left.conditionalLeftAntiJoinGatherMap(right, condition)) {
      verifySemiJoinGatherMap(map, expected);
    }
  }

  @Test
  void testConditionalAntiSemiJoinGatherMapNulls() {
    BinaryOperation expr = new BinaryOperation(BinaryOperator.NULL_EQUAL,
        new ColumnReference(0, TableReference.LEFT),
        new ColumnReference(0, TableReference.RIGHT));
    try (Table left = new Table.TestBuilder()
        .column(2, 3, 9, 0, 1, 7, 4, null, null, 8)
        .build();
         Table right = new Table.TestBuilder()
             .column(null, null, 9, 8, 10, 32)
             .build();
         Table expected = new Table.TestBuilder()
             .column(0, 1, 3, 4, 5, 6) // left
             .build();
         CompiledExpression condition = expr.compile();
         GatherMap map = left.conditionalLeftAntiJoinGatherMap(right, condition)) {
      verifySemiJoinGatherMap(map, expected);
    }
  }

  @Test
  void testConditionalLeftAntiJoinGatherMapWithCount() {
    BinaryOperation expr = new BinaryOperation(BinaryOperator.GREATER,
        new ColumnReference(0, TableReference.LEFT),
        new ColumnReference(0, TableReference.RIGHT));
    try (Table left = new Table.TestBuilder().column(2, 3, 9, 0, 1, 7, 4, 6, 5, 8).build();
         Table right = new Table.TestBuilder()
             .column(6, 5, 9, 8, 10, 32)
             .column(0, 1, 2, 3, 4, 5).build();
         Table expected = new Table.TestBuilder()
             .column(0, 1, 3, 4, 6, 8) // left
             .build();
         CompiledExpression condition = expr.compile()) {
      long rowCount = left.conditionalLeftAntiJoinRowCount(right, condition);
      assertEquals(expected.getRowCount(), rowCount);
      try (GatherMap map =
               left.conditionalLeftAntiJoinGatherMap(right, condition, rowCount)) {
        verifySemiJoinGatherMap(map, expected);
      }
    }
  }

  @Test
  void testConditionalAntiSemiJoinGatherMapNullsWithCount() {
    BinaryOperation expr = new BinaryOperation(BinaryOperator.NULL_EQUAL,
        new ColumnReference(0, TableReference.LEFT),
        new ColumnReference(0, TableReference.RIGHT));
    try (Table left = new Table.TestBuilder()
        .column(2, 3, 9, 0, 1, 7, 4, null, null, 8)
        .build();
         Table right = new Table.TestBuilder()
             .column(null, null, 9, 8, 10, 32)
             .build();
         Table expected = new Table.TestBuilder()
             .column(0, 1, 3, 4, 5, 6) // left
             .build();
         CompiledExpression condition = expr.compile()) {
      long rowCount = left.conditionalLeftAntiJoinRowCount(right, condition);
      assertEquals(expected.getRowCount(), rowCount);
      try (GatherMap map =
               left.conditionalLeftAntiJoinGatherMap(right, condition, rowCount)) {
        verifySemiJoinGatherMap(map, expected);
      }
    }
  }

  @Test
  void testBoundsNulls() {
    boolean[] descFlags = new boolean[1];
    try (Table table = new TestBuilder()
            .column(null, 20, 20, 20, 30)
            .build();
        Table values = new TestBuilder()
            .column(15)
            .build();
         ColumnVector expected = ColumnVector.fromBoxedInts(1)) {
      try (ColumnVector columnVector = getBoundsCv(descFlags, true, table, values)) {
        assertColumnsAreEqual(expected, columnVector);
      }
      try (ColumnVector columnVector = getBoundsCv(descFlags, false, table, values)) {
        assertColumnsAreEqual(expected, columnVector);
      }
    }
  }

  @Test
  void testBoundsValuesSizeBigger() {
    boolean[] descFlags = new boolean[2];
    try(Table table = new TestBuilder()
            .column(90, 100, 120, 130, 135)
            .column(.5, .5, .5, .7, .7)
            .build();
        Table values = new TestBuilder()
            .column(120)
            .column(.3)
            .column(.7)
            .build()) {
      assertThrows(CudfException.class, () -> getBoundsCv(descFlags, true, table, values));
      assertThrows(CudfException.class, () ->  getBoundsCv(descFlags, false, table, values));
    }
  }

  @Test
  void testBoundsInputSizeBigger() {
    boolean[] descFlags = new boolean[3];
    try(Table table = new TestBuilder()
            .column(90, 100, 120, 130, 135)
            .column(.5, .5, .5, .7, .7)
            .column(90, 100, 120, 130, 135)
            .build();
        Table values = new TestBuilder()
            .column(120)
            .column(.3)
            .build()) {
      assertThrows(CudfException.class, () -> getBoundsCv(descFlags, true, table, values));
      assertThrows(CudfException.class, () -> getBoundsCv(descFlags, false, table, values));
    }
  }

  @Test
  void testBoundsMultiCol() {
    boolean[] descFlags = new boolean[4];
    try (Table table = new TestBuilder()
            .column(10, 20, 20, 20, 20)
            .column(5.0, .5, .5, .7, .7)
            .column("1","2","3","4","4")
            .column(90, 77, 78, 61, 61)
            .build();
        Table values = new TestBuilder()
            .column(20)
            .column(0.7)
            .column("4")
            .column(61)
            .build()) {
      try (ColumnVector columnVector = getBoundsCv(descFlags, true, table, values);
           ColumnVector expected = ColumnVector.fromBoxedInts(5)) {
        assertColumnsAreEqual(expected, columnVector);
      }
      try (ColumnVector columnVector = getBoundsCv(descFlags, false, table, values);
           ColumnVector expected = ColumnVector.fromBoxedInts(3)) {
        assertColumnsAreEqual(expected, columnVector);
      }
    }
  }

  @Test
  void testBoundsFloatsMultiVal() {
    boolean[] descFlags = new boolean[1];
    try (Table table = new TestBuilder()
            .column(10.0, 20.6, 20.7)
            .build();
        Table values = new TestBuilder()
            .column(20.3, 20.8)
            .build();
         ColumnVector expected = ColumnVector.fromBoxedInts(1, 3)) {
      try (ColumnVector columnVector = getBoundsCv(descFlags, true, table, values)) {
        assertColumnsAreEqual(expected, columnVector);
      }
      try (ColumnVector columnVector = getBoundsCv(descFlags, false, table, values)) {
        assertColumnsAreEqual(expected, columnVector);
      }
    }
  }

  @Test
  void testBoundsFloatsSingleCol() {
    boolean[] descFlags = {false};
    try(Table table = new TestBuilder()
            .column(10.0, 20.6, 20.7)
            .build();
        Table values = new TestBuilder()
            .column(20.6)
            .build()) {
      try (ColumnVector columnVector = getBoundsCv(descFlags, true, table, values);
           ColumnVector expected = ColumnVector.fromBoxedInts(2)) {
        assertColumnsAreEqual(expected, columnVector);
      }
      try (ColumnVector columnVector = getBoundsCv(descFlags, false, table, values);
           ColumnVector expected = ColumnVector.fromBoxedInts(1)) {
        assertColumnsAreEqual(expected, columnVector);
      }
    }
  }

  @Test
  void testBoundsFloatsSingleColDesc() {
    boolean[] descFlags = new boolean[] {true};
    try(Table table = new TestBuilder()
        .column(20.7, 20.6, 10.0)
        .build();
        Table values = new TestBuilder()
            .column(20.6)
            .build()) {
      try (ColumnVector columnVector = getBoundsCv(descFlags, true, table, values);
           ColumnVector expected = ColumnVector.fromBoxedInts(2)) {
        assertColumnsAreEqual(expected, columnVector);
      }
      try (ColumnVector columnVector = getBoundsCv(descFlags, false, table, values);
           ColumnVector expected = ColumnVector.fromBoxedInts(1)) {
        assertColumnsAreEqual(expected, columnVector);
      }
    }
  }

  @Test
  void testBoundsIntsSingleCol() {
    boolean[] descFlags = new boolean[1];
    try(Table table = new TestBuilder()
            .column(10, 20, 20, 20, 20)
            .build();
        Table values = new TestBuilder()
            .column(20)
            .build()) {
      try (ColumnVector columnVector = getBoundsCv(descFlags, true, table, values);
           ColumnVector expected = ColumnVector.fromBoxedInts(5)) {
        assertColumnsAreEqual(expected, columnVector);
      }
      try (ColumnVector columnVector = getBoundsCv(descFlags, false, table, values);
           ColumnVector expected = ColumnVector.fromBoxedInts(1)) {
        assertColumnsAreEqual(expected, columnVector);
      }
    }
  }

  @Test
  void testBoundsIntsSingleColDesc() {
    boolean[] descFlags = new boolean[]{true};
    try (Table table = new TestBuilder()
        .column(20, 20, 20, 20, 10)
        .build();
         Table values = new TestBuilder()
             .column(5)
             .build();
         ColumnVector expected = ColumnVector.fromBoxedInts(5)) {
      try (ColumnVector columnVector = getBoundsCv(descFlags, true, table, values)) {
        assertColumnsAreEqual(expected, columnVector);
      }
      try (ColumnVector columnVector = getBoundsCv(descFlags, false, table, values)) {
        assertColumnsAreEqual(expected, columnVector);
      }
    }
  }

  @Test
  void testBoundsString() {
    boolean[] descFlags = new boolean[1];
    try (ColumnVector cIn = ColumnVector.build(DType.STRING, 4, (b) -> {
           for (int i = 0; i < 4; i++) {
             b.appendUTF8String(String.valueOf(i).getBytes());
           }
        });
        Table table = new Table(cIn);
        ColumnVector cVal = ColumnVector.fromStrings("0");
        Table values = new Table(cVal)) {
      try (ColumnVector cv = getBoundsCv(descFlags, true, table, values);
           ColumnVector expected = ColumnVector.fromInts(1)) {
        assertColumnsAreEqual(expected, cv);
      }
      try (ColumnVector cv = getBoundsCv(descFlags, false, table, values);
           ColumnVector expected = ColumnVector.fromInts(0)) {
        assertColumnsAreEqual(expected, cv);
      }
    }
  }

  @Test
  void testBoundsEmptyValues() {
    boolean[] descFlags = new boolean[1];
    try (ColumnVector cv = ColumnVector.fromBoxedLongs();
         Table table = new TestBuilder()
             .column(10, 20, 20, 20, 20)
             .build();
         Table values = new Table(cv)) {
      assertThrows(AssertionError.class,
          () -> getBoundsCv(descFlags, true, table, values).close());
      assertThrows(AssertionError.class,
          () -> getBoundsCv(descFlags, false, table, values).close());
    }
  }

  @Test
  void testBoundsEmptyInput() {
    boolean[] descFlags = new boolean[1];
    try (ColumnVector cv =  ColumnVector.fromBoxedLongs();
         Table table = new Table(cv);
         Table values = new TestBuilder()
             .column(20)
             .build()) {
      assertThrows(AssertionError.class,
          () -> getBoundsCv(descFlags, true, table, values).close());
      assertThrows(AssertionError.class,
          () -> getBoundsCv(descFlags, false, table, values).close());
    }
  }

  private ColumnVector getBoundsCv(boolean[] descFlags, boolean isUpperBound,
      Table table, Table values) {
    boolean[] nullsAreSmallest = new boolean[descFlags.length];
    Arrays.fill(nullsAreSmallest, true);
    return isUpperBound ?
        table.upperBound(nullsAreSmallest, values, descFlags) :
        table.lowerBound(nullsAreSmallest, values, descFlags);
  }

  @Test
  void testRepeat() {
    try (Table t = new Table.TestBuilder()
            .column(1, 2)
            .column("a", "b")
            .decimal32Column(-3, 12, -25)
            .decimal64Column(2, 11111L, -22222L)
            .build();
         Table expected = new Table.TestBuilder()
                 .column(1, 1, 1, 2, 2, 2)
                 .column("a", "a", "a", "b", "b", "b")
                 .decimal32Column(-3, 12, 12, 12, -25, -25, -25)
                 .decimal64Column(2, 11111L, 11111L, 11111L, -22222L, -22222L, -22222L)
                 .build();
         Table repeated = t.repeat(3)) {
      assertTablesAreEqual(expected, repeated);
    }
  }

  @Test
  void testRepeatColumn() {
    try (Table t = new Table.TestBuilder()
            .column(1, 2)
            .column("a", "b")
            .decimal32Column(-3, 12, -25)
            .decimal64Column(2, 11111L, -22222L)
            .build();
         ColumnVector repeats = ColumnVector.fromBytes((byte)1, (byte)4);
         Table expected = new Table.TestBuilder()
                 .column(1, 2, 2, 2, 2)
                 .column("a", "b", "b", "b", "b")
                 .decimal32Column(-3, 12, -25, -25, -25, -25)
                 .decimal64Column(2, 11111L, -22222L, -22222L, -22222L, -22222L)
                 .build();
         Table repeated = t.repeat(repeats)) {
      assertTablesAreEqual(expected, repeated);
    }
  }

  @Test
  void testInterleaveIntColumns() {
    try (Table t = new Table.TestBuilder()
          .column(1,2,3,4,5)
          .column(6,7,8,9,10)
          .build();
         ColumnVector expected = ColumnVector.fromInts(1,6,2,7,3,8,4,9,5,10);
         ColumnVector actual = t.interleaveColumns()) {
      assertColumnsAreEqual(expected, actual);
    }
  }

  @Test
  void testInterleaveFloatColumns() {
    try (Table t = new Table.TestBuilder()
        .column(1f,2f,3f,4f,5f)
        .column(6f,7f,8f,9f,10f)
        .build();
         ColumnVector expected = ColumnVector.fromFloats(1f,6f,2f,7f,3f,8f,4f,9f,5f,10f);
         ColumnVector actual = t.interleaveColumns()) {
      assertColumnsAreEqual(expected, actual);
    }
  }

  @Test
  void testInterleaveDecimalColumns() {
    try (Table t = new Table.TestBuilder()
        .decimal32Column(-2, 123, 456, 789)
        .decimal32Column(-2,-100, -200, -300)
        .build();
         ColumnVector expected = ColumnVector.decimalFromInts(-2, 123, -100, 456, -200, 789, -300);
         ColumnVector actual = t.interleaveColumns()) {
      assertColumnsAreEqual(expected, actual);
    }
    try (Table t = new Table.TestBuilder()
        .decimal64Column(-5, 123456790L, 987654321L)
        .decimal64Column(-5,-123456790L, -987654321L)
        .build();
         ColumnVector expected = ColumnVector.decimalFromLongs(-5, 123456790L, -123456790L, 987654321L, -987654321L);
         ColumnVector actual = t.interleaveColumns()) {
      assertColumnsAreEqual(expected, actual);
    }
  }

  @Test
  void testInterleaveStringColumns() {
    try (Table t = new Table.TestBuilder()
        .column("a", "b", "c")
        .column("d", "e", "f")
        .build();
         ColumnVector expected = ColumnVector.fromStrings("a", "d", "b", "e", "c", "f");
         ColumnVector actual = t.interleaveColumns()) {
      assertColumnsAreEqual(expected, actual);
    }
  }

  @Test
  void testInterleaveMixedColumns() {
    try (Table t = new Table.TestBuilder()
        .column(1f,2f,3f,4f,5f)
        .column(6,7,8,9,10)
        .build()) {
      assertThrows(CudfException.class, () -> t.interleaveColumns(),
          "All columns must have the same data type in interleave_columns");
    }
  }

  @Test
  void testConcatNoNulls() {
    try (Table t1 = new Table.TestBuilder()
        .column(1, 2, 3)
        .column("1", "2", "3")
        .timestampMicrosecondsColumn(1L, 2L, 3L)
        .column(11.0, 12.0, 13.0)
        .decimal32Column(-3, 1, 2, 3)
        .decimal64Column(-10, 1L, 2L, 3L)
        .build();
         Table t2 = new Table.TestBuilder()
             .column(4, 5)
             .column("4", "3")
             .timestampMicrosecondsColumn(4L, 3L)
             .column(14.0, 15.0)
             .decimal32Column(-3, 4, 5)
             .decimal64Column(-10, 4L, 5L)
             .build();
         Table t3 = new Table.TestBuilder()
             .column(6, 7, 8, 9)
             .column("4", "1", "2", "2")
             .timestampMicrosecondsColumn(4L, 1L, 2L, 2L)
             .column(16.0, 17.0, 18.0, 19.0)
             .decimal32Column(-3, 6, 7, 8, 9)
             .decimal64Column(-10, 6L, 7L, 8L, 9L)
             .build();
         Table concat = Table.concatenate(t1, t2, t3);
         Table expected = new Table.TestBuilder()
             .column(1, 2, 3, 4, 5, 6, 7, 8, 9)
             .column("1", "2", "3", "4", "3", "4", "1", "2", "2")
             .timestampMicrosecondsColumn(1L, 2L, 3L, 4L, 3L, 4L, 1L, 2L, 2L)
             .column(11.0, 12.0, 13.0, 14.0, 15.0, 16.0, 17.0, 18.0, 19.0)
             .decimal32Column(-3, 1, 2, 3, 4, 5, 6, 7, 8, 9)
             .decimal64Column(-10, 1L, 2L, 3L, 4L, 5L, 6L, 7L, 8L, 9L)
             .build()) {
      assertTablesAreEqual(expected, concat);
    }
  }

  @Test
  void testConcatWithNulls() {
    try (Table t1 = new Table.TestBuilder()
        .column(1, null, 3)
        .column(11.0, 12.0, 13.0)
        .decimal32Column(-3, 1, null, 3)
        .decimal64Column(-10, 11L, 12L, 13L)
        .build();
         Table t2 = new Table.TestBuilder()
             .column(4, null)
             .column(14.0, 15.0)
             .decimal32Column(-3, 4, null)
             .decimal64Column(-10, 14L, 15L)
             .build();
         Table t3 = new Table.TestBuilder()
             .column(6, 7, 8, 9)
             .column(null, null, 18.0, 19.0)
             .decimal32Column(-3, 6, 7, 8, 9)
             .decimal64Column(-10, null, null, 18L, 19L)
             .build();
         Table concat = Table.concatenate(t1, t2, t3);
         Table expected = new Table.TestBuilder()
             .column(1, null, 3, 4, null, 6, 7, 8, 9)
             .column(11.0, 12.0, 13.0, 14.0, 15.0, null, null, 18.0, 19.0)
             .decimal32Column(-3, 1, null, 3, 4, null, 6, 7, 8, 9)
             .decimal64Column(-10, 11L, 12L, 13L, 14L, 15L, null, null, 18L, 19L)
             .build()) {
      assertTablesAreEqual(expected, concat);
    }
  }

  @Test
  void testContiguousSplit() {
    ContiguousTable[] splits = null;
    try (Table t1 = new Table.TestBuilder()
        .column(10, 12, 14, 16, 18, 20, 22, 24, null, 28)
        .column(50, 52, 54, 56, 58, 60, 62, 64, 66, null)
        .decimal32Column(-3, 10, 12, 14, 16, 18, 20, 22, 24, null, 28)
        .decimal64Column(-8, 50L, 52L, 54L, 56L, 58L, 60L, 62L, 64L, 66L, null)
        .build()) {
      splits = t1.contiguousSplit(2, 5, 9);
      assertEquals(4, splits.length);
      assertEquals(2, splits[0].getRowCount());
      assertEquals(2, splits[0].getTable().getRowCount());
      assertEquals(3, splits[1].getRowCount());
      assertEquals(3, splits[1].getTable().getRowCount());
      assertEquals(4, splits[2].getRowCount());
      assertEquals(4, splits[2].getTable().getRowCount());
      assertEquals(1, splits[3].getRowCount());
      assertEquals(1, splits[3].getTable().getRowCount());
    } finally {
      if (splits != null) {
        for (int i = 0; i < splits.length; i++) {
          splits[i].close();
        }
      }
    }
  }

  @Test
  void testChunkedPackBasic() {
    try (Table t1 = new Table.TestBuilder()
        .column(10, 12, 14, 16, 18, 20, 22, 24, null, 28)
        .column(50, 52, 54, 56, 58, 60, 62, 64, 66, null)
        .decimal32Column(-3, 10, 12, 14, 16, 18, 20, 22, 24, null, 28)
        .decimal64Column(-8, 50L, 52L, 54L, 56L, 58L, 60L, 62L, 64L, 66L, null)
        .build();
        DeviceMemoryBuffer bounceBuffer = DeviceMemoryBuffer.allocate(10L*1024*1024);
        ChunkedPack cp = t1.makeChunkedPack(10L*1024*1024);
        PackedColumnMetadata meta = cp.buildMetadata()) {

      // unpack to bounce buffer
      assertEquals(true, cp.hasNext());
      assertEquals(cp.getTotalContiguousSize(), cp.next(bounceBuffer));
      assertEquals(false, cp.hasNext());

      try (Table unpacked = Table.fromPackedTable(meta.getMetadataDirectBuffer(), bounceBuffer)) {
        assertTablesAreEqual(t1, unpacked);
      }
    }
  }

  @Test
  void testChunkedPackTwoPasses() {
    // this test packes ~2MB worth of long into a 1MB bounce buffer
    // this is 3 iterations because of the validity buffer
    Long[] longs = new Long[256*1024];
    try (Table t1 = new Table.TestBuilder().column(longs).build();
         DeviceMemoryBuffer bounceBuffer = DeviceMemoryBuffer.allocate(1L*1024*1024);
         ChunkedPack cp = t1.makeChunkedPack(1L*1024*1024);
         PackedColumnMetadata meta = cp.buildMetadata();
         DeviceMemoryBuffer target = DeviceMemoryBuffer.allocate(cp.getTotalContiguousSize())) {
      long offset = 0;

      // unpack to bounce buffer
      assertEquals(true, cp.hasNext());
      while (cp.hasNext()) {
        long copied = cp.next(bounceBuffer);
        target.copyFromDeviceBufferAsync(
          offset, target, 0, copied, Cuda.DEFAULT_STREAM);
        offset += copied;
      }

      assertEquals(offset, cp.getTotalContiguousSize());

      try (Table unpacked = Table.fromPackedTable(meta.getMetadataDirectBuffer(), target)) {
        assertTablesAreEqual(t1, unpacked);
      }
    }
  }

  @Test
  void testContiguousSplitWithStrings() {
    ContiguousTable[] splits = null;
    try (Table t1 = new Table.TestBuilder()
        .column(10, 12, 14, 16, 18, 20, 22, 24, null, 28)
        .column(50, 52, 54, 56, 58, 60, 62, 64, 66, null)
        .column("A", "B", "C", "D", "E", "F", "G", "H", "I", "J")
        .decimal32Column(-3, 10, 12, 14, 16, 18, 20, 22, 24, null, 28)
        .decimal64Column(-8, 50L, 52L, 54L, 56L, 58L, 60L, 62L, 64L, 66L, null)
        .build()) {
      splits = t1.contiguousSplit(2, 5, 9);
      assertEquals(4, splits.length);
      assertEquals(2, splits[0].getRowCount());
      assertEquals(2, splits[0].getTable().getRowCount());
      assertEquals(3, splits[1].getRowCount());
      assertEquals(3, splits[1].getTable().getRowCount());
      assertEquals(4, splits[2].getRowCount());
      assertEquals(4, splits[2].getTable().getRowCount());
      assertEquals(1, splits[3].getRowCount());
      assertEquals(1, splits[3].getTable().getRowCount());
    } finally {
      if (splits != null) {
        for (int i = 0; i < splits.length; i++) {
          splits[i].close();
        }
      }
    }
  }

  @Test
  void testContiguousSplitWithStringsChunked() {
    try (Table t1 = new Table.TestBuilder()
        .column(10, 12, 14, 16, 18, 20, 22, 24, null, 28)
        .column(50, 52, 54, 56, 58, 60, 62, 64, 66, null)
        .column("A", "B", "C", "D", "E", "F", "G", "H", "I", "J")
        .decimal32Column(-3, 10, 12, 14, 16, 18, 20, 22, 24, null, 28)
        .decimal64Column(-8, 50L, 52L, 54L, 56L, 58L, 60L, 62L, 64L, 66L, null)
        .build();
        DeviceMemoryBuffer bounceBuffer = DeviceMemoryBuffer.allocate(2L*1024*1024);
        ChunkedPack cp = t1.makeChunkedPack(2L*1024*1024);
        PackedColumnMetadata meta = cp.buildMetadata()) {

      // unpack to bounce buffer
      assertEquals(true, cp.hasNext());
      assertEquals(cp.getTotalContiguousSize(), cp.next(bounceBuffer));
      assertEquals(false, cp.hasNext());

      try (Table unpacked = Table.fromPackedTable(meta.getMetadataDirectBuffer(), bounceBuffer)) {
        assertTablesAreEqual(t1, unpacked);
      }
    }
  }

  @Test
  void testPartStability() {
    final int PARTS = 5;
    int expectedPart = -1;
    try (Table start = new Table.TestBuilder().column(0).build();
         PartitionedTable out = start.onColumns(0).hashPartition(PARTS)) {
      // Lets figure out what partitions this is a part of.
      int[] parts = out.getPartitions();
      for (int i = 0; i < parts.length; i++) {
        if (parts[i] > 0) {
          expectedPart = i;
        }
      }
    }
    final int COUNT = 20;
    for (int numEntries = 1; numEntries < COUNT; numEntries++) {
      try (ColumnVector data = ColumnVector.build(DType.INT32, numEntries, Range.appendInts(0, numEntries));
           Table t = new Table(data);
           PartitionedTable out = t.onColumns(0).hashPartition(PARTS);
           HostColumnVector tmp = out.getColumn(0).copyToHost()) {
        // Now we need to get the range out for the partition we expect
        int[] parts = out.getPartitions();
        int start = expectedPart == 0 ? 0 : parts[expectedPart - 1];
        int end = parts[expectedPart];
        boolean found = false;
        for (int i = start; i < end; i++) {
          if (tmp.getInt(i) == 0) {
            found = true;
            break;
          }
        }
        assertTrue(found);
      }
    }
  }

  @Test
  void testPartition() {
    try (Table t = new Table.TestBuilder()
        .column(1, 2, 3, 4, 5, 6, 7, 8, 9, 10)
        .build();
         ColumnVector parts = ColumnVector
             .fromInts(1, 2, 1, 2, 1, 2, 1, 2, 1, 2);
         PartitionedTable pt = t.partition(parts, 3)) {
      assertArrayEquals(new int[]{0, 0, 5}, pt.getPartitions());
      // order within partitions is not guaranteed, so sort each partition to compare
      ColumnVector[] slicedColumns = pt.getTable().getColumn(0).slice(0, 5, 5, 10);
      try (Table part1 = new Table(slicedColumns[0]);
           Table part1Sorted = part1.orderBy(OrderByArg.asc(0));
           Table part1Expected = new Table.TestBuilder().column(1, 3, 5, 7, 9).build();
           Table part2 = new Table(slicedColumns[1]);
           Table part2Sorted = part2.orderBy(OrderByArg.asc(0));
           Table part2Expected = new Table.TestBuilder().column(2, 4, 6, 8, 10).build()) {
        assertTablesAreEqual(part1Expected, part1Sorted);
        assertTablesAreEqual(part2Expected, part2Sorted);
      } finally {
        for (ColumnVector c : slicedColumns) {
          c.close();
        }
      }
    }
  }

  @Test
  void testIdentityHashPartition() {
    final int count = 1024 * 1024;
    try (ColumnVector aIn = ColumnVector.build(DType.INT64, count, Range.appendLongs(count));
         ColumnVector bIn = ColumnVector.build(DType.INT32, count, (b) -> {
           for (int i = 0; i < count; i++) {
             b.append(i / 2);
           }
         });
         ColumnVector cIn = ColumnVector.build(DType.STRING, count, (b) -> {
           for (int i = 0; i < count; i++) {
             b.appendUTF8String(String.valueOf(i).getBytes());
           }
         })) {

      HashSet<Long> expected = new HashSet<>();
      for (long i = 0; i < count; i++) {
        expected.add(i);
      }
      try (Table input = new Table(new ColumnVector[]{aIn, bIn, cIn});
           PartitionedTable output = input.onColumns(0).hashPartition(HashType.IDENTITY, 5)) {
        int[] parts = output.getPartitions();
        assertEquals(5, parts.length);
        assertEquals(0, parts[0]);
        int previous = 0;
        long rows = 0;
        for (int i = 1; i < parts.length; i++) {
          assertTrue(parts[i] >= previous);
          rows += parts[i] - previous;
          previous = parts[i];
        }
        assertTrue(rows <= count);
        try (HostColumnVector aOut = output.getColumn(0).copyToHost();
             HostColumnVector bOut = output.getColumn(1).copyToHost();
             HostColumnVector cOut = output.getColumn(2).copyToHost()) {

          for (int i = 0; i < count; i++) {
            long fromA = aOut.getLong(i);
            long fromB = bOut.getInt(i);
            String fromC = cOut.getJavaString(i);
            assertTrue(expected.remove(fromA));
            assertEquals(fromA / 2, fromB);
            assertEquals(String.valueOf(fromA), fromC, "At Index " + i);
          }
          assertTrue(expected.isEmpty());
        }
      }
    }
  }

  @Test
  void testHashPartition() {
    final int count = 1024 * 1024;
    try (ColumnVector aIn = ColumnVector.build(DType.INT64, count, Range.appendLongs(count));
         ColumnVector bIn = ColumnVector.build(DType.INT32, count, (b) -> {
           for (int i = 0; i < count; i++) {
             b.append(i / 2);
           }
         });
         ColumnVector cIn = ColumnVector.build(DType.STRING, count, (b) -> {
           for (int i = 0; i < count; i++) {
             b.appendUTF8String(String.valueOf(i).getBytes());
           }
         })) {

      HashSet<Long> expected = new HashSet<>();
      for (long i = 0; i < count; i++) {
        expected.add(i);
      }
      try (Table input = new Table(new ColumnVector[]{aIn, bIn, cIn});
           PartitionedTable output = input.onColumns(0).hashPartition(5)) {
        int[] parts = output.getPartitions();
        assertEquals(5, parts.length);
        assertEquals(0, parts[0]);
        int previous = 0;
        long rows = 0;
        for (int i = 1; i < parts.length; i++) {
          assertTrue(parts[i] >= previous);
          rows += parts[i] - previous;
          previous = parts[i];
        }
        assertTrue(rows <= count);
        try (HostColumnVector aOut = output.getColumn(0).copyToHost();
             HostColumnVector bOut = output.getColumn(1).copyToHost();
             HostColumnVector cOut = output.getColumn(2).copyToHost()) {

          for (int i = 0; i < count; i++) {
            long fromA = aOut.getLong(i);
            long fromB = bOut.getInt(i);
            String fromC = cOut.getJavaString(i);
            assertTrue(expected.remove(fromA));
            assertEquals(fromA / 2, fromB);
            assertEquals(String.valueOf(fromA), fromC, "At Index " + i);
          }
          assertTrue(expected.isEmpty());
        }
      }
    }
  }

  @Test
  void testSerializationRoundTripEmpty() throws IOException {
    DataType listStringsType = new ListType(true, new BasicType(true, DType.STRING));
    DataType mapType = new ListType(true,
        new StructType(true,
            new BasicType(false, DType.STRING),
            new BasicType(false, DType.STRING)));
    DataType structType = new StructType(true,
        new BasicType(true, DType.INT8),
        new BasicType(false, DType.FLOAT32));
    try (ColumnVector emptyInt = ColumnVector.fromInts();
         ColumnVector emptyDouble = ColumnVector.fromDoubles();
         ColumnVector emptyString = ColumnVector.fromStrings();
         ColumnVector emptyListString = ColumnVector.fromLists(listStringsType);
         ColumnVector emptyMap = ColumnVector.fromLists(mapType);
         ColumnVector emptyStruct = ColumnVector.fromStructs(structType);
         Table t = new Table(emptyInt, emptyInt, emptyDouble, emptyString,
             emptyListString, emptyMap, emptyStruct)) {
      ByteArrayOutputStream bout = new ByteArrayOutputStream();
      JCudfSerialization.writeToStream(t, bout, 0, 0);
      ByteArrayInputStream bin = new ByteArrayInputStream(bout.toByteArray());
      DataInputStream din = new DataInputStream(bin);
      try (JCudfSerialization.TableAndRowCountPair result = JCudfSerialization.readTableFrom(din)) {
        assertTablesAreEqual(t, result.getTable());
        assertEquals(result.getTable(), result.getContiguousTable().getTable());
        assertNotNull(result.getContiguousTable().getBuffer());
      }
    }
  }

  @Test
  void testSerializationZeroColumns() throws IOException {
    ByteArrayOutputStream bout = new ByteArrayOutputStream();
    JCudfSerialization.writeRowsToStream(bout, 10);
    ByteArrayInputStream bin = new ByteArrayInputStream(bout.toByteArray());
    try (JCudfSerialization.TableAndRowCountPair result = JCudfSerialization.readTableFrom(bin)) {
      assertNull(result.getTable());
      assertNull(result.getContiguousTable());
      assertEquals(10, result.getNumRows());
    }
  }

  @Test
  void testSerializationZeroColsZeroRows() throws IOException {
    ByteArrayOutputStream bout = new ByteArrayOutputStream();
    JCudfSerialization.writeRowsToStream(bout, 0);
    ByteArrayInputStream bin = new ByteArrayInputStream(bout.toByteArray());
    try (JCudfSerialization.TableAndRowCountPair result = JCudfSerialization.readTableFrom(bin)) {
      assertNull(result.getTable());
      assertNull(result.getContiguousTable());
      assertEquals(0, result.getNumRows());
    }
  }

  @Test
  void testSerializationRoundTripConcatOnHostEmpty() throws IOException {
    DataType listStringsType = new ListType(true, new BasicType(true, DType.STRING));
    DataType mapType = new ListType(true,
        new StructType(true,
            new BasicType(false, DType.STRING),
            new BasicType(false, DType.STRING)));
    DataType structType = new StructType(true,
        new BasicType(true, DType.INT8),
        new BasicType(false, DType.FLOAT32));
    try (ColumnVector emptyInt = ColumnVector.fromInts();
         ColumnVector emptyDouble = ColumnVector.fromDoubles();
         ColumnVector emptyString = ColumnVector.fromStrings();
         ColumnVector emptyListString = ColumnVector.fromLists(listStringsType);
         ColumnVector emptyMap = ColumnVector.fromLists(mapType);
         ColumnVector emptyStruct = ColumnVector.fromStructs(structType);
         Table t = new Table(emptyInt, emptyInt, emptyDouble, emptyString,
             emptyListString, emptyMap, emptyStruct)) {
      ByteArrayOutputStream bout = new ByteArrayOutputStream();
      JCudfSerialization.writeToStream(t, bout, 0, 0);
      JCudfSerialization.writeToStream(t, bout, 0, 0);
      ByteArrayInputStream bin = new ByteArrayInputStream(bout.toByteArray());
      DataInputStream din = new DataInputStream(bin);

      ArrayList<JCudfSerialization.SerializedTableHeader> headers = new ArrayList<>();
      List<HostMemoryBuffer> buffers = new ArrayList<>();
      try {
        JCudfSerialization.SerializedTableHeader head;
        long numRows = 0;
        do {
          head = new JCudfSerialization.SerializedTableHeader(din);
          if (head.wasInitialized()) {
            HostMemoryBuffer buff = hostMemoryAllocator.allocate(head.getDataLen());
            buffers.add(buff);
            JCudfSerialization.readTableIntoBuffer(din, head, buff);
            assert head.wasDataRead();
            numRows += head.getNumRows();
            assert numRows <= Integer.MAX_VALUE;
            headers.add(head);
          }
        } while (head.wasInitialized());
        assert numRows == t.getRowCount();
        try (Table found = JCudfSerialization.readAndConcat(
            headers.toArray(new JCudfSerialization.SerializedTableHeader[headers.size()]),
            buffers.toArray(new HostMemoryBuffer[buffers.size()]))) {
          assertTablesAreEqual(t, found);
        }
      } finally {
        for (HostMemoryBuffer buff: buffers) {
          buff.close();
        }
      }
    }
  }

  @Test
  void testSerializationRoundTripToHostEmpty() throws IOException {
    DataType listStringsType = new ListType(true, new BasicType(true, DType.STRING));
    DataType mapType = new ListType(true,
            new StructType(true,
                    new BasicType(false, DType.STRING),
                    new BasicType(false, DType.STRING)));
    DataType structType = new StructType(true,
            new BasicType(true, DType.INT8),
            new BasicType(false, DType.FLOAT32));
    try (ColumnVector emptyInt = ColumnVector.fromInts();
         ColumnVector emptyDouble = ColumnVector.fromDoubles();
         ColumnVector emptyString = ColumnVector.fromStrings();
         ColumnVector emptyListString = ColumnVector.fromLists(listStringsType);
         ColumnVector emptyMap = ColumnVector.fromLists(mapType);
         ColumnVector emptyStruct = ColumnVector.fromStructs(structType);
         Table t = new Table(emptyInt, emptyInt, emptyDouble, emptyString,
                 emptyListString, emptyMap, emptyStruct)) {
      testSerializationRoundTripToHost(t);
    }
  }

  @Test
  void testRoundRobinPartition() {
    try (Table t = new Table.TestBuilder()
        .column(     100,      202,      3003,    40004,        5,      -60,       1,      null,        3,  null,        5,     null,        7, null,        9,      null,       11,      null,        13,      null,       15)
        .column(    true,     true,     false,    false,     true,     null,     true,     true,     null, false,    false,     null,     true, true,     null,     false,    false,      null,      true,      true,     null)
        .column( (byte)1,  (byte)2,      null,  (byte)4,  (byte)5,  (byte)6,  (byte)1,  (byte)2,  (byte)3,  null,  (byte)5,  (byte)6,  (byte)7, null,  (byte)9,  (byte)10, (byte)11,      null,  (byte)13,  (byte)14, (byte)15)
        .column((short)6, (short)5,  (short)4,     null, (short)2, (short)1, (short)1, (short)2, (short)3,  null, (short)5, (short)6, (short)7, null, (short)9, (short)10,     null, (short)12, (short)13, (short)14,     null)
        .column(      1L,     null,     1001L,      50L,   -2000L,     null,       1L,       2L,       3L,    4L,     null,       6L,       7L,   8L,       9L,      null,      11L,       12L,       13L,       14L,     null)
        .column(   10.1f,      20f, Float.NaN,  3.1415f,     -60f,     null,       1f,       2f,       3f,    4f,       5f,     null,       7f,   8f,       9f,       10f,      11f,      null,       13f,       14f,      15f)
        .column(    10.1,     20.0,      33.1,   3.1415,    -60.5,     null,       1.,       2.,       3.,    4.,       5.,       6.,     null,   8.,       9.,       10.,      11.,       12.,      null,       14.,      15.)
        .timestampDayColumn(99, 100,      101,      102,      103,      104,        1,        2,        3,     4,        5,        6,        7, null,        9,        10,       11,        12,        13,      null,       15)
        .timestampMillisecondsColumn(9L, 1006L, 101L, 5092L, null,      88L,       1L,       2L,       3L,    4L,       5L,       6L,       7L,   8L,     null,       10L,      11L,       12L,       13L,       14L,      15L)
        .timestampSecondsColumn(1L, null,  3L,       4L,       5L,       6L,       1L,       2L,       3L,    4L,       5L,       6L,       7L,   8L,       9L,      null,      11L,       12L,       13L,       14L,      15L)
        .column(     "A",      "B",       "C",      "D",     null, "TESTING",     "1",      "2",      "3",   "4",      "5",      "6",      "7", null,      "9",      "10",     "11",      "12",      "13",      null,     "15")
        .column(     "A",      "A",       "C",      "C",     null, "TESTING",     "1",      "2",      "3",   "4",      "5",      "6",      "7", null,      "9",      "10",     "11",      "12",      "13",      null,     "15")
        .decimal32Column(-3, 100,      202,      3003,    40004,        5,      -60,       1,      null,        3,  null,        5,     null,        7, null,        9,      null,       11,      null,        13,      null,       15)
        .decimal64Column(      -8, 1L,     null,     1001L,      50L,   -2000L,     null,       1L,       2L,       3L,    4L,     null,       6L,       7L,   8L,       9L,      null,      11L,       12L,       13L,       14L,     null)
        .build()) {
      try (Table expectedTable = new Table.TestBuilder()
          .column(     100,   40004,        1,  null,        7,      null,        13,      202,        5,     null,        5, null,       11,      null,      3003,       -60,        3,     null,        9,      null,       15)
          .column(    true,   false,     true, false,     true,     false,      true,     true,     true,     true,    false, true,    false,      true,     false,      null,     null,     null,     null,      null,     null)
          .column( (byte)1, (byte)4,  (byte)1,  null,  (byte)7,  (byte)10,  (byte)13,  (byte)2,  (byte)5,  (byte)2,  (byte)5, null, (byte)11,  (byte)14,      null,   (byte)6,  (byte)3,  (byte)6,  (byte)9,      null, (byte)15)
          .column((short)6,    null, (short)1,  null, (short)7, (short)10, (short)13, (short)5, (short)2, (short)2, (short)5, null,     null, (short)14,  (short)4,  (short)1, (short)3, (short)6, (short)9, (short)12,     null)
          .column(      1L,     50L,       1L,    4L,       7L,      null,       13L,     null,   -2000L,       2L,     null,   8L,      11L,       14L,     1001L,      null,       3L,       6L,       9L,       12L,     null)
          .column(   10.1f, 3.1415f,       1f,    4f,       7f,       10f,       13f,      20f,     -60f,       2f,       5f,   8f,      11f,       14f, Float.NaN,      null,       3f,     null,       9f,      null,      15f)
          .column(    10.1,  3.1415,       1.,    4.,     null,       10.,      null,     20.0,    -60.5,       2.,       5.,   8.,      11.,       14.,      33.1,      null,       3.,       6.,       9.,       12.,      15.)
          .timestampDayColumn(99, 102,      1,     4,        7,        10,        13,      100,      103,        2,        5, null,       11,      null,       101,       104,        3,        6,        9,        12,       15)
          .timestampMillisecondsColumn(9L, 5092L, 1L, 4L,   7L,       10L,       13L,    1006L,     null,       2L,       5L,   8L,      11L,       14L,      101L,       88L,       3L,       6L,     null,       12L,      15L)
          .timestampSecondsColumn(1L, 4L,   1L,   4L,       7L,      null,       13L,     null,       5L,       2L,       5L,   8L,      11L,       14L,        3L,        6L,       3L,       6L,       9L,       12L,      15L)
          .column(     "A",     "D",       "1",  "4",      "7",      "10",      "13",      "B",     null,      "2",      "5", null,     "11",      null,       "C", "TESTING",      "3",      "6",      "9",      "12",     "15")
          .column(     "A",     "C",       "1",  "4",      "7",      "10",      "13",      "A",     null,      "2",      "5", null,     "11",      null,       "C", "TESTING",      "3",      "6",      "9",      "12",     "15")
          .decimal32Column(-3,     100,   40004,        1,  null,        7,      null,        13,      202,        5,     null,        5, null,       11,      null,      3003,       -60,        3,     null,        9,      null,       15)
          .decimal64Column(-8, 1L,     50L,       1L,    4L,       7L,      null,       13L,     null,   -2000L,       2L,     null,   8L,      11L,       14L,     1001L,      null,       3L,       6L,       9L,       12L,     null)
          .build();
           PartitionedTable pt = t.roundRobinPartition(3, 0)) {
        assertTablesAreEqual(expectedTable, pt.getTable());
        int[] parts = pt.getPartitions();
        assertEquals(3, parts.length);
        assertEquals(0, parts[0]);
        assertEquals(7, parts[1]);
        assertEquals(14, parts[2]);
      }

      try (Table expectedTable = new Table.TestBuilder()
          .column(      3003,       -60,        3,     null,        9,      null,       15,     100,   40004,        1,  null,        7,      null,        13,      202,        5,     null,        5, null,       11,      null)
          .column(     false,      null,     null,     null,     null,      null,     null,    true,   false,     true, false,     true,     false,      true,     true,     true,     true,    false, true,    false,      true)
          .column(      null,   (byte)6,  (byte)3,  (byte)6,  (byte)9,      null, (byte)15, (byte)1, (byte)4,  (byte)1,  null,  (byte)7,  (byte)10,  (byte)13,  (byte)2,  (byte)5,  (byte)2,  (byte)5, null, (byte)11,  (byte)14)
          .column(  (short)4,  (short)1, (short)3, (short)6, (short)9, (short)12,     null,(short)6,    null, (short)1,  null, (short)7, (short)10, (short)13, (short)5, (short)2, (short)2, (short)5, null,     null, (short)14)
          .column(     1001L,      null,       3L,       6L,       9L,       12L,     null,      1L,     50L,       1L,    4L,       7L,      null,       13L,     null,   -2000L,       2L,     null,   8L,      11L,       14L)
          .column( Float.NaN,      null,       3f,     null,       9f,      null,      15f,   10.1f, 3.1415f,       1f,    4f,       7f,       10f,       13f,      20f,     -60f,       2f,       5f,   8f,      11f,       14f)
          .column(      33.1,      null,       3.,       6.,       9.,       12.,      15.,    10.1,  3.1415,       1.,    4.,     null,       10.,      null,     20.0,    -60.5,       2.,       5.,   8.,      11.,       14.)
          .timestampDayColumn(101, 104,         3,        6,        9,        12,       15,      99,     102,        1,     4,        7,        10,        13,      100,      103,        2,        5, null,       11,      null)
          .timestampMillisecondsColumn(101L, 88L, 3L,    6L,     null,       12L,      15L,      9L,   5092L,       1L,    4L,       7L,       10L,       13L,    1006L,     null,       2L,       5L,   8L,      11L,       14L)
          .timestampSecondsColumn(3L, 6L,      3L,       6L,       9L,       12L,      15L,      1L,      4L,       1L,    4L,       7L,      null,       13L,     null,       5L,       2L,       5L,   8L,      11L,       14L)
          .column(       "C", "TESTING",      "3",      "6",      "9",      "12",     "15",     "A",     "D",       "1",  "4",      "7",      "10",      "13",      "B",     null,      "2",      "5", null,     "11",      null)
          .column(       "C", "TESTING",      "3",      "6",      "9",      "12",     "15",     "A",     "C",       "1",  "4",      "7",      "10",      "13",      "A",     null,      "2",      "5", null,     "11",      null)
          .decimal32Column(-3,      3003,       -60,        3,     null,        9,      null,       15,     100,   40004,        1,  null,        7,      null,        13,      202,        5,     null,        5, null,       11,      null)
          .decimal64Column(-8,     1001L,      null,       3L,       6L,       9L,       12L,     null,      1L,     50L,       1L,    4L,       7L,      null,       13L,     null,   -2000L,       2L,     null,   8L,      11L,       14L)
          .build();
           PartitionedTable pt = t.roundRobinPartition(3, 1)) {
        assertTablesAreEqual(expectedTable, pt.getTable());
        int[] parts = pt.getPartitions();
        assertEquals(3, parts.length);
        assertEquals(0, parts[0]);
        assertEquals(7, parts[1]);
        assertEquals(14, parts[2]);
      }

      try (Table expectedTable = new Table.TestBuilder()
          .column(      202,        5,     null,        5, null,       11,      null,      3003,       -60,        3,     null,        9,      null,       15,     100,   40004,        1,  null,        7,      null,        13)
          .column(     true,     true,     true,    false, true,    false,      true,     false,      null,     null,     null,     null,      null,     null,    true,   false,     true, false,     true,     false,      true)
          .column(  (byte)2,  (byte)5,  (byte)2,  (byte)5, null, (byte)11,  (byte)14,      null,   (byte)6,  (byte)3,  (byte)6,  (byte)9,      null, (byte)15, (byte)1, (byte)4,  (byte)1,  null,  (byte)7,  (byte)10,  (byte)13)
          .column( (short)5, (short)2, (short)2, (short)5, null,     null, (short)14,  (short)4,  (short)1, (short)3, (short)6, (short)9, (short)12,     null,(short)6,    null, (short)1,  null, (short)7, (short)10, (short)13)
          .column(     null,   -2000L,       2L,     null,   8L,      11L,       14L,     1001L,      null,       3L,       6L,       9L,       12L,     null,      1L,     50L,       1L,    4L,       7L,      null,       13L)
          .column(      20f,     -60f,       2f,       5f,   8f,      11f,       14f, Float.NaN,      null,       3f,     null,       9f,      null,      15f,   10.1f, 3.1415f,       1f,    4f,       7f,       10f,       13f)
          .column(     20.0,    -60.5,       2.,       5.,   8.,      11.,       14.,      33.1,      null,       3.,       6.,       9.,       12.,      15.,    10.1,  3.1415,       1.,    4.,     null,       10.,      null)
          .timestampDayColumn(100, 103,       2,        5, null,       11,      null,       101,       104,        3,        6,        9,        12,       15,      99,     102,        1,     4,        7,        10,        13)
          .timestampMillisecondsColumn(1006L, null, 2L, 5L,  8L,      11L,       14L,      101L,      88L,       3L,       6L,      null,       12L,      15L,      9L,   5092L,       1L,    4L,       7L,       10L,       13L)
          .timestampSecondsColumn(null, 5L,  2L,       5L,   8L,      11L,       14L,        3L,        6L,       3L,       6L,       9L,       12L,      15L,      1L,      4L,       1L,    4L,       7L,      null,       13L)
          .column(      "B",     null,      "2",      "5", null,     "11",      null,       "C", "TESTING",      "3",      "6",      "9",      "12",     "15",     "A",     "D",       "1",  "4",      "7",      "10",      "13")
          .column(      "A",     null,      "2",      "5", null,     "11",      null,       "C", "TESTING",      "3",      "6",      "9",      "12",     "15",     "A",     "C",       "1",  "4",      "7",      "10",      "13")
          .decimal32Column(-3,      202,        5,     null,        5, null,       11,      null,      3003,       -60,        3,     null,        9,      null,       15,     100,   40004,        1,  null,        7,      null,        13)
          .decimal64Column(-8,     null,   -2000L,       2L,     null,   8L,      11L,       14L,     1001L,      null,       3L,       6L,       9L,       12L,     null,      1L,     50L,       1L,    4L,       7L,      null,       13L)
          .build();
           PartitionedTable pt = t.roundRobinPartition(3, 2)) {
        assertTablesAreEqual(expectedTable, pt.getTable());
        int[] parts = pt.getPartitions();
        assertEquals(3, parts.length);
        assertEquals(0, parts[0]);
        assertEquals(7, parts[1]);
        assertEquals(14, parts[2]);
      }
    }
  }

  @Test
  void testSerializationRoundTripConcatHostSide() throws IOException {
    try (Table t = buildTestTable()) {
      for (int sliceAmount = 1; sliceAmount < t.getRowCount(); sliceAmount ++) {
        ByteArrayOutputStream bout = new ByteArrayOutputStream();
        for (int i = 0; i < t.getRowCount(); i += sliceAmount) {
          int len = (int) Math.min(t.getRowCount() - i, sliceAmount);
          JCudfSerialization.writeToStream(t, bout, i, len);
        }
        ByteArrayInputStream bin = new ByteArrayInputStream(bout.toByteArray());
        DataInputStream din = new DataInputStream(bin);
        ArrayList<JCudfSerialization.SerializedTableHeader> headers = new ArrayList<>();
        List<HostMemoryBuffer> buffers = new ArrayList<>();
        try {
          JCudfSerialization.SerializedTableHeader head;
          long numRows = 0;
          do {
            head = new JCudfSerialization.SerializedTableHeader(din);
            if (head.wasInitialized()) {
              HostMemoryBuffer buff = hostMemoryAllocator.allocate(100 * 1024);
              buffers.add(buff);
              JCudfSerialization.readTableIntoBuffer(din, head, buff);
              assert head.wasDataRead();
              numRows += head.getNumRows();
              assert numRows <= Integer.MAX_VALUE;
              headers.add(head);
            }
          } while (head.wasInitialized());
          assert numRows == t.getRowCount();
          try (Table found = JCudfSerialization.readAndConcat(
              headers.toArray(new JCudfSerialization.SerializedTableHeader[headers.size()]),
              buffers.toArray(new HostMemoryBuffer[buffers.size()]))) {
            assertPartialTablesAreEqual(t, 0, t.getRowCount(), found, true, false);
          }
        } finally {
          for (HostMemoryBuffer buff: buffers) {
            buff.close();
          }
        }
      }
    }
  }

  @Test
  void testSerializationRoundTripToHost() throws IOException {
    try (Table t = buildTestTable()) {
      testSerializationRoundTripToHost(t);
    }
  }

  private void testSerializationRoundTripToHost(Table t) throws IOException {
    long rowCount = t.getRowCount();
    ByteArrayOutputStream bout = new ByteArrayOutputStream();
    JCudfSerialization.writeToStream(t, bout, 0, rowCount);
    ByteArrayInputStream bin = new ByteArrayInputStream(bout.toByteArray());
    DataInputStream din = new DataInputStream(bin);

    JCudfSerialization.SerializedTableHeader header =
            new JCudfSerialization.SerializedTableHeader(din);
    assertTrue(header.wasInitialized());
    try (HostMemoryBuffer buffer = hostMemoryAllocator.allocate(header.getDataLen())) {
      JCudfSerialization.readTableIntoBuffer(din, header, buffer);
      assertTrue(header.wasDataRead());
      HostColumnVector[] hostColumns =
              JCudfSerialization.unpackHostColumnVectors(header, buffer);
      try {
        assertEquals(t.getNumberOfColumns(), hostColumns.length);
        for (int i = 0; i < hostColumns.length; i++) {
          HostColumnVector actual = hostColumns[i];
          assertEquals(rowCount, actual.getRowCount());
          try (HostColumnVector expected = t.getColumn(i).copyToHost()) {
            assertPartialColumnsAreEqual(expected, 0, rowCount, actual, "COLUMN " + i, true, false);
          }
        }
      } finally {
        for (HostColumnVector c: hostColumns) {
          // close child columns for multiple times should NOT throw exceptions
          for (int i = 0; i < c.getNumChildren(); i++) {
            c.getChildColumnView(i).close();
          }
          c.close();
        }
      }
    }
  }

  @Test
  void testConcatHost() throws IOException {
    try (Table t1 = new Table.TestBuilder()
        .column(
            1, 2, null, 4, 5, 6, 7, 8, 9, 10, null, 12, 13, 14, null, null,
            1, 2, null, 4 , 5, 6, 7, 8, 9, 10, null, 12, 13, 14, null, null)
        .decimal32Column(-3,
            1, 2, null, 4, 5, 6, 7, 8, 9, 10, null, 12, 13, 14, null, null,
            1, 2, null, 4 , 5, 6, 7, 8, 9, 10, null, 12, 13, 14, null, null)
        .build();
         Table expected = new Table.TestBuilder()
             .column(
                 null, 12, 13, 14, null, null,
                 1, 2, null, 4 , 5, 6, 7, 8, 9, 10, null, 12, 13, 14, null, null,
                 1, 2, null, 4 , 5, 6, 7, 8, 9, 10, null, 12, 13, 14, null, null,
                 1, 2, null, 4 , 5, 6, 7, 8, 9, 10, null, 12, 13, 14, null, null,
                 null, 12, 13, 14, null, null,
                 1, 2, null, 4 , 5, 6, 7, 8, 9, 10, null, 12, 13, 14, null, null,
                 1, 2, null, 4 , 5, 6, 7, 8, 9, 10, null, 12, 13, 14, null, null,
                 1, 2, null, 4 , 5, 6, 7, 8, 9, 10, null, 12, 13, 14, null, null)
             .decimal32Column(-3,
                 null, 12, 13, 14, null, null,
                 1, 2, null, 4 , 5, 6, 7, 8, 9, 10, null, 12, 13, 14, null, null,
                 1, 2, null, 4 , 5, 6, 7, 8, 9, 10, null, 12, 13, 14, null, null,
                 1, 2, null, 4 , 5, 6, 7, 8, 9, 10, null, 12, 13, 14, null, null,
                 null, 12, 13, 14, null, null,
                 1, 2, null, 4 , 5, 6, 7, 8, 9, 10, null, 12, 13, 14, null, null,
                 1, 2, null, 4 , 5, 6, 7, 8, 9, 10, null, 12, 13, 14, null, null,
                 1, 2, null, 4 , 5, 6, 7, 8, 9, 10, null, 12, 13, 14, null, null)
             .build();
         Table t2 = t1.concatenate(t1, t1)) {
      ByteArrayOutputStream out = new ByteArrayOutputStream();
      JCudfSerialization.writeToStream(t2, out, 10, t2.getRowCount() - 10);
      DataInputStream in = new DataInputStream(new ByteArrayInputStream(out.toByteArray()));
      JCudfSerialization.SerializedTableHeader header = new JCudfSerialization.SerializedTableHeader(in);
      assert header.wasInitialized();
      try (HostMemoryBuffer buff = hostMemoryAllocator.allocate(header.getDataLen())) {
        JCudfSerialization.readTableIntoBuffer(in, header, buff);
        assert header.wasDataRead();
        try (Table result = JCudfSerialization.readAndConcat(
            new JCudfSerialization.SerializedTableHeader[] {header, header},
            new HostMemoryBuffer[] {buff, buff})) {
          assertPartialTablesAreEqual(expected, 0, expected.getRowCount(), result, true, false);
        }
      }
    }
  }

  @Test
  void testSerializationRoundTripSlicedHostSide() throws IOException {
    try (Table t = buildTestTable()) {
      for (int sliceAmount = 1; sliceAmount < t.getRowCount(); sliceAmount ++) {
        ByteArrayOutputStream bout = new ByteArrayOutputStream();
        for (int i = 0; i < t.getRowCount(); i += sliceAmount) {
          int len = (int) Math.min(t.getRowCount() - i, sliceAmount);
          JCudfSerialization.writeToStream(t, bout, i, len);
        }
        ByteArrayInputStream bin = new ByteArrayInputStream(bout.toByteArray());
        DataInputStream din = new DataInputStream(bin);
        ArrayList<JCudfSerialization.SerializedTableHeader> headers = new ArrayList<>();
        List<HostMemoryBuffer> buffers = new ArrayList<>();
        try {
          JCudfSerialization.SerializedTableHeader head;
          long numRows = 0;
          do {
            head = new JCudfSerialization.SerializedTableHeader(din);
            if (head.wasInitialized()) {
              HostMemoryBuffer buff = hostMemoryAllocator.allocate(100 * 1024);
              buffers.add(buff);
              JCudfSerialization.readTableIntoBuffer(din, head, buff);
              assert head.wasDataRead();
              numRows += head.getNumRows();
              assert numRows <= Integer.MAX_VALUE;
              headers.add(head);
            }
          } while (head.wasInitialized());
          assert numRows == t.getRowCount();
          ByteArrayOutputStream bout2 = new ByteArrayOutputStream();
          JCudfSerialization.writeConcatedStream(
              headers.toArray(new JCudfSerialization.SerializedTableHeader[headers.size()]),
              buffers.toArray(new HostMemoryBuffer[buffers.size()]), bout2);
          ByteArrayInputStream bin2 = new ByteArrayInputStream(bout2.toByteArray());
          try (JCudfSerialization.TableAndRowCountPair found = JCudfSerialization.readTableFrom(bin2)) {
            assertPartialTablesAreEqual(t, 0, t.getRowCount(), found.getTable(), true, false);
            assertEquals(found.getTable(), found.getContiguousTable().getTable());
            assertNotNull(found.getContiguousTable().getBuffer());
          }
          JCudfSerialization.TableAndRowCountPair tp = JCudfSerialization.readTableFrom(bin2);
          assertNull(tp.getTable());
          assertNull(tp.getContiguousTable());
        } finally {
          for (HostMemoryBuffer buff: buffers) {
            buff.close();
          }
        }
      }
    }
  }

  @Test
  void testSerializationRoundTripSliced() throws IOException {
    try (Table t = buildTestTable()) {
      for (int sliceAmount = 1; sliceAmount < t.getRowCount(); sliceAmount ++) {
        for (int i = 0; i < t.getRowCount(); i += sliceAmount) {
          ByteArrayOutputStream bout = new ByteArrayOutputStream();
          int len = (int) Math.min(t.getRowCount() - i, sliceAmount);
          JCudfSerialization.writeToStream(t, bout, i, len);
          ByteArrayInputStream bin = new ByteArrayInputStream(bout.toByteArray());
          try (JCudfSerialization.TableAndRowCountPair found = JCudfSerialization.readTableFrom(bin)) {
            assertPartialTablesAreEqual(t, i, len, found.getTable(), i == 0 && len == t.getRowCount(), false);
            assertEquals(found.getTable(), found.getContiguousTable().getTable());
            assertNotNull(found.getContiguousTable().getBuffer());
          }
          JCudfSerialization.TableAndRowCountPair tp = JCudfSerialization.readTableFrom(bin);
          assertNull(tp.getTable());
          assertNull(tp.getContiguousTable());
        }
      }
    }
  }

  @Test
  void testSerializationReconstructFromMetadata() throws IOException {
    try (Table t = buildTestTable()) {
      ByteArrayOutputStream bout = new ByteArrayOutputStream();
      JCudfSerialization.writeToStream(t, bout, 0, t.getRowCount());
      ByteArrayInputStream bin = new ByteArrayInputStream(bout.toByteArray());
      try (JCudfSerialization.TableAndRowCountPair trcp = JCudfSerialization.readTableFrom(bin)) {
        ContiguousTable contigTable = trcp.getContiguousTable();
        DeviceMemoryBuffer oldbuf = contigTable.getBuffer();
        try (DeviceMemoryBuffer newbuf = oldbuf.sliceWithCopy(0, oldbuf.getLength())) {
          ByteBuffer metadata = contigTable.getMetadataDirectBuffer();
          try (Table newTable = Table.fromPackedTable(metadata, newbuf)) {
            assertTablesAreEqual(t, newTable);
          }
        }
      }
    }
  }

  @Test
  void testValidityFill() {
    byte[] buff = new byte[2];
    buff[0] = 0;
    int bitsToFill = (buff.length * 8) - 1;
    assertEquals(bitsToFill, JCudfSerialization.fillValidity(buff, 1, bitsToFill));
    assertEquals(buff[0], 0xFFFFFFFE);
    assertEquals(buff[1], 0xFFFFFFFF);
  }

  @Test
  void testGroupByScan() {
    try (Table t1 = new Table.TestBuilder()
        .column(  "1",  "1",  "1",  "1",  "1",  "1",  "1",  "2",  "2",  "2",  "2") // GBY Key#0
        .column(   0,    1,    3,    3,    5,    5,    5,    5,    5,    5,    5)  // GBY Key#1
        .column(12.0, 14.0, 13.0, 17.0, 17.0, 17.0, null, null, 11.0, null, 10.0)
        .column(  -9, null,   -5,   0,     4,    4,    8,    2,    2,    2, null)
        .build()) {
      try (Table result = t1
          .groupBy(GroupByOptions.builder()
              .withKeysSorted(true)
              .withKeysDescending(false, false)
              .build(), 0, 1)
          .scan(GroupByScanAggregation.sum().onColumn(2),
              GroupByScanAggregation.count(NullPolicy.INCLUDE).onColumn(2),
              GroupByScanAggregation.min().onColumn(2),
              GroupByScanAggregation.max().onColumn(2),
              GroupByScanAggregation.rank().onColumn(3),
              GroupByScanAggregation.denseRank().onColumn(3),
              GroupByScanAggregation.percentRank().onColumn(3));
           Table expected = new Table.TestBuilder()
               .column(  "1",  "1",  "1",  "1",  "1",  "1",  "1",  "2",  "2",  "2",  "2")
               .column(   0,    1,    3,    3,    5,    5,    5,    5,    5,    5,    5)
               .column(12.0, 14.0, 13.0, 30.0, 17.0, 34.0, null, null, 11.0, null, 21.0)
               .column(   0,    0,    0,    1,    0,    1,    2,    0,    1,    2,    3) // odd why is this not 1 based?
               .column(12.0, 14.0, 13.0, 13.0, 17.0, 17.0, null, null, 11.0, null, 10.0)
               .column(12.0, 14.0, 13.0, 17.0, 17.0, 17.0, null, null, 11.0, null, 11.0)
               .column(   1,    1,    1,    2,    1,    1,    3,    1,    1,    1,    4)
               .column(   1,    1,    1,    2,    1,    1,    2,    1,    1,    1,    2)
               .column( 0.0,  0.0,  0.0,  1.0,  0.0,  0.0,  1.0,  0.0,  0.0,  0.0,  1.0)
               .build()) {
        assertTablesAreEqual(expected, result);
      }
    }
  }

  @Test
  void testGroupByReplaceNulls() {
    try (Table t1 = new Table.TestBuilder()
        .column( "1",  "1",  "1",  "1",  "1",  "1",  "1",  "2",  "2",  "2",  "2")
        .column(   0,    1,    3,    3,    5,    5,    5,    5,    5,    5,    5)
        .column(null, 14.0, 13.0, 17.0, 17.0, 17.0, null, null, 11.0, null, null)
        .build()) {
      try (Table result = t1
          .groupBy(GroupByOptions.builder()
              .withKeysSorted(true)
              .withKeysDescending(false, false)
              .build(), 0, 1)
          .replaceNulls(ReplacePolicy.PRECEDING.onColumn(2),
              ReplacePolicy.FOLLOWING.onColumn(2));
           Table expected = new Table.TestBuilder()
               .column( "1",  "1",  "1",  "1",  "1",  "1",  "1",  "2",  "2",  "2",  "2")
               .column(   0,    1,    3,    3,    5,    5,    5,    5,    5,    5,    5)
               .column(null, 14.0, 13.0, 17.0, 17.0, 17.0, 17.0, null, 11.0, 11.0, 11.0)
               .column(null, 14.0, 13.0, 17.0, 17.0, 17.0, null, 11.0, 11.0, null, null)
               .build()) {
        assertTablesAreEqual(expected, result);
      }
    }
  }

  @Test
  void testGroupByApproxPercentileReproCase() {
    double[] percentiles = {0.25, 0.50, 0.75};
    try (Table t1 = new Table.TestBuilder()
            .column("a", "a", "b", "c", "d")
            .column(1084.0, 1719.0, 15948.0, 148029.0, 1269761.0)
            .build();
         Table t2 = t1
            .groupBy(0)
            .aggregate(GroupByAggregation.createTDigest(100).onColumn(1));
         Table sorted = t2.orderBy(OrderByArg.asc(0));
         ColumnVector actual = sorted.getColumn(1).approxPercentile(percentiles);
         ColumnVector expected = ColumnVector.fromLists(
             new ListType(false, new BasicType(false, DType.FLOAT64)),
             Arrays.asList(1084.0, 1084.0, 1719.0),
             Arrays.asList(15948.0, 15948.0, 15948.0),
             Arrays.asList(148029.0, 148029.0, 148029.0),
             Arrays.asList(1269761.0, 1269761.0, 1269761.0)
         )) {
      assertColumnsAreEqual(expected, actual);
    }
  }

  @Test
  void testGroupByApproxPercentile() {
    double[] percentiles = {0.25, 0.50, 0.75};
    try (Table t1 = new Table.TestBuilder()
            .column("a", "a", "a", "b", "b", "b")
            .column(100, 150, 160, 70, 110, 160)
            .build();
      Table t2 = t1
          .groupBy(0)
          .aggregate(GroupByAggregation.createTDigest(1000).onColumn(1));
      Table sorted = t2.orderBy(OrderByArg.asc(0));
      ColumnVector actual = sorted.getColumn(1).approxPercentile(percentiles);
      ColumnVector expected = ColumnVector.fromLists(
        new ListType(false, new BasicType(false, DType.FLOAT64)),
          Arrays.asList(100d, 150d, 160d),
          Arrays.asList(70d, 110d, 160d)
      )) {
        assertColumnsAreEqual(expected, actual);
    }
  }

  @Test
  void testMergeApproxPercentile() {
    double[] percentiles = {0.25, 0.50, 0.75};
    try (Table t1 = new Table.TestBuilder()
            .column("a", "a", "a", "b", "b", "b")
            .column(100, 150, 160, 70, 110, 160)
            .build();
         Table t2 = t1
                 .groupBy(0)
                 .aggregate(GroupByAggregation.createTDigest(1000).onColumn(1));
         Table t3 = t1
                 .groupBy(0)
                 .aggregate(GroupByAggregation.createTDigest(1000).onColumn(1));
         Table t4 = Table.concatenate(t2, t3);
         Table t5 = t4
                 .groupBy(0)
                 .aggregate(GroupByAggregation.mergeTDigest(1000).onColumn(1));
         Table sorted = t5.orderBy(OrderByArg.asc(0));
         ColumnVector actual = sorted.getColumn(1).approxPercentile(percentiles);
         ColumnVector expected = ColumnVector.fromLists(
                 new ListType(false, new BasicType(false, DType.FLOAT64)),
                 Arrays.asList(100d, 150d, 160d),
                 Arrays.asList(70d, 110d, 160d)
         )) {
      assertColumnsAreEqual(expected, actual);
    }
  }

  @Test
  void testMergeApproxPercentile2() {
    double[] percentiles = {0.25, 0.50, 0.75};
    try (Table t1 = new Table.TestBuilder()
            .column("a", "a", "a", "b", "b", "b")
            .column(70, 110, 160, 100, 150, 160)
            .build();
         Table t2 = t1
                 .groupBy(0)
                 .aggregate(GroupByAggregation.createTDigest(1000).onColumn(1));
         Table t3 = t1
                 .groupBy(0)
                 .aggregate(GroupByAggregation.createTDigest(1000).onColumn(1));
         Table t4 = Table.concatenate(t2, t3);
         Table t5 = t4
                 .groupBy(0)
                 .aggregate(GroupByAggregation.mergeTDigest(1000).onColumn(1));
         Table sorted = t5.orderBy(OrderByArg.asc(0));
         ColumnVector actual = sorted.getColumn(1).approxPercentile(percentiles);
         ColumnVector expected = ColumnVector.fromLists(
                 new ListType(false, new BasicType(false, DType.FLOAT64)),
                 Arrays.asList(70d, 110d, 160d),
                 Arrays.asList(100d, 150d, 160d)
         )) {
      assertColumnsAreEqual(expected, actual);
    }
  }

  @Test
  void testCreateTDigestReduction() {
    try (Table t1 = new Table.TestBuilder()
            .column(100, 150, 160, 70, 110, 160)
            .build();
         Scalar tdigest = t1.getColumn(0)
            .reduce(ReductionAggregation.createTDigest(1000), DType.STRUCT)) {
      assertEquals(DType.STRUCT, tdigest.getType());

      try (CloseableArray columns = CloseableArray.wrap(tdigest.getChildrenFromStructScalar())) {
        assertEquals(3, columns.size());
        try (HostColumnVector centroids = ((ColumnView) columns.get(0)).copyToHost();
           HostColumnVector min = ((ColumnView) columns.get(1)).copyToHost();
           HostColumnVector max = ((ColumnView) columns.get(2)).copyToHost()) {
          assertEquals(DType.LIST, centroids.getType());
          assertEquals(DType.FLOAT64, min.getType());
          assertEquals(DType.FLOAT64, max.getType());
          assertEquals(1, min.getRowCount());
          assertEquals(1, max.getRowCount());
          assertEquals(70, min.getDouble(0));
          assertEquals(160, max.getDouble(0));
        }
      }
    }
  }

  @Test
  void testMergeTDigestReduction() {
    StructType centroidStruct = new StructType(false,
            new BasicType(false, DType.FLOAT64), // mean
            new BasicType(false, DType.FLOAT64)); // weight

    ListType centroidList = new ListType(false, centroidStruct);

    StructType tdigestType = new StructType(false,
            centroidList,
            new BasicType(false, DType.FLOAT64), // min
            new BasicType(false, DType.FLOAT64)); // max

    try (ColumnVector tdigests = ColumnVector.fromStructs(tdigestType,
            new StructData(Arrays.asList(
                    new StructData(1.0, 100.0),
                    new StructData(2.0, 50.0)),
                    1.0, // min
                    2.0), // max
            new StructData(Arrays.asList(
                    new StructData(3.0, 200.0),
                    new StructData(4.0, 99.0)),
                    3.0, // min
                    4.0)); // max
      Scalar merged = tdigests.reduce(ReductionAggregation.mergeTDigest(1000), DType.STRUCT)) {

      assertEquals(DType.STRUCT, merged.getType());
      try (CloseableArray columns = CloseableArray.wrap(merged.getChildrenFromStructScalar())) {
        assertEquals(3, columns.size());
        try (HostColumnVector centroids = ((ColumnView) columns.get(0)).copyToHost();
             HostColumnVector min = ((ColumnView) columns.get(1)).copyToHost();
             HostColumnVector max = ((ColumnView) columns.get(2)).copyToHost()) {
          assertEquals(3, columns.size());
          assertEquals(DType.LIST, centroids.getType());
          assertEquals(DType.FLOAT64, min.getType());
          assertEquals(DType.FLOAT64, max.getType());
          assertEquals(1, min.getRowCount());
          assertEquals(1, max.getRowCount());
          assertEquals(1.0, min.getDouble(0));
          assertEquals(4.0, max.getDouble(0));
          assertEquals(1, centroids.rows);

          List list = centroids.getList(0);
          assertEquals(4, list.size());

          StructData data = (StructData) list.get(0);
          assertEquals(1.0, data.dataRecord.get(0));
          assertEquals(100.0, data.dataRecord.get(1));

          data = (StructData) list.get(1);
          assertEquals(2.0, data.dataRecord.get(0));
          assertEquals(50.0, data.dataRecord.get(1));

          data = (StructData) list.get(2);
          assertEquals(3.0, data.dataRecord.get(0));
          assertEquals(200.0, data.dataRecord.get(1));

          data = (StructData) list.get(3);
          assertEquals(4.0, data.dataRecord.get(0));
          assertEquals(99.0, data.dataRecord.get(1));
        }
      }
    }
  }

  @Test
  void testGroupbyHistogram() {
    StructType histogramStruct = new StructType(false,
        new BasicType(false, DType.INT32), // values
        new BasicType(false, DType.INT64)); // frequencies
    ListType histogramList = new ListType(false, histogramStruct);

    // key = 0: values = [2, 2, -3, -2, 2]
    // key = 1: values = [2, 0, 5, 2, 1]
    // key = 2: values = [-3, 1, 1, 2, 2]
    try (Table input = new Table.TestBuilder()
        .column(2, 0, 2, 1, 1, 1, 0, 0, 0, 1, 2, 2, 1, 0, 2)
        .column(-3, 2, 1, 2, 0, 5, 2, -3, -2, 2, 1, 2, 1, 2, 2)
        .build();
         Table result = input.groupBy(0)
             .aggregate(GroupByAggregation.histogram().onColumn(1));
         Table sortedResult = result.orderBy(OrderByArg.asc(0));
         ColumnVector sortedOutHistograms = sortedResult.getColumn(1).listSortRows(false, false);

         ColumnVector expectedKeys = ColumnVector.fromInts(0, 1, 2);
         ColumnVector expectedHistograms = ColumnVector.fromLists(histogramList,
             Arrays.asList(new StructData(-3, 1L), new StructData(-2, 1L), new StructData(2, 3L)),
             Arrays.asList(new StructData(0, 1L), new StructData(1, 1L), new StructData(2, 2L),
                 new StructData(5, 1L)),
             Arrays.asList(new StructData(-3, 1L), new StructData(1, 2L), new StructData(2, 2L)))
    ) {
      assertColumnsAreEqual(expectedKeys, sortedResult.getColumn(0));
      assertColumnsAreEqual(expectedHistograms, sortedOutHistograms);
    }
  }

  @Test
  void testGroupbyMergeHistogram() {
    StructType histogramStruct = new StructType(false,
        new BasicType(false, DType.INT32), // values
        new BasicType(false, DType.INT64)); // frequencies
    ListType histogramList = new ListType(false, histogramStruct);

    // key = 0: histograms = [[<-3, 1>, <-2, 1>, <2, 3>], [<0, 1>, <1, 1>], [<-3, 3>, <0, 1>, <1, 2>]]
    // key = 1: histograms = [[<-2, 1>, <1, 3>, <2, 2>], [<0, 2>, <1, 1>, <2, 2>]]
    try (Table input = new Table.TestBuilder()
        .column(0, 1, 0, 1, 0)
        .column(histogramStruct,
            new StructData[]{new StructData(-3, 1L), new StructData(-2, 1L), new StructData(2, 3L)},
            new StructData[]{new StructData(-2, 1L), new StructData(1, 3L), new StructData(2, 2L)},
            new StructData[]{new StructData(0, 1L), new StructData(1, 1L)},
            new StructData[]{new StructData(0, 2L), new StructData(1, 1L), new StructData(2, 2L)},
            new StructData[]{new StructData(-3, 3L), new StructData(0, 1L), new StructData(1, 2L)})
        .build();
         Table result = input.groupBy(0)
             .aggregate(GroupByAggregation.mergeHistogram().onColumn(1));
         Table sortedResult = result.orderBy(OrderByArg.asc(0));
         ColumnVector sortedOutHistograms = sortedResult.getColumn(1).listSortRows(false, false);

         ColumnVector expectedKeys = ColumnVector.fromInts(0, 1);
         ColumnVector expectedHistograms = ColumnVector.fromLists(histogramList,
             Arrays.asList(new StructData(-3, 4L), new StructData(-2, 1L), new StructData(0, 2L),
                           new StructData(1, 3L), new StructData(2, 3L)),
             Arrays.asList(new StructData(-2, 1L), new StructData(0, 2L), new StructData(1, 4L),
                           new StructData(2, 4L)))
    ) {
      assertColumnsAreEqual(expectedKeys, sortedResult.getColumn(0));
      assertColumnsAreEqual(expectedHistograms, sortedOutHistograms);
    }
  }

  @Test
  void testReductionHistogram() {
    StructType histogramStruct = new StructType(false,
        new BasicType(false, DType.INT32), // values
        new BasicType(false, DType.INT64)); // frequencies

    try (ColumnVector input = ColumnVector.fromInts(-3, 2, 1, 2, 0, 5, 2, -3, -2, 2, 1);
         Scalar result = input.reduce(ReductionAggregation.histogram(), DType.LIST);
         ColumnVector resultCV = result.getListAsColumnView().copyToColumnVector();
         Table resultTable = new Table(resultCV);
         Table sortedResult = resultTable.orderBy(OrderByArg.asc(0));

         ColumnVector expectedHistograms = ColumnVector.fromStructs(histogramStruct,
             new StructData(-3, 2L), new StructData(-2, 1L), new StructData(0, 1L),
             new StructData(1, 2L), new StructData(2, 4L), new StructData(5, 1L))
    ) {
      assertColumnsAreEqual(expectedHistograms, sortedResult.getColumn(0));
    }
  }

  @Test
  void testReductionMergeHistogram() {
    StructType histogramStruct = new StructType(false,
        new BasicType(false, DType.INT32), // values
        new BasicType(false, DType.INT64)); // frequencies

    try (ColumnVector input = ColumnVector.fromStructs(histogramStruct,
             new StructData(-3, 2L), new StructData(2, 1L), new StructData(1, 1L),
             new StructData(2, 2L), new StructData(0, 4L), new StructData(5, 1L),
             new StructData(2, 2L), new StructData(-3, 3L), new StructData(-2, 5L),
             new StructData(2, 3L), new StructData(1, 4L));
         Scalar result = input.reduce(ReductionAggregation.mergeHistogram(), DType.LIST);
         ColumnVector resultCV = result.getListAsColumnView().copyToColumnVector();
         Table resultTable = new Table(resultCV);
         Table sortedResult = resultTable.orderBy(OrderByArg.asc(0));

         ColumnVector expectedHistograms = ColumnVector.fromStructs(histogramStruct,
             new StructData(-3, 5L), new StructData(-2, 5L), new StructData(0, 4L),
             new StructData(1, 5L), new StructData(2, 8L), new StructData(5, 1L))
    ) {
      assertColumnsAreEqual(expectedHistograms, sortedResult.getColumn(0));
    }
  }
  @Test
  void testGroupByMinMaxDecimal() {
    try (Table t1 = new Table.TestBuilder()
        .column( "1",  "1", "1", "1", "2")
        .column(0, 1, 3 , 3, 4)
        .decimal128Column(-4, RoundingMode.HALF_UP,
            new BigInteger("123456789123456789"),
            new BigInteger("7979879879879798"),
            new BigInteger("17979879879879798"),
            new BigInteger("2234563472398472398"),
            null)
        .build()) {
      try (Table result = t1
          .groupBy(GroupByOptions.builder()
              .withKeysSorted(true)
              .withKeysDescending(false, false)
              .build(), 0, 1)
          .scan(GroupByScanAggregation.min().onColumn(2),
              GroupByScanAggregation.max().onColumn(2));
           Table expected = new Table.TestBuilder()
               .column( "1",  "1", "1", "1", "2")
               .column(0, 1, 3, 3, 4)
               .decimal128Column(-4, RoundingMode.HALF_UP,
                   new BigInteger("123456789123456789"),
                   new BigInteger("7979879879879798"),
                   new BigInteger("17979879879879798"),
                   new BigInteger("17979879879879798"),
                   null)
               .decimal128Column(-4, RoundingMode.HALF_UP,
                   new BigInteger("123456789123456789"),
                   new BigInteger("7979879879879798"),
                   new BigInteger("17979879879879798"),
                   new BigInteger("2234563472398472398"),
                   null)
               .build()) {
        assertTablesAreEqual(expected, result);
      }
    }
  }

  @Test
  void testGroupByMinMaxDecimalAgg() {
    try (Table t1 = new Table.TestBuilder()
        .column(-341142443, 48424546)
        .decimal128Column(-2, RoundingMode.HALF_DOWN,
            new BigInteger("2978603952268112009"),
            new BigInteger("571526248386900094"))
        .build()) {
      try (Table result = t1
          .groupBy(GroupByOptions.builder()
              .build(), 0)
          .aggregate(GroupByAggregation.max().onColumn(1));
           Table expected = new Table.TestBuilder()
               .column(-341142443, 48424546)
               .decimal128Column(-2, RoundingMode.HALF_DOWN,
                   new BigInteger("2978603952268112009"),
                   new BigInteger("571526248386900094"))
               .build()) {
        assertTablesAreEqual(expected, result);
      }
    }
  }

  @Test
  void testGroupByCountDecimal() {
    try (Table t1 = new Table.TestBuilder()
        .column( "1",  "1", "1", "1", "2")
        .column(0, 1, 3 , 3, 4)
        .decimal128Column(-4, RoundingMode.HALF_UP,
            new BigInteger("123456789123456789"),
            new BigInteger("7979879879879798"),
            new BigInteger("17979879879879798"),
            new BigInteger("2234563472398472398"),
            null)
        .build()) {
      try (Table result = t1
          .groupBy(GroupByOptions.builder()
              .withKeysSorted(true)
              .withKeysDescending(false, false)
              .build(), 0, 1)
          .aggregate(GroupByAggregation.count().onColumn(2));
           Table expected = new Table.TestBuilder()
               .column( "1",  "1", "1", "2")
               .column(0, 1, 3, 4)
               .column(1, 1, 2, 0)
               .build()) {
        assertTablesAreEqual(expected, result);
      }
    }
  }

  @Test
  void testGroupByUniqueCount() {
    try (Table t1 = new Table.TestBuilder()
            .column( "1",  "1",  "1",  "1",  "1",  "1")
            .column(   1,    3,    3,    5,    5,    0)
            .column(12.0, 14.0, 13.0, 17.0, 17.0, 17.0)
            .build()) {
      try (Table t3 = t1
              .groupBy(0, 1)
              .aggregate(GroupByAggregation.nunique().onColumn(0));
           Table sorted = t3.orderBy(OrderByArg.asc(0), OrderByArg.asc(1), OrderByArg.asc(2));
           Table expected = new Table.TestBuilder()
                   .column( "1",  "1",  "1",  "1")
                   .column(   0,    1,    3,    5)
                   .column(   1,    1,    1,    1)
                   .build()) {
        assertTablesAreEqual(expected, sorted);
      }
    }
  }

  @Test
  void testOrderByDecimal() {
    try (Table t1 = new Table.TestBuilder()
        .column( "1",  "1", "1", "1")
        .column(0, 1, 3 , 3)
        .decimal64Column(4,
            123456L,
            124567L,
            125678L,
            126789L)
        .build()) {
      try (Table sorted = t1.orderBy(OrderByArg.asc(0), OrderByArg.asc(1), OrderByArg.asc(2));
           Table expected = new Table.TestBuilder()
               .column( "1",  "1", "1", "1")
               .column(   0,    1, 3, 3)
               .decimal64Column(4,
                   123456L,
                   124567L,
                   125678L,
                   126789L)
               .build()) {
        assertTablesAreEqual(expected, sorted);

      }
    }
  }

  @Test
  void testGroupByUniqueCountNulls() {
    try (Table t1 = new Table.TestBuilder()
            .column( "1",  "1",  "1",  "1",  "1",  "1")
            .column(   1,    3,    3,    5,    5,    0)
            .column(null, null, 13.0, null, null, null)
            .build()) {
      try (Table t3 = t1
              .groupBy(0, 1)
              .aggregate(GroupByAggregation.nunique(NullPolicy.INCLUDE).onColumn(0));
           Table sorted = t3.orderBy(OrderByArg.asc(0), OrderByArg.asc(1), OrderByArg.asc(2));
           Table expected = new Table.TestBuilder()
                   .column( "1",  "1",  "1",  "1")
                   .column(   0,    1,    3,    5)
                   .column(   1,    1,    1,    1)
                   .build()) {
        assertTablesAreEqual(expected, sorted);
      }
    }
  }

  @Test
  void testGroupByCount() {
    try (Table t1 = new Table.TestBuilder().column( "1",  "1",  "1",  "1",  "1",  "1")
                                           .column(   1,    3,    3,    5,    5,    0)
                                           .column(12.0, 14.0, 13.0, 17.0, 17.0, 17.0)
                                           .build()) {
      try (Table t3 = t1.groupBy(0, 1)
          .aggregate(GroupByAggregation.count().onColumn(0));
           HostColumnVector aggOut1 = t3.getColumn(2).copyToHost()) {
        // verify t3
        assertEquals(4, t3.getRowCount());
        Map<Object, Integer> expectedAggregateResult = new HashMap() {
          {
            // value, count
            put(1, 2);
            put(2, 2);
          }
        };
        for (int i = 0; i < 4; ++i) {
          int key = aggOut1.getInt(i);
          assertTrue(expectedAggregateResult.containsKey(key));
          Integer count = expectedAggregateResult.get(key);
          if (count == 1) {
            expectedAggregateResult.remove(key);
          } else {
            expectedAggregateResult.put(key, count - 1);
          }
        }
      }
    }
  }

  @Test
  void testWindowingCount() {
    try (Table unsorted = new Table.TestBuilder()
        .column(1, 1, 1, 1, 1, 1, 1, 1, 1, 1, 1, 1) // GBY Key
        .column(1, 1, 1, 1, 2, 2, 2, 2, 3, 3, 3, 3) // GBY Key
        .column(1, 1, 2, 2, 3, 3, 4, 4, 5, 5, 6, 6) // OBY Key
        .column(7, 5, 1, 9, 7, 9, 8, 2, 8, 0, 6, 6) // Agg Column
        .decimal32Column(-1, 1, 1, 1, 1, 2, 2, 2, 2, 3, 3, 3, 3) // Decimal GBY Key
        .decimal64Column(1, 1L, 1L, 2L, 2L, 3L, 3L, 4L, 4L, 5L, 5L, 6L, 6L) // Decimal OBY Key
        .build()) {
      try (Table sorted = unsorted.orderBy(OrderByArg.asc(0), OrderByArg.asc(1), OrderByArg.asc(2));
           Table decSorted = unsorted.orderBy(OrderByArg.asc(0), OrderByArg.asc(4), OrderByArg.asc(5));
           ColumnVector expectSortedAggColumn = ColumnVector.fromBoxedInts(7, 5, 1, 9, 7, 9, 8, 2, 8, 0, 6, 6);
           Scalar two = Scalar.fromInt(2);
           Scalar one = Scalar.fromInt(1)) {
        ColumnVector sortedAggColumn = sorted.getColumn(3);
        assertColumnsAreEqual(expectSortedAggColumn, sortedAggColumn);
        ColumnVector decSortedAggColumn = decSorted.getColumn(3);
        assertColumnsAreEqual(expectSortedAggColumn, decSortedAggColumn);

        try (WindowOptions window = WindowOptions.builder()
            .minPeriods(1)
            .window(two, one)
            .build()) {

          try (Table windowAggResults = sorted.groupBy(0, 1)
              .aggregateWindows(RollingAggregation.count().onColumn(3).overWindow(window));
               Table decWindowAggResults = decSorted.groupBy(0, 4)
                   .aggregateWindows(RollingAggregation.count().onColumn(3).overWindow(window));
               ColumnVector expect = ColumnVector.fromBoxedInts(2, 3, 3, 2, 2, 3, 3, 2, 2, 3, 3, 2)) {
            assertColumnsAreEqual(expect, windowAggResults.getColumn(0));
            assertColumnsAreEqual(expect, decWindowAggResults.getColumn(0));
          }
        }
      }
    }
  }

  @Test
  void testWindowingMin() {
    try (Table unsorted = new Table.TestBuilder()
        .column(1, 1, 1, 1, 1, 1, 1, 1, 1, 1, 1, 1) // GBY Key
        .column(1, 1, 1, 1, 2, 2, 2, 2, 3, 3, 3, 3) // GBY Key
        .column(1, 1, 2, 2, 3, 3, 4, 4, 5, 5, 6, 6) // OBY Key
        .column(7, 5, 1, 9, 7, 9, 8, 2, 8, 0, 6, 6) // Agg Column
        .decimal32Column(-1, 1, 1, 1, 1, 2, 2, 2, 2, 3, 3, 3, 3) // Decimal GBY Key
        .decimal64Column(1, 1L, 1L, 2L, 2L, 3L, 3L, 4L, 4L, 5L, 5L, 6L, 6L) // Decimal OBY Key
        .decimal64Column(2, 7L, 5L, 1L, 9L, 7L, 9L, 8L, 2L, 8L, 0L, 6L, 6L) // Decimal Agg Column
        .build()) {
      try (Table sorted = unsorted.orderBy(OrderByArg.asc(0), OrderByArg.asc(1), OrderByArg.asc(2));
           Table decSorted = unsorted.orderBy(OrderByArg.asc(0), OrderByArg.asc(4), OrderByArg.asc(5));
           ColumnVector expectSortedAggCol = ColumnVector.fromBoxedInts(7, 5, 1, 9, 7, 9, 8, 2, 8, 0, 6, 6);
           ColumnVector expectDecSortedAggCol = ColumnVector.decimalFromLongs(2, 7, 5, 1, 9, 7, 9, 8, 2, 8, 0, 6, 6);
           Scalar two = Scalar.fromInt(2);
           Scalar one = Scalar.fromInt(1)) {
        ColumnVector sortedAggColumn = sorted.getColumn(3);
        assertColumnsAreEqual(expectSortedAggCol, sortedAggColumn);
        ColumnVector decSortedAggColumn = decSorted.getColumn(6);
        assertColumnsAreEqual(expectDecSortedAggCol, decSortedAggColumn);

        try (WindowOptions window = WindowOptions.builder()
            .minPeriods(1)
            .window(two, one)
            .build()) {

          try (Table windowAggResults = sorted.groupBy(0, 1)
              .aggregateWindows(RollingAggregation.min().onColumn(3).overWindow(window));
               Table decWindowAggResults = decSorted.groupBy(0, 4)
                   .aggregateWindows(RollingAggregation.min().onColumn(6).overWindow(window));
               ColumnVector expect = ColumnVector.fromBoxedInts(5, 1, 1, 1, 7, 7, 2, 2, 0, 0, 0, 6);
               ColumnVector decExpect = ColumnVector.decimalFromLongs(2, 5, 1, 1, 1, 7, 7, 2, 2, 0, 0, 0, 6)) {
            assertColumnsAreEqual(expect, windowAggResults.getColumn(0));
            assertColumnsAreEqual(decExpect, decWindowAggResults.getColumn(0));
          }
        }
      }
    }
  }

  @Test
  void testWindowingMax() {
    try (Table unsorted = new Table.TestBuilder()
        .column(1, 1, 1, 1, 1, 1, 1, 1, 1, 1, 1, 1) // GBY Key
        .column(1, 1, 1, 1, 2, 2, 2, 2, 3, 3, 3, 3) // GBY Key
        .column(1, 1, 2, 2, 3, 3, 4, 4, 5, 5, 6, 6) // OBY Key
        .column(7, 5, 1, 9, 7, 9, 8, 2, 8, 0, 6, 6) // Agg Column
        .decimal32Column(-1, 1, 1, 1, 1, 2, 2, 2, 2, 3, 3, 3, 3) // Decimal GBY Key
        .decimal64Column(1, 1L, 1L, 2L, 2L, 3L, 3L, 4L, 4L, 5L, 5L, 6L, 6L) // Decimal OBY Key
        .decimal64Column(2, 7L, 5L, 1L, 9L, 7L, 9L, 8L, 2L, 8L, 0L, 6L, 6L) // Decimal Agg Column
        .build()) {
      try (Table sorted = unsorted.orderBy(OrderByArg.asc(0), OrderByArg.asc(1), OrderByArg.asc(2));
           Table decSorted = unsorted.orderBy(OrderByArg.asc(0), OrderByArg.asc(4), OrderByArg.asc(5));
           ColumnVector expectSortedAggCol = ColumnVector.fromBoxedInts(7, 5, 1, 9, 7, 9, 8, 2, 8, 0, 6, 6);
           ColumnVector expectDecSortedAggCol = ColumnVector.decimalFromLongs(2, 7, 5, 1, 9, 7, 9, 8, 2, 8, 0, 6, 6);
           Scalar two = Scalar.fromInt(2);
           Scalar one = Scalar.fromInt(1)) {
        ColumnVector sortedAggColumn = sorted.getColumn(3);
        assertColumnsAreEqual(expectSortedAggCol, sortedAggColumn);
        ColumnVector decSortedAggColumn = decSorted.getColumn(6);
        assertColumnsAreEqual(expectDecSortedAggCol, decSortedAggColumn);

        try (WindowOptions window = WindowOptions.builder()
            .minPeriods(1)
            .window(two, one)
            .build()) {

          try (Table windowAggResults = sorted.groupBy(0, 1)
              .aggregateWindows(RollingAggregation.max().onColumn(3).overWindow(window));
               Table decWindowAggResults = decSorted.groupBy(0, 4)
                   .aggregateWindows(RollingAggregation.max().onColumn(6).overWindow(window));
               ColumnVector expect = ColumnVector.fromBoxedInts(7, 7, 9, 9, 9, 9, 9, 8, 8, 8, 6, 6);
               ColumnVector decExpect = ColumnVector.decimalFromLongs(2, 7, 7, 9, 9, 9, 9, 9, 8, 8, 8, 6, 6)) {
            assertColumnsAreEqual(expect, windowAggResults.getColumn(0));
            assertColumnsAreEqual(decExpect, decWindowAggResults.getColumn(0));
          }
        }
      }
    }
  }

  @Test
  void testWindowingSum() {
    try (Table unsorted = new Table.TestBuilder()
        .column(1, 1, 1, 1, 1, 1, 1, 1, 1, 1, 1, 1) // GBY Key
        .column(1, 1, 1, 1, 2, 2, 2, 2, 3, 3, 3, 3) // GBY Key
        .column(1, 1, 2, 2, 3, 3, 4, 4, 5, 5, 6, 6) // OBY Key
        .column(7, 5, 1, 9, 7, 9, 8, 2, 8, 0, 6, 6) // Agg Column
        .build()) {
      try (Table sorted = unsorted.orderBy(OrderByArg.asc(0), OrderByArg.asc(1), OrderByArg.asc(2));
           ColumnVector expectSortedAggColumn = ColumnVector.fromBoxedInts(7, 5, 1, 9, 7, 9, 8, 2, 8, 0, 6, 6);
           Scalar two = Scalar.fromInt(2);
           Scalar one = Scalar.fromInt(1)) {
        ColumnVector sortedAggColumn = sorted.getColumn(3);
        assertColumnsAreEqual(expectSortedAggColumn, sortedAggColumn);

        try (WindowOptions window = WindowOptions.builder()
            .minPeriods(1)
            .window(two, one)
            .build()) {

          try (Table windowAggResults = sorted.groupBy(0, 1)
              .aggregateWindows(RollingAggregation.sum().onColumn(3).overWindow(window));
               ColumnVector expectAggResult = ColumnVector.fromBoxedLongs(12L, 13L, 15L, 10L, 16L, 24L, 19L, 10L, 8L, 14L, 12L, 12L)) {
            assertColumnsAreEqual(expectAggResult, windowAggResults.getColumn(0));
          }
        }
      }
    }
  }

  @Test
  void testWindowingRowNumber() {
    try (Table unsorted = new Table.TestBuilder()
        .column(1, 1, 1, 1, 1, 1, 1, 1, 1, 1, 1, 1) // GBY Key
        .column(1, 1, 1, 1, 2, 2, 2, 2, 3, 3, 3, 3) // GBY Key
        .column(1, 1, 2, 2, 3, 3, 4, 4, 5, 5, 6, 6) // OBY Key
        .column(7, 5, 1, 9, 7, 9, 8, 2, 8, 0, 6, 6) // Agg Column
        .decimal32Column(-1, 1, 1, 1, 1, 2, 2, 2, 2, 3, 3, 3, 3) // Decimal GBY Key
        .decimal64Column(1, 1L, 1L, 2L, 2L, 3L, 3L, 4L, 4L, 5L, 5L, 6L, 6L) // Decimal OBY Key
        .decimal64Column(2, 7L, 5L, 1L, 9L, 7L, 9L, 8L, 2L, 8L, 0L, 6L, 6L) // Decimal Agg Column
        .build()) {
      try (Table sorted = unsorted.orderBy(OrderByArg.asc(0), OrderByArg.asc(1), OrderByArg.asc(2));
           Table decSorted = unsorted.orderBy(OrderByArg.asc(0), OrderByArg.asc(4), OrderByArg.asc(5));
           ColumnVector expectSortedAggColumn = ColumnVector.fromBoxedInts(7, 5, 1, 9, 7, 9, 8, 2, 8, 0, 6, 6);
           ColumnVector expectDecSortedAggColumn = ColumnVector.decimalFromLongs(2, 7, 5, 1, 9, 7, 9, 8, 2, 8, 0, 6, 6)) {
        ColumnVector sortedAggColumn = sorted.getColumn(3);
        assertColumnsAreEqual(expectSortedAggColumn, sortedAggColumn);
        ColumnVector decSortedAggColumn = decSorted.getColumn(6);
        assertColumnsAreEqual(expectDecSortedAggColumn, decSortedAggColumn);

        WindowOptions.Builder windowBuilder = WindowOptions.builder().minPeriods(1);

        try (Scalar two = Scalar.fromInt(2);
             Scalar one = Scalar.fromInt(1);
             WindowOptions options = windowBuilder.window(two, one).build();
             WindowOptions options1 = windowBuilder.window(two, one).build()) {
          try (Table windowAggResults = sorted.groupBy(0, 1)
              .aggregateWindows(RollingAggregation
                  .rowNumber()
                  .onColumn(3)
                  .overWindow(options));
               Table decWindowAggResults = decSorted.groupBy(0, 4)
                   .aggregateWindows(RollingAggregation
                       .rowNumber()
                       .onColumn(6)
                       .overWindow(options1));
               ColumnVector expectAggResult = ColumnVector.fromBoxedInts(1, 2, 2, 2, 1, 2, 2, 2, 1, 2, 2, 2)) {
            assertColumnsAreEqual(expectAggResult, windowAggResults.getColumn(0));
            assertColumnsAreEqual(expectAggResult, decWindowAggResults.getColumn(0));
          }
        }

        try (Scalar three = Scalar.fromInt(3);
             Scalar two = Scalar.fromInt(2);
             WindowOptions options = windowBuilder.window(three, two).build();
             WindowOptions options1 = windowBuilder.window(three, two).build()) {
          try (Table windowAggResults = sorted.groupBy(0, 1)
              .aggregateWindows(RollingAggregation
                  .rowNumber()
                  .onColumn(3)
                  .overWindow(options));
               Table decWindowAggResults = decSorted.groupBy(0, 4)
                   .aggregateWindows(RollingAggregation
                       .rowNumber()
                       .onColumn(6)
                       .overWindow(options1));
               ColumnVector expectAggResult = ColumnVector.fromBoxedInts(1, 2, 3, 3, 1, 2, 3, 3, 1, 2, 3, 3)) {
            assertColumnsAreEqual(expectAggResult, windowAggResults.getColumn(0));
            assertColumnsAreEqual(expectAggResult, decWindowAggResults.getColumn(0));
          }
        }

        try (Scalar four = Scalar.fromInt(4);
             Scalar three = Scalar.fromInt(3);
             WindowOptions options = windowBuilder.window(four, three).build();
             WindowOptions options1 = windowBuilder.window(four, three).build()) {
          try (Table windowAggResults = sorted.groupBy(0, 1)
              .aggregateWindows(RollingAggregation
                  .rowNumber()
                  .onColumn(3)
                  .overWindow(options));
               Table decWindowAggResults = decSorted.groupBy(0, 4)
                   .aggregateWindows(RollingAggregation
                       .rowNumber()
                       .onColumn(6)
                       .overWindow(options1));
               ColumnVector expectAggResult = ColumnVector.fromBoxedInts(1, 2, 3, 4, 1, 2, 3, 4, 1, 2, 3, 4)) {
            assertColumnsAreEqual(expectAggResult, windowAggResults.getColumn(0));
            assertColumnsAreEqual(expectAggResult, decWindowAggResults.getColumn(0));
          }
        }
       }
    }
  }

  @Test
  void testWindowingCollectList() {
    RollingAggregation aggCollectWithNulls = RollingAggregation.collectList(NullPolicy.INCLUDE);
    RollingAggregation aggCollect = RollingAggregation.collectList();
    try (Scalar two = Scalar.fromInt(2);
         Scalar one = Scalar.fromInt(1);
         WindowOptions winOpts = WindowOptions.builder()
             .minPeriods(1)
             .window(two, one)
             .build()) {
      StructType nestedType = new StructType(false,
          new BasicType(false, DType.INT32), new BasicType(false, DType.STRING));
      try (Table raw = new Table.TestBuilder()
          .column(1, 1, 1, 1, 1, 1, 1, 1, 1, 1, 1, 1) // GBY Key
          .column(1, 1, 1, 1, 2, 2, 2, 2, 3, 3, 3, 3) // GBY Key
          .column(1, 2, 3, 4, 1, 2, 3, 4, 5, 6, 7, 8) // OBY Key
          .column(7, 5, 1, 9, 7, 9, 8, 2, null, 0, 6, null) // Agg Column of INT32
          .column(nestedType,                          // Agg Column of Struct
              new StructData(1, "s1"), new StructData(2, "s2"), new StructData(3, "s3"),
              new StructData(4, "s4"), new StructData(11, "s11"), new StructData(22, "s22"),
              new StructData(33, "s33"), new StructData(44, "s44"), new StructData(111, "s111"),
              new StructData(222, "s222"), new StructData(333, "s333"), new StructData(444, "s444")
          ).build();
           ColumnVector expectSortedAggColumn = ColumnVector
               .fromBoxedInts(7, 5, 1, 9, 7, 9, 8, 2, null, 0, 6, null)) {
        try (Table sorted = raw.orderBy(OrderByArg.asc(0), OrderByArg.asc(1), OrderByArg.asc(2))) {
          ColumnVector sortedAggColumn = sorted.getColumn(3);
          assertColumnsAreEqual(expectSortedAggColumn, sortedAggColumn);

          // Primitive type: INT32
          //  a) including nulls
          try (Table windowAggResults = sorted.groupBy(0, 1)
              .aggregateWindows(aggCollectWithNulls.onColumn(3).overWindow(winOpts));
               ColumnVector expected = ColumnVector.fromLists(
                   new ListType(false, new BasicType(false, DType.INT32)),
                   Arrays.asList(7, 5), Arrays.asList(7, 5, 1), Arrays.asList(5, 1, 9), Arrays.asList(1, 9),
                   Arrays.asList(7, 9), Arrays.asList(7, 9, 8), Arrays.asList(9, 8, 2), Arrays.asList(8, 2),
                   Arrays.asList(null, 0), Arrays.asList(null, 0, 6), Arrays.asList(0, 6, null), Arrays.asList(6, null))) {
            assertColumnsAreEqual(expected, windowAggResults.getColumn(0));
          }
          //  b) excluding nulls
          try (Table windowAggResults = sorted.groupBy(0, 1)
              .aggregateWindows(aggCollect.onColumn(3).overWindow(winOpts));
               ColumnVector expected = ColumnVector.fromLists(
                   new ListType(false, new BasicType(false, DType.INT32)),
                   Arrays.asList(7, 5), Arrays.asList(7, 5, 1), Arrays.asList(5, 1, 9), Arrays.asList(1, 9),
                   Arrays.asList(7, 9), Arrays.asList(7, 9, 8), Arrays.asList(9, 8, 2), Arrays.asList(8, 2),
                   Arrays.asList(0), Arrays.asList(0, 6), Arrays.asList(0, 6), Arrays.asList(6))) {
            assertColumnsAreEqual(expected, windowAggResults.getColumn(0));
          }

          // Nested type: Struct
          List<StructData>[] expectedNestedData = new List[12];
          expectedNestedData[0] = Arrays.asList(new StructData(1, "s1"), new StructData(2, "s2"));
          expectedNestedData[1] = Arrays.asList(new StructData(1, "s1"), new StructData(2, "s2"), new StructData(3, "s3"));
          expectedNestedData[2] = Arrays.asList(new StructData(2, "s2"), new StructData(3, "s3"), new StructData(4, "s4"));
          expectedNestedData[3] = Arrays.asList(new StructData(3, "s3"), new StructData(4, "s4"));
          expectedNestedData[4] = Arrays.asList(new StructData(11, "s11"), new StructData(22, "s22"));
          expectedNestedData[5] = Arrays.asList(new StructData(11, "s11"), new StructData(22, "s22"), new StructData(33, "s33"));
          expectedNestedData[6] = Arrays.asList(new StructData(22, "s22"), new StructData(33, "s33"), new StructData(44, "s44"));
          expectedNestedData[7] = Arrays.asList(new StructData(33, "s33"), new StructData(44, "s44"));
          expectedNestedData[8] = Arrays.asList(new StructData(111, "s111"), new StructData(222, "s222"));
          expectedNestedData[9] = Arrays.asList(new StructData(111, "s111"), new StructData(222, "s222"), new StructData(333, "s333"));
          expectedNestedData[10] = Arrays.asList(new StructData(222, "s222"), new StructData(333, "s333"), new StructData(444, "s444"));
          expectedNestedData[11] = Arrays.asList(new StructData(333, "s333"), new StructData(444, "s444"));
          try (Table windowAggResults = sorted.groupBy(0, 1)
              .aggregateWindows(aggCollect.onColumn(4).overWindow(winOpts));
               ColumnVector expected = ColumnVector.fromLists(
                   new ListType(false, nestedType), expectedNestedData)) {
            assertColumnsAreEqual(expected, windowAggResults.getColumn(0));
          }
        }
      }
    }
  }

  @Test
  void testWindowingCollectSet() {
    RollingAggregation aggCollect = RollingAggregation.collectSet();
    RollingAggregation aggCollectWithEqNulls = RollingAggregation.collectSet(NullPolicy.INCLUDE,
        NullEquality.EQUAL, NaNEquality.UNEQUAL);
    RollingAggregation aggCollectWithUnEqNulls = RollingAggregation.collectSet(NullPolicy.INCLUDE,
        NullEquality.UNEQUAL, NaNEquality.UNEQUAL);
    RollingAggregation aggCollectWithEqNaNs = RollingAggregation.collectSet(NullPolicy.INCLUDE,
        NullEquality.EQUAL, NaNEquality.ALL_EQUAL);

    try (Scalar two = Scalar.fromInt(2);
         Scalar one = Scalar.fromInt(1);
         WindowOptions winOpts = WindowOptions.builder()
             .minPeriods(1)
             .window(two, one)
             .build()) {
      try (Table raw = new Table.TestBuilder()
          .column(1, 1, 1, 1, 1, 1, 1, 1, 1, 1, 1, 1) // GBY Key
          .column(1, 1, 1, 1, 2, 2, 2, 2, 3, 3, 3, 3) // GBY Key
          .column(1, 2, 3, 4, 1, 2, 3, 4, 5, 6, 7, 8) // OBY Key
          .column(5, 5, 1, 1, 1, 4, 3, 4, null, null, 6, 7) // Agg Column of INT32
          .column(1.1, 1.1, null, 2.2, -3.0, 1.3e-7, -3.0, Double.NaN, 1e-3, null, Double.NaN, Double.NaN) // Agg Column of FLOAT64
          .build();
           ColumnVector expectSortedAggColumn = ColumnVector
               .fromBoxedInts(5, 5, 1, 1, 1, 4, 3, 4, null, null, 6, 7)) {
        try (Table sorted = raw.orderBy(OrderByArg.asc(0), OrderByArg.asc(1), OrderByArg.asc(2))) {
          ColumnVector sortedAggColumn = sorted.getColumn(3);
          assertColumnsAreEqual(expectSortedAggColumn, sortedAggColumn);

          // Primitive type: INT32
          //  a) excluding NULLs
          try (Table windowAggResults = sorted.groupBy(0, 1)
              .aggregateWindows(aggCollect.onColumn(3).overWindow(winOpts));
               ColumnVector resultSorted = windowAggResults.getColumn(0).listSortRows(false, false);
               ColumnVector expected = ColumnVector.fromLists(
                   new ListType(false, new BasicType(false, DType.INT32)),
                   Arrays.asList(5), Arrays.asList(1, 5), Arrays.asList(1, 5), Arrays.asList(1),
                   Arrays.asList(1, 4), Arrays.asList(1, 3, 4), Arrays.asList(3, 4), Arrays.asList(3, 4),
                   Arrays.asList(), Arrays.asList(6), Arrays.asList(6, 7), Arrays.asList(6, 7))) {
            assertColumnsAreEqual(expected, resultSorted);
          }
          //  b) including NULLs AND NULLs are equal
          try (Table windowAggResults = sorted.groupBy(0, 1)
              .aggregateWindows(aggCollectWithEqNulls.onColumn(3).overWindow(winOpts));
               ColumnVector resultSorted = windowAggResults.getColumn(0).listSortRows(false, false);
               ColumnVector expected = ColumnVector.fromLists(
                   new ListType(false, new BasicType(false, DType.INT32)),
                   Arrays.asList(5), Arrays.asList(1, 5), Arrays.asList(1, 5), Arrays.asList(1),
                   Arrays.asList(1, 4), Arrays.asList(1, 3, 4), Arrays.asList(3, 4), Arrays.asList(3, 4),
                   Arrays.asList((Integer) null), Arrays.asList(6, null), Arrays.asList(6, 7, null), Arrays.asList(6, 7))) {
            assertColumnsAreEqual(expected, resultSorted);
          }
          //  c) including NULLs AND NULLs are unequal
          try (Table windowAggResults = sorted.groupBy(0, 1)
              .aggregateWindows(aggCollectWithUnEqNulls.onColumn(3).overWindow(winOpts));
               ColumnVector resultSorted = windowAggResults.getColumn(0).listSortRows(false, false);
               ColumnVector expected = ColumnVector.fromLists(
                   new ListType(false, new BasicType(false, DType.INT32)),
                   Arrays.asList(5), Arrays.asList(1, 5), Arrays.asList(1, 5), Arrays.asList(1),
                   Arrays.asList(1, 4), Arrays.asList(1, 3, 4), Arrays.asList(3, 4), Arrays.asList(3, 4),
                   Arrays.asList(null, null), Arrays.asList(6, null, null), Arrays.asList(6, 7, null), Arrays.asList(6, 7))) {
            assertColumnsAreEqual(expected, resultSorted);
          }

          // Primitive type: FLOAT64
          //  a) excluding NULLs
          try (Table windowAggResults = sorted.groupBy(0, 1)
              .aggregateWindows(aggCollect.onColumn(4).overWindow(winOpts));
               ColumnVector resultSorted = windowAggResults.getColumn(0).listSortRows(false, false);
               ColumnVector expected = ColumnVector.fromLists(
                   new ListType(false, new BasicType(false, DType.FLOAT64)),
                   Arrays.asList(1.1), Arrays.asList(1.1), Arrays.asList(1.1, 2.2), Arrays.asList(2.2),
                   Arrays.asList(-3.0, 1.3e-7), Arrays.asList(-3.0, 1.3e-7),
                   Arrays.asList(-3.0, 1.3e-7, Double.NaN), Arrays.asList(-3.0, Double.NaN),
                   Arrays.asList(1e-3), Arrays.asList(1e-3, Double.NaN),
                   Arrays.asList(Double.NaN, Double.NaN), Arrays.asList(Double.NaN, Double.NaN))) {
            assertColumnsAreEqual(expected, resultSorted);
          }
          //  b) including NULLs AND NULLs are equal
          try (Table windowAggResults = sorted.groupBy(0, 1)
              .aggregateWindows(aggCollectWithEqNulls.onColumn(4).overWindow(winOpts));
               ColumnVector resultSorted = windowAggResults.getColumn(0).listSortRows(false, false);
               ColumnVector expected = ColumnVector.fromLists(
                   new ListType(false, new BasicType(false, DType.FLOAT64)),
                   Arrays.asList(1.1), Arrays.asList(1.1, null), Arrays.asList(1.1, 2.2, null), Arrays.asList(2.2, null),
                   Arrays.asList(-3.0, 1.3e-7), Arrays.asList(-3.0, 1.3e-7),
                   Arrays.asList(-3.0, 1.3e-7, Double.NaN), Arrays.asList(-3.0, Double.NaN),
                   Arrays.asList(1e-3, null), Arrays.asList(1e-3, Double.NaN, null),
                   Arrays.asList(Double.NaN, Double.NaN, null), Arrays.asList(Double.NaN, Double.NaN))) {
            assertColumnsAreEqual(expected, resultSorted);
          }
          //  c) including NULLs AND NULLs are equal AND NaNs are equal
          try (Table windowAggResults = sorted.groupBy(0, 1)
              .aggregateWindows(aggCollectWithEqNaNs.onColumn(4).overWindow(winOpts));
               ColumnVector resultSorted = windowAggResults.getColumn(0).listSortRows(false, false);
               ColumnVector expected = ColumnVector.fromLists(
                   new ListType(false, new BasicType(false, DType.FLOAT64)),
                   Arrays.asList(1.1), Arrays.asList(1.1, null), Arrays.asList(1.1, 2.2, null), Arrays.asList(2.2, null),
                   Arrays.asList(-3.0, 1.3e-7), Arrays.asList(-3.0, 1.3e-7),
                   Arrays.asList(-3.0, 1.3e-7, Double.NaN), Arrays.asList(-3.0, Double.NaN),
                   Arrays.asList(1e-3, null), Arrays.asList(1e-3, Double.NaN, null),
                   Arrays.asList(Double.NaN, null), Arrays.asList(Double.NaN))) {
            assertColumnsAreEqual(expected, resultSorted);
          }
        }
      }
    }
  }

  @Test
  void testWindowingLead() {
    try (Table unsorted = new Table.TestBuilder()
        .column(1, 1, 1, 1, 1, 1, 1, 1, 1, 1, 1, 1) // GBY Key
        .column(1, 1, 1, 1, 2, 2, 2, 2, 3, 3, 3, 3) // GBY Key
        .column(1, 1, 2, 2, 3, 3, 4, 4, 5, 5, 6, 6) // OBY Key
        .column(7, 5, 1, 9, 7, 9, 8, 2, 8, 0, 6, 6) // Int Agg Column
        .decimal32Column(-1, 1, 1, 1, 1, 2, 2, 2, 2, 3, 3, 3, 3) // Decimal GBY Key
        .decimal64Column(1, 1L, 1L, 2L, 2L, 3L, 3L, 4L, 4L, 5L, 5L, 6L, 6L) // Decimal OBY Key
        .decimal64Column(-2, 7L, 5L, 1L, 9L, 7L, 9L, 8L, 2L, 8L, 0L, 6L, 6L) // Decimal Agg Column
        .column(new ListType(false, new BasicType(true, DType.INT32)),
            Arrays.asList(11, 12, null, 13), Arrays.asList(14, null, 15, null), Arrays.asList((Integer) null),  Arrays.asList(16),
            Arrays.asList(21, null, null, 22), Arrays.asList(23, 24), Arrays.asList(25, 26, 27),  Arrays.asList(28, 29, null),
            Arrays.asList(null, 31), Arrays.asList(32, 33, 34), Arrays.asList(35, 36),  Arrays.asList(37, 38, 39)) // List Agg COLUMN
        .column(new StructType(true,
                new BasicType(true, DType.INT32),
                new BasicType(true, DType.STRING)),
            new StructData(1, "s1"), new StructData(null, "s2"), new StructData(2, null), new StructData(3, "s3"),
            new StructData(11, "s11"), null, new StructData(13, "s13"), new StructData(14, "s14"),
            new StructData(111, "s111"), new StructData(null, "s112"), new StructData(2, "s222"), new StructData(3, "s333")) //STRUCT Agg COLUMN
        .build()) {

      try (Table sorted = unsorted.orderBy(OrderByArg.asc(0), OrderByArg.asc(1), OrderByArg.asc(2));
           Table decSorted = unsorted.orderBy(OrderByArg.asc(0), OrderByArg.asc(4), OrderByArg.asc(5));
           ColumnVector expectSortedAggColumn = ColumnVector.fromBoxedInts(7, 5, 1, 9, 7, 9, 8, 2, 8, 0, 6, 6);
           ColumnVector expectDecSortedAggColumn = ColumnVector.decimalFromLongs(-2, 7, 5, 1, 9, 7, 9, 8, 2, 8, 0, 6, 6)) {
        ColumnVector sortedAggColumn = sorted.getColumn(3);
        assertColumnsAreEqual(expectSortedAggColumn, sortedAggColumn);
        ColumnVector decSortedAggColumn = decSorted.getColumn(6);
        assertColumnsAreEqual(expectDecSortedAggColumn, decSortedAggColumn);

        WindowOptions.Builder windowBuilder = WindowOptions.builder().minPeriods(1);

        try (Scalar two = Scalar.fromInt(2);
             Scalar one = Scalar.fromInt(1);
             WindowOptions options = windowBuilder.window(two, one).build();
             Table windowAggResults = sorted.groupBy(0, 1)
                 .aggregateWindows(RollingAggregation
                     .lead(0)
                     .onColumn(3) // Int Agg Column
                     .overWindow(options));
             Table decWindowAggResults = decSorted.groupBy(0, 4)
                 .aggregateWindows(RollingAggregation
                     .lead(0)
                     .onColumn(6) // Decimal Agg Column
                     .overWindow(options));
             Table listWindowAggResults = sorted.groupBy(0, 1).aggregateWindows(
                 RollingAggregation
                     .lead(0)
                     .onColumn(7) // List Agg COLUMN
                     .overWindow(options));
             Table structWindowAggResults = sorted.groupBy(0, 1).aggregateWindows(
                 RollingAggregation
                     .lead(0)
                     .onColumn(8) //STRUCT Agg COLUMN
                     .overWindow(options));
             ColumnVector expectAggResult = ColumnVector.fromBoxedInts(7, 5, 1, 9, 7, 9, 8, 2, 8, 0, 6, 6);
             ColumnVector decExpectAggResult = ColumnVector.decimalFromLongs(-2, 7, 5, 1, 9, 7, 9, 8, 2, 8, 0, 6, 6);
             ColumnVector listExpectAggResult = ColumnVector.fromLists(
                 new HostColumnVector.ListType(true, new HostColumnVector.BasicType(true, DType.INT32)),
                 Arrays.asList(11, 12, null, 13), Arrays.asList(14, null, 15, null), Arrays.asList((Integer) null), Arrays.asList(16),
                 Arrays.asList(21, null, null, 22), Arrays.asList(23, 24), Arrays.asList(25, 26, 27), Arrays.asList(28, 29, null),
                 Arrays.asList(null, 31), Arrays.asList(32, 33, 34), Arrays.asList(35, 36), Arrays.asList(37, 38, 39));
             ColumnVector structExpectAggResult = ColumnVector.fromStructs(
                 new StructType(true,
                     new BasicType(true, DType.INT32),
                     new BasicType(true, DType.STRING)),
                 new StructData(1, "s1"), new StructData(null, "s2"), new StructData(2, null), new StructData(3, "s3"),
                 new StructData(11, "s11"), null, new StructData(13, "s13"), new StructData(14, "s14"),
                 new StructData(111, "s111"), new StructData(null, "s112"), new StructData(2, "s222"), new StructData(3, "s333"))) {

          assertColumnsAreEqual(expectAggResult, windowAggResults.getColumn(0));
          assertColumnsAreEqual(decExpectAggResult, decWindowAggResults.getColumn(0));
          assertColumnsAreEqual(listExpectAggResult, listWindowAggResults.getColumn(0));
          assertColumnsAreEqual(structExpectAggResult, structWindowAggResults.getColumn(0));
        }

        try (Scalar zero = Scalar.fromInt(0);
             Scalar one = Scalar.fromInt(1);
             WindowOptions options = windowBuilder.window(zero, one).build();
             Table windowAggResults = sorted.groupBy(0, 1)
                 .aggregateWindows(RollingAggregation
                     .lead(1)
                     .onColumn(3) //Int Agg COLUMN
                     .overWindow(options));
             Table decWindowAggResults = sorted.groupBy(0, 4)
                 .aggregateWindows(RollingAggregation
                     .lead(1)
                     .onColumn(6) //Decimal Agg COLUMN
                     .overWindow(options));
             Table listWindowAggResults = sorted.groupBy(0, 1).aggregateWindows(
                 RollingAggregation
                     .lead(1)
                     .onColumn(7) //LIST Agg COLUMN
                     .overWindow(options));
             Table structWindowAggResults = sorted.groupBy(0, 1).aggregateWindows(
                 RollingAggregation
                     .lead(1)
                     .onColumn(8) //STRUCT Agg COLUMN
                     .overWindow(options));
             ColumnVector expectAggResult = ColumnVector.fromBoxedInts(5, 1, 9, null, 9, 8, 2, null, 0, 6, 6, null);
             ColumnVector decExpectAggResult = decimalFromBoxedInts(true, -2, 5, 1, 9, null, 9, 8, 2, null, 0, 6, 6, null);
             ColumnVector listExpectAggResult = ColumnVector.fromLists(
                 new HostColumnVector.ListType(true, new HostColumnVector.BasicType(true, DType.INT32)),
                 Arrays.asList(14, null, 15, null), Arrays.asList((Integer) null), Arrays.asList(16), null,
                 Arrays.asList(23, 24), Arrays.asList(25, 26, 27), Arrays.asList(28, 29, null), null,
                 Arrays.asList(32, 33, 34), Arrays.asList(35, 36), Arrays.asList(37, 38, 39), null);
             ColumnVector structExpectAggResult = ColumnVector.fromStructs(
                 new StructType(true,
                     new BasicType(true, DType.INT32),
                     new BasicType(true, DType.STRING)),
                 new StructData(null, "s2"), new StructData(2, null), new StructData(3, "s3"), null,
                 null, new StructData(13, "s13"), new StructData(14, "s14"), null,
                 new StructData(null, "s112"), new StructData(2, "s222"), new StructData(3, "s333"), null)) {
          assertColumnsAreEqual(expectAggResult, windowAggResults.getColumn(0));
          assertColumnsAreEqual(decExpectAggResult, decWindowAggResults.getColumn(0));
          assertColumnsAreEqual(listExpectAggResult, listWindowAggResults.getColumn(0));
          assertColumnsAreEqual(structExpectAggResult, structWindowAggResults.getColumn(0));
        }

        try (Scalar zero = Scalar.fromInt(0);
             Scalar one = Scalar.fromInt(1);
             WindowOptions options = windowBuilder.window(zero, one).build();
             ColumnVector defaultOutput = ColumnVector.fromBoxedInts(0, -1, -2, -3, -4, -5, -6, -7, -8, -9, -10, -11);
             ColumnVector decDefaultOutput = ColumnVector.decimalFromLongs(-2, 0, -1, -2, -3, -4, -5, -6, -7, -8, -9, -10, -11);
             ColumnVector listDefaultOutput = ColumnVector.fromLists(
                 new HostColumnVector.ListType(true, new HostColumnVector.BasicType(true, DType.INT32)),
                 Arrays.asList(111), Arrays.asList(222), Arrays.asList(333), Arrays.asList(444, null, 555),
                 Arrays.asList(-11), Arrays.asList(-22), Arrays.asList(-33), Arrays.asList(-44),
                 Arrays.asList(6), Arrays.asList(6), Arrays.asList(6), Arrays.asList(6, null, null));
             ColumnVector structDefaultOutput = ColumnVector.fromStructs(
                 new StructType(true,
                     new BasicType(true, DType.INT32),
                     new BasicType(true, DType.STRING)),
                 new StructData(-1, "s1"), new StructData(null, "s2"), new StructData(-2, null), new StructData(-3, "s3"),
                 new StructData(-11, "s11"), null, new StructData(-13, "s13"), new StructData(-14, "s14"),
                 new StructData(-111, "s111"), new StructData(null, "s112"), new StructData(-222, "s222"), new StructData(-333, "s333"));

             Table windowAggResults = sorted.groupBy(0, 1)
                 .aggregateWindows(RollingAggregation
                     .lead(1, defaultOutput)
                     .onColumn(3) //Int Agg COLUMN
                     .overWindow(options));
             Table decWindowAggResults = sorted.groupBy(0, 4)
                 .aggregateWindows(RollingAggregation
                     .lead(1, decDefaultOutput)
                     .onColumn(6) //Decimal Agg COLUMN
                     .overWindow(options));
             Table listWindowAggResults = sorted.groupBy(0, 1).aggregateWindows(
                 RollingAggregation
                     .lead(1, listDefaultOutput)
                     .onColumn(7) //LIST Agg COLUMN
                     .overWindow(options));
             Table structWindowAggResults = sorted.groupBy(0, 1).aggregateWindows(
                 RollingAggregation
                     .lead(1, structDefaultOutput)
                     .onColumn(8) //STRUCT Agg COLUMN
                     .overWindow(options));
             ColumnVector expectAggResult = ColumnVector.fromBoxedInts(5, 1, 9, -3, 9, 8, 2, -7, 0, 6, 6, -11);
             ColumnVector decExpectAggResult = ColumnVector.decimalFromLongs(-2, 5, 1, 9, -3, 9, 8, 2, -7, 0, 6, 6, -11);
             ColumnVector listExpectAggResult = ColumnVector.fromLists(
                 new HostColumnVector.ListType(true, new HostColumnVector.BasicType(true, DType.INT32)),
                 Arrays.asList(14, null, 15, null), Arrays.asList((Integer) null), Arrays.asList(16), Arrays.asList(444, null, 555),
                 Arrays.asList(23, 24), Arrays.asList(25, 26, 27), Arrays.asList(28, 29, null), Arrays.asList(-44),
                 Arrays.asList(32, 33, 34), Arrays.asList(35, 36), Arrays.asList(37, 38, 39), Arrays.asList(6, null, null));
             ColumnVector structExpectAggResult = ColumnVector.fromStructs(
                 new StructType(true,
                     new BasicType(true, DType.INT32),
                     new BasicType(true, DType.STRING)),
                 new StructData(null, "s2"), new StructData(2, null), new StructData(3, "s3"), new StructData(-3, "s3"),
                 null, new StructData(13, "s13"), new StructData(14, "s14"), new StructData(-14, "s14"),
                 new StructData(null, "s112"), new StructData(2, "s222"), new StructData(3, "s333"), new StructData(-333, "s333"))) {
          assertColumnsAreEqual(expectAggResult, windowAggResults.getColumn(0));
          assertColumnsAreEqual(decExpectAggResult, decWindowAggResults.getColumn(0));
          assertColumnsAreEqual(listExpectAggResult, listWindowAggResults.getColumn(0));
          assertColumnsAreEqual(structExpectAggResult, structWindowAggResults.getColumn(0));
        }

        // Outside bounds
        try (Scalar zero = Scalar.fromInt(0);
             Scalar one = Scalar.fromInt(1);
             WindowOptions options = windowBuilder.window(zero, one).build();
             Table windowAggResults = sorted.groupBy(0, 1)
                 .aggregateWindows(RollingAggregation
                     .lead(3)
                     .onColumn(3) //Int Agg COLUMN
                     .overWindow(options));
             Table decWindowAggResults = sorted.groupBy(0, 4)
                 .aggregateWindows(RollingAggregation
                     .lead(3)
                     .onColumn(6) //Decimal Agg COLUMN
                     .overWindow(options));
             Table listWindowAggResults = sorted.groupBy(0, 1).aggregateWindows(
                 RollingAggregation
                     .lead(3)
                     .onColumn(7) //LIST Agg COLUMN
                     .overWindow(options));
             Table structWindowAggResults = sorted.groupBy(0, 1).aggregateWindows(
                 RollingAggregation
                     .lead(3)
                     .onColumn(8) //STRUCT Agg COLUMN
                     .overWindow(options));
             ColumnVector expectAggResult = ColumnVector.fromBoxedInts(null, null, null, null, null, null, null, null, null, null, null, null);
             ColumnVector decExpectAggResult = decimalFromBoxedInts(true, -2, null, null, null, null, null, null, null, null, null, null, null, null);
             ColumnVector listExpectAggResult = ColumnVector.fromLists(
                 new HostColumnVector.ListType(true, new HostColumnVector.BasicType(true, DType.INT32)),
                 null, null, null, null, null, null, null, null, null, null, null, null);
             ColumnVector structExpectAggResult = ColumnVector.fromStructs(
                 new StructType(true,
                     new BasicType(true, DType.INT32),
                     new BasicType(true, DType.STRING)),
                 null, null, null, null, null, null, null, null, null, null, null, null)){
          assertColumnsAreEqual(expectAggResult, windowAggResults.getColumn(0));
          assertColumnsAreEqual(decExpectAggResult, decWindowAggResults.getColumn(0));
          assertColumnsAreEqual(listExpectAggResult, listWindowAggResults.getColumn(0));
          assertColumnsAreEqual(structExpectAggResult, structWindowAggResults.getColumn(0));
        }
      }
    }
  }

  @Test
  void testWindowingLag() {
    try (Table unsorted = new Table.TestBuilder()
        .column(1, 1, 1, 1, 1, 1, 1, 1, 1, 1, 1, 1) // GBY Key
        .column(1, 1, 1, 1, 2, 2, 2, 2, 3, 3, 3, 3) // GBY Key
        .column(1, 1, 2, 2, 3, 3, 4, 4, 5, 5, 6, 6) // OBY Key
        .column(7, 5, 1, 9, 7, 9, 8, 2, 8, 0, 6, 6) // Agg Column
        .decimal32Column(-1, 1, 1, 1, 1, 2, 2, 2, 2, 3, 3, 3, 3) // Decimal GBY Key
        .decimal64Column(1, 1L, 1L, 2L, 2L, 3L, 3L, 4L, 4L, 5L, 5L, 6L, 6L) // Decimal OBY Key
        .decimal64Column(-2, 7L, 5L, 1L, 9L, 7L, 9L, 8L, 2L, 8L, 0L, 6L, 6L) // Decimal Agg Column
        .column(new ListType(false, new BasicType(true, DType.INT32)),
            Arrays.asList(11, 12, null, 13), Arrays.asList(14, null, 15, null), Arrays.asList((Integer) null),  Arrays.asList(16),
            Arrays.asList(21, null, null, 22), Arrays.asList(23, 24), Arrays.asList(25, 26, 27),  Arrays.asList(28, 29, null),
            Arrays.asList(null, 31), Arrays.asList(32, 33, 34), Arrays.asList(35, 36),  Arrays.asList(37, 38, 39)) // List Agg COLUMN
        .column(new StructType(true,
                new BasicType(true, DType.INT32),
                new BasicType(true, DType.STRING)),
            new StructData(1, "s1"), new StructData(null, "s2"), new StructData(2, null), new StructData(3, "s3"),
            new StructData(11, "s11"), null, new StructData(13, "s13"), new StructData(14, "s14"),
            new StructData(111, "s111"), new StructData(null, "s112"), new StructData(2, "s222"), new StructData(3, "s333")) //STRUCT Agg COLUMN
        .build()) {

      try (Table sorted = unsorted.orderBy(OrderByArg.asc(0), OrderByArg.asc(1), OrderByArg.asc(2));
           Table decSorted = unsorted.orderBy(OrderByArg.asc(0), OrderByArg.asc(4), OrderByArg.asc(5));
           ColumnVector expectSortedAggColumn = ColumnVector.fromBoxedInts(7, 5, 1, 9, 7, 9, 8, 2, 8, 0, 6, 6);
           ColumnVector decExpectSortedAggColumn = ColumnVector.decimalFromLongs(-2, 7, 5, 1, 9, 7, 9, 8, 2, 8, 0, 6, 6)) {
        ColumnVector sortedAggColumn = sorted.getColumn(3);
        assertColumnsAreEqual(expectSortedAggColumn, sortedAggColumn);
        ColumnVector decSortedAggColumn = decSorted.getColumn(6);
        assertColumnsAreEqual(decExpectSortedAggColumn, decSortedAggColumn);

        WindowOptions.Builder windowBuilder = WindowOptions.builder().minPeriods(1);

        try (Scalar two = Scalar.fromInt(2);
             Scalar one = Scalar.fromInt(1);
             WindowOptions options = windowBuilder.window(two, one).build();
             Table windowAggResults = sorted.groupBy(0, 1)
                 .aggregateWindows(RollingAggregation
                     .lag(0)
                     .onColumn(3) //Int Agg COLUMN
                     .overWindow(options));
             Table decWindowAggResults = sorted.groupBy(0, 4)
                 .aggregateWindows(RollingAggregation
                     .lag(0)
                     .onColumn(6) //Decimal Agg COLUMN
                     .overWindow(options));
             Table listWindowAggResults = sorted.groupBy(0, 1).aggregateWindows(
                 RollingAggregation
                     .lag(0)
                     .onColumn(7) //LIST Agg COLUMN
                     .overWindow(options));
             Table structWindowAggResults = sorted.groupBy(0, 1).aggregateWindows(
                 RollingAggregation
                     .lag(0)
                     .onColumn(8) //STRUCT Agg COLUMN
                     .overWindow(options));
             ColumnVector expectAggResult = ColumnVector.fromBoxedInts(7, 5, 1, 9, 7, 9, 8, 2, 8, 0, 6, 6);
             ColumnVector decExpectAggResult = ColumnVector.decimalFromLongs(-2, 7, 5, 1, 9, 7, 9, 8, 2, 8, 0, 6, 6);
             ColumnVector listExpectAggResult = ColumnVector.fromLists(
                 new HostColumnVector.ListType(true, new HostColumnVector.BasicType(true, DType.INT32)),
                 Arrays.asList(11, 12, null, 13), Arrays.asList(14, null, 15, null), Arrays.asList((Integer) null), Arrays.asList(16),
                 Arrays.asList(21, null, null, 22), Arrays.asList(23, 24), Arrays.asList(25, 26, 27), Arrays.asList(28, 29, null),
                 Arrays.asList(null, 31), Arrays.asList(32, 33, 34), Arrays.asList(35, 36), Arrays.asList(37, 38, 39));
             ColumnVector structExpectAggResult = ColumnVector.fromStructs(
                 new StructType(true,
                     new BasicType(true, DType.INT32),
                     new BasicType(true, DType.STRING)),
                 new StructData(1, "s1"), new StructData(null, "s2"), new StructData(2, null), new StructData(3, "s3"),
                 new StructData(11, "s11"), null, new StructData(13, "s13"), new StructData(14, "s14"),
                 new StructData(111, "s111"), new StructData(null, "s112"), new StructData(2, "s222"), new StructData(3, "s333"))) {
          assertColumnsAreEqual(expectAggResult, windowAggResults.getColumn(0));
          assertColumnsAreEqual(decExpectAggResult, decWindowAggResults.getColumn(0));
          assertColumnsAreEqual(listExpectAggResult, listWindowAggResults.getColumn(0));
          assertColumnsAreEqual(structExpectAggResult, structWindowAggResults.getColumn(0));
        }

        try (Scalar zero = Scalar.fromInt(0);
             Scalar two = Scalar.fromInt(2);
             WindowOptions options = windowBuilder.window(two, zero).build();
             Table windowAggResults = sorted.groupBy(0, 1)
                 .aggregateWindows(RollingAggregation
                     .lag(1)
                     .onColumn(3) //Int Agg COLUMN
                     .overWindow(options));
             Table decWindowAggResults = sorted.groupBy(0, 4)
                 .aggregateWindows(RollingAggregation
                     .lag(1)
                     .onColumn(6) //Decimal Agg COLUMN
                     .overWindow(options));
             Table listWindowAggResults = sorted.groupBy(0, 1).aggregateWindows(
                 RollingAggregation
                     .lag(1)
                     .onColumn(7) //LIST Agg COLUMN
                     .overWindow(options));
             Table structWindowAggResults = sorted.groupBy(0, 1).aggregateWindows(
                 RollingAggregation
                     .lag(1)
                     .onColumn(8) //STRUCT Agg COLUMN
                     .overWindow(options));
             ColumnVector expectAggResult = ColumnVector.fromBoxedInts(null, 7, 5, 1, null, 7, 9, 8, null, 8, 0, 6);
             ColumnVector decExpectAggResult = decimalFromBoxedInts(true, -2, null, 7, 5, 1, null, 7, 9, 8, null, 8, 0, 6);
             ColumnVector listExpectAggResult = ColumnVector.fromLists(
                 new HostColumnVector.ListType(true, new HostColumnVector.BasicType(true, DType.INT32)),
                 null, Arrays.asList(11, 12, null, 13), Arrays.asList(14, null, 15, null), Arrays.asList((Integer) null),
                 null, Arrays.asList(21, null, null, 22), Arrays.asList(23, 24), Arrays.asList(25, 26, 27),
                 null, Arrays.asList(null, 31), Arrays.asList(32, 33, 34), Arrays.asList(35, 36));
             ColumnVector structExpectAggResult = ColumnVector.fromStructs(
                 new StructType(true,
                     new BasicType(true, DType.INT32),
                     new BasicType(true, DType.STRING)),
                 null, new StructData(1, "s1"), new StructData(null, "s2"), new StructData(2, null),
                 null, new StructData(11, "s11"), null, new StructData(13, "s13"),
                 null, new StructData(111, "s111"), new StructData(null, "s112"), new StructData(2, "s222"))) {
          assertColumnsAreEqual(expectAggResult, windowAggResults.getColumn(0));
          assertColumnsAreEqual(decExpectAggResult, decWindowAggResults.getColumn(0));
          assertColumnsAreEqual(listExpectAggResult, listWindowAggResults.getColumn(0));
          assertColumnsAreEqual(structExpectAggResult, structWindowAggResults.getColumn(0));
        }

        try (Scalar zero = Scalar.fromInt(0);
             Scalar two = Scalar.fromInt(2);
             WindowOptions options = windowBuilder.window(two, zero).build();
             ColumnVector defaultOutput = ColumnVector.fromBoxedInts(0, -1, -2, -3, -4, -5, -6, -7, -8, -9, -10, -11);
             ColumnVector decDefaultOutput = ColumnVector.decimalFromLongs(-2, 0, -1, -2, -3, -4, -5, -6, -7, -8, -9, -10, -11);
             ColumnVector listDefaultOutput = ColumnVector.fromLists(
                 new HostColumnVector.ListType(true, new HostColumnVector.BasicType(true, DType.INT32)),
                 Arrays.asList(111), Arrays.asList(222), Arrays.asList(333), Arrays.asList(444, null, 555),
                 Arrays.asList(-11), Arrays.asList(-22), Arrays.asList(-33), Arrays.asList(-44),
                 Arrays.asList(6), Arrays.asList(6), Arrays.asList(6), Arrays.asList(6, null, null));
             ColumnVector structDefaultOutput = ColumnVector.fromStructs(
                 new StructType(true,
                     new BasicType(true, DType.INT32),
                     new BasicType(true, DType.STRING)),
                 new StructData(-1, "s1"), new StructData(null, "s2"), new StructData(-2, null), new StructData(-3, "s3"),
                 new StructData(-11, "s11"), null, new StructData(-13, "s13"), new StructData(-14, "s14"),
                 new StructData(-111, "s111"), new StructData(null, "s112"), new StructData(-222, "s222"), new StructData(-333, "s333"));
             Table windowAggResults = sorted.groupBy(0, 1)
                 .aggregateWindows(RollingAggregation
                     .lag(1, defaultOutput)
                     .onColumn(3) //Int Agg COLUMN
                     .overWindow(options));
             Table decWindowAggResults = sorted.groupBy(0, 4)
                 .aggregateWindows(RollingAggregation
                     .lag(1, decDefaultOutput)
                     .onColumn(6) //Decimal Agg COLUMN
                     .overWindow(options));
             Table listWindowAggResults = sorted.groupBy(0, 1).aggregateWindows(
                 RollingAggregation
                     .lag(1, listDefaultOutput)
                     .onColumn(7) //LIST Agg COLUMN
                     .overWindow(options));
             Table structWindowAggResults = sorted.groupBy(0, 1).aggregateWindows(
                 RollingAggregation
                     .lag(1, structDefaultOutput)
                     .onColumn(8) //STRUCT Agg COLUMN
                     .overWindow(options));
             ColumnVector expectAggResult = ColumnVector.fromBoxedInts(0, 7, 5, 1, -4, 7, 9, 8, -8, 8, 0, 6);
             ColumnVector decExpectAggResult = ColumnVector.decimalFromLongs(-2, 0, 7, 5, 1, -4, 7, 9, 8, -8, 8, 0, 6);
             ColumnVector listExpectAggResult = ColumnVector.fromLists(
                 new HostColumnVector.ListType(true, new HostColumnVector.BasicType(true, DType.INT32)),
                 Arrays.asList(111), Arrays.asList(11, 12, null, 13), Arrays.asList(14, null, 15, null), Arrays.asList((Integer) null),
                 Arrays.asList(-11), Arrays.asList(21, null, null, 22), Arrays.asList(23, 24), Arrays.asList(25, 26, 27),
                 Arrays.asList(6), Arrays.asList(null, 31), Arrays.asList(32, 33, 34), Arrays.asList(35, 36));
             ColumnVector structExpectAggResult = ColumnVector.fromStructs(
                 new StructType(true,
                     new BasicType(true, DType.INT32),
                     new BasicType(true, DType.STRING)),
                 new StructData(-1, "s1"), new StructData(1, "s1"), new StructData(null, "s2"), new StructData(2, null),
                 new StructData(-11, "s11"), new StructData(11, "s11"), null, new StructData(13, "s13"),
                 new StructData(-111, "s111"), new StructData(111, "s111"), new StructData(null, "s112"), new StructData(2, "s222"))) {
          assertColumnsAreEqual(expectAggResult, windowAggResults.getColumn(0));
          assertColumnsAreEqual(decExpectAggResult, decWindowAggResults.getColumn(0));
          assertColumnsAreEqual(listExpectAggResult, listWindowAggResults.getColumn(0));
          assertColumnsAreEqual(structExpectAggResult, structWindowAggResults.getColumn(0));
        }

        // Outside bounds
        try (Scalar zero = Scalar.fromInt(0);
             Scalar one = Scalar.fromInt(1);
             WindowOptions options = windowBuilder.window(one, zero).build();
             Table windowAggResults = sorted.groupBy(0, 1)
                 .aggregateWindows(RollingAggregation
                     .lag(3)
                     .onColumn(3) //Int Agg COLUMN
                     .overWindow(options));
             Table decWindowAggResults = sorted.groupBy(0, 4)
                 .aggregateWindows(RollingAggregation
                     .lag(3)
                     .onColumn(6) //Decimal Agg COLUMN
                     .overWindow(options));
             Table listWindowAggResults = sorted.groupBy(0, 1).aggregateWindows(
                 RollingAggregation
                     .lag(3)
                     .onColumn(7) //LIST Agg COLUMN
                     .overWindow(options));
             Table structWindowAggResults = sorted.groupBy(0, 1).aggregateWindows(
                 RollingAggregation
                     .lag(3)
                     .onColumn(8) //STRUCT Agg COLUMN
                     .overWindow(options));
             ColumnVector expectAggResult = ColumnVector.fromBoxedInts(null, null, null, null, null, null, null, null, null, null, null, null);
             ColumnVector decExpectAggResult = decimalFromBoxedInts(true, -2, null, null, null, null, null, null, null, null, null, null, null, null);
             ColumnVector listExpectAggResult = ColumnVector.fromLists(
                 new HostColumnVector.ListType(true, new HostColumnVector.BasicType(true, DType.INT32)),
                 null, null, null, null, null, null, null, null, null, null, null, null);
             ColumnVector structExpectAggResult = ColumnVector.fromStructs(
                 new StructType(true,
                     new BasicType(true, DType.INT32),
                     new BasicType(true, DType.STRING)),
                 null, null, null, null, null, null, null, null, null, null, null, null);) {
          assertColumnsAreEqual(expectAggResult, windowAggResults.getColumn(0));
          assertColumnsAreEqual(decExpectAggResult, decWindowAggResults.getColumn(0));
          assertColumnsAreEqual(listExpectAggResult, listWindowAggResults.getColumn(0));
          assertColumnsAreEqual(structExpectAggResult, structWindowAggResults.getColumn(0));
        }
      }
    }
  }

  @Test
  void testWindowingMean() {
    try (Table unsorted = new Table.TestBuilder().column( 1, 1, 1, 1, 1, 1, 1, 1, 1, 1, 1, 1) // GBY Key
        .column( 1, 1, 1, 1, 2, 2, 2, 2, 3, 3, 3, 3) // GBY Key
        .column( 1, 1, 2, 2, 3, 3, 4, 4, 5, 5, 6, 6) // OBY Key
        .column( 7, 5, 3, 7, 7, 9, 8, 4, 8, 0, 4, 8) // Agg Column
        .build()) {
      try (Table sorted = unsorted.orderBy(OrderByArg.asc(0), OrderByArg.asc(1), OrderByArg.asc(2));
           ColumnVector expectedSortedAggCol = ColumnVector.fromBoxedInts(7, 5, 3, 7, 7, 9, 8, 4, 8, 0, 4, 8)) {
        ColumnVector sortedAggColumn = sorted.getColumn(3);
        assertColumnsAreEqual(expectedSortedAggCol, sortedAggColumn);

        try (Scalar one = Scalar.fromInt(1);
             Scalar two = Scalar.fromInt(2);
             WindowOptions window = WindowOptions.builder()
                 .minPeriods(1)
                 .window(two, one)
                 .build()) {

          try (Table windowAggResults = sorted.groupBy(0, 1)
              .aggregateWindows(RollingAggregation.mean().onColumn(3).overWindow(window));
               ColumnVector expect = ColumnVector.fromBoxedDoubles(6.0d, 5.0d, 5.0d, 5.0d, 8.0d, 8.0d, 7.0d, 6.0d, 4.0d, 4.0d, 4.0d, 6.0d)) {
            assertColumnsAreEqual(expect, windowAggResults.getColumn(0));
          }
        }
      }
    }
  }

  @Test
  void testWindowingNthElement() {
    final Integer X = null;
    try (Table unsorted = new Table.TestBuilder()
        .column(  1,  1, 1, 1, 1, 1, 1, 1, 1, 1, 1, 1) // 0: GBY Key
        .column(  3,  3, 3, 3, 2, 2, 2, 2, 1, 1, 1, 1) // 1: GBY Key
        .column( 11, 10, 9, 8, 7, 6, 5, 4, 3, 2, 1, 0) // 2: OBY Key
        .column(  X,  4, 0, X, 4, X, 9, 7, 7, 3, 5, 7) // 3: Agg Column
        .build()) {
      try (Table sorted = unsorted.orderBy(OrderByArg.asc(0), OrderByArg.asc(1), OrderByArg.asc(2));
           ColumnVector expectedSortedAggCol = ColumnVector.fromBoxedInts(7, 5, 3, 7, 7, 9, X, 4, X, 0, 4, X)) {
        ColumnVector sortedAggColumn = sorted.getColumn(3);
        assertColumnsAreEqual(expectedSortedAggCol, sortedAggColumn);

        try (Scalar one = Scalar.fromInt(1);
             Scalar two = Scalar.fromInt(2);
             WindowOptions window = WindowOptions.builder()
                 .minPeriods(1)
                 .window(two, one)
                 .build()) {

          try (Table windowAggResults = sorted.groupBy(0, 1)
              .aggregateWindows(
                RollingAggregation.nth(0, NullPolicy.INCLUDE).onColumn(3).overWindow(window),
                RollingAggregation.nth(-1, NullPolicy.INCLUDE).onColumn(3).overWindow(window),
                RollingAggregation.nth(1, NullPolicy.INCLUDE).onColumn(3).overWindow(window),
                RollingAggregation.nth(0, NullPolicy.EXCLUDE).onColumn(3).overWindow(window),
                RollingAggregation.nth(-1, NullPolicy.EXCLUDE).onColumn(3).overWindow(window),
                RollingAggregation.nth(1, NullPolicy.EXCLUDE).onColumn(3).overWindow(window));
               ColumnVector expect_first = ColumnVector.fromBoxedInts(7, 7, 5, 3, 7, 7, 9, X, X, X, 0, 4);
               ColumnVector expect_last = ColumnVector.fromBoxedInts(5, 3, 7, 7, 9, X, 4, 4, 0, 4, X, X);
               ColumnVector expect_1th  = ColumnVector.fromBoxedInts(5, 5, 3, 7, 9, 9, X, 4, 0, 0, 4, X);
               ColumnVector expect_first_skip_null  =
                 ColumnVector.fromBoxedInts(7, 7, 5, 3, 7, 7, 9, 4, 0, 0, 0, 4);
               ColumnVector expect_last_skip_null  =
                 ColumnVector.fromBoxedInts(5, 3, 7, 7, 9, 9, 4, 4, 0, 4, 4, 4);
               ColumnVector expect_1th_skip_null  =
                 ColumnVector.fromBoxedInts(5, 5, 3, 7, 9, 9, 4, X, X, 4, 4, X)) {
            assertColumnsAreEqual(expect_first, windowAggResults.getColumn(0));
            assertColumnsAreEqual(expect_last, windowAggResults.getColumn(1));
            assertColumnsAreEqual(expect_1th, windowAggResults.getColumn(2));
            assertColumnsAreEqual(expect_first_skip_null, windowAggResults.getColumn(3));
            assertColumnsAreEqual(expect_last_skip_null, windowAggResults.getColumn(4));
            assertColumnsAreEqual(expect_1th_skip_null, windowAggResults.getColumn(5));
          }
        }
      }
    }
  }

  @Test
  void testWindowingOnMultipleDifferentColumns() {
    try (Table unsorted = new Table.TestBuilder()
        .column( 1, 1, 1, 1, 1, 1, 1, 1, 1, 1, 1, 1) // GBY Key
        .column( 1, 1, 1, 1, 2, 2, 2, 2, 3, 3, 3, 3) // GBY Key
        .column( 1, 1, 2, 2, 3, 3, 4, 4, 5, 5, 6, 6) // OBY Key
        .column( 7, 5, 1, 9, 7, 9, 8, 2, 8, 0, 6, 6) // Agg Column
        .build()) {
      try (Table sorted = unsorted.orderBy(OrderByArg.asc(0), OrderByArg.asc(1), OrderByArg.asc(2));
           ColumnVector expectedSortedAggCol = ColumnVector.fromBoxedInts(7, 5, 1, 9, 7, 9, 8, 2, 8, 0, 6, 6)) {
        ColumnVector sortedAggColumn = sorted.getColumn(3);
        assertColumnsAreEqual(expectedSortedAggCol, sortedAggColumn);

        try (Scalar one = Scalar.fromInt(1);
             Scalar two = Scalar.fromInt(2);
             Scalar three = Scalar.fromInt(3);
             // Window (1,1), with a minimum of 1 reading.
             WindowOptions window_1 = WindowOptions.builder()
                 .minPeriods(1)
                 .window(two, one)
                 .build();

             // Window (2,2), with a minimum of 2 readings.
             WindowOptions window_2 = WindowOptions.builder()
                 .minPeriods(2)
                 .window(three, two)
                 .build();

             // Window (1,1), with a minimum of 3 readings.
             WindowOptions window_3 = WindowOptions.builder()
                 .minPeriods(3)
                 .window(two, one)
                 .build()) {

          try (Table windowAggResults = sorted.groupBy(0, 1)
              .aggregateWindows(
                  RollingAggregation.sum().onColumn(3).overWindow(window_1),
                  RollingAggregation.max().onColumn(3).overWindow(window_1),
                  RollingAggregation.sum().onColumn(3).overWindow(window_2),
                  RollingAggregation.min().onColumn(2).overWindow(window_3)
              );
               ColumnVector expect_0 = ColumnVector.fromBoxedLongs(12L, 13L, 15L, 10L, 16L, 24L, 19L, 10L, 8L, 14L, 12L, 12L);
               ColumnVector expect_1 = ColumnVector.fromBoxedInts(7, 7, 9, 9, 9, 9, 9, 8, 8, 8, 6, 6);
               ColumnVector expect_2 = ColumnVector.fromBoxedLongs(13L, 22L, 22L, 15L, 24L, 26L, 26L, 19L, 14L, 20L, 20L, 12L);
               ColumnVector expect_3 = ColumnVector.fromBoxedInts(null, 1, 1, null, null, 3, 3, null, null, 5, 5, null)) {
            assertColumnsAreEqual(expect_0, windowAggResults.getColumn(0));
            assertColumnsAreEqual(expect_1, windowAggResults.getColumn(1));
            assertColumnsAreEqual(expect_2, windowAggResults.getColumn(2));
            assertColumnsAreEqual(expect_3, windowAggResults.getColumn(3));
          }
        }
      }
    }
  }

  @Test
  void testWindowingWithoutGroupByColumns() {
    try (Table unsorted = new Table.TestBuilder().column( 1, 1, 2, 2, 3, 3, 4, 4, 5, 5, 6, 6) // OBY Key
        .column( 7, 5, 1, 9, 7, 9, 8, 2, 8, 0, 6, 6) // Agg Column
        .build();
         ColumnVector expectSortedAggColumn = ColumnVector.fromBoxedInts(7, 5, 1, 9, 7, 9, 8, 2, 8, 0, 6, 6)) {

      try (Table sorted = unsorted.orderBy(OrderByArg.asc(0))) {
        ColumnVector sortedAggColumn = sorted.getColumn(1);
        assertColumnsAreEqual(expectSortedAggColumn, sortedAggColumn);

        try (Scalar one = Scalar.fromInt(1);
             Scalar two = Scalar.fromInt(2);
             WindowOptions window = WindowOptions.builder()
                 .minPeriods(1)
                 .window(two, one)
                 .build()) {

          try (Table windowAggResults = sorted.groupBy().aggregateWindows(
              RollingAggregation.sum().onColumn(1).overWindow(window));
               ColumnVector expectAggResult = ColumnVector.fromBoxedLongs(12L, 13L, 15L, 17L, 25L, 24L, 19L, 18L, 10L, 14L, 12L, 12L)
          ) {
            assertColumnsAreEqual(expectAggResult, windowAggResults.getColumn(0));
          }
        }
      }
    }
  }

  @Test
  void testWindowWithUnboundedPrecedingUnboundedFollowing() {
    try (Table unsorted = new Table.TestBuilder()
            .column(1, 1, 1, 1, 1, 1, 1, 1, 1, 1, 1, 1) // GBY Key
            .column(1, 1, 1, 1, 2, 2, 2, 2, 3, 3, 3, 3) // GBY Key
            .column(1, 1, 2, 2, 3, 3, 4, 4, 5, 5, 6, 6) // OBY Key
            .column(7, 5, 1, 9, 7, 9, 8, 2, 8, 0, 6, 6) // Agg Column
            .build()) {
      try (Table sorted = unsorted.orderBy(OrderByArg.asc(0), OrderByArg.asc(1), OrderByArg.asc(2));
           ColumnVector expectSortedAggColumn = ColumnVector.fromBoxedInts(7, 5, 1, 9, 7, 9, 8, 2, 8, 0, 6, 6)) {
        ColumnVector sortedAggColumn = sorted.getColumn(3);
        assertColumnsAreEqual(expectSortedAggColumn, sortedAggColumn);

        try (WindowOptions window = WindowOptions.builder()
                .minPeriods(1)
                .unboundedPreceding()
                .unboundedFollowing()
                .build()) {

          try (Table windowAggResults = sorted.groupBy(0, 1)
                  .aggregateWindows(RollingAggregation.sum().onColumn(3).overWindow(window));
               ColumnVector expectAggResult = ColumnVector.fromBoxedLongs(22L, 22L, 22L, 22L, 26L, 26L, 26L, 26L, 20L, 20L, 20L, 20L)) {
            assertColumnsAreEqual(expectAggResult, windowAggResults.getColumn(0));
          }
        }
      }
    }
  }

  private Scalar getScalar(DType type, long value) {
    if (type.equals(DType.INT32)) {
      return Scalar.fromInt((int) value);
    } else if (type.equals(DType.INT64)) {
      return Scalar.fromLong(value);
    } else if (type.equals(DType.INT16)) {
      return Scalar.fromShort((short) value);
    } else if (type.equals(DType.INT8)) {
      return Scalar.fromByte((byte) value);
    } else if (type.equals(DType.UINT8)) {
      return Scalar.fromUnsignedByte((byte) value);
    } else if (type.equals(DType.UINT16)) {
      return Scalar.fromUnsignedShort((short) value);
    } else if (type.equals(DType.UINT32)) {
      return Scalar.fromUnsignedInt((int) value);
    } else if (type.equals(DType.UINT64)) {
      return Scalar.fromUnsignedLong(value);
    } else if (type.equals(DType.TIMESTAMP_DAYS)) {
      return Scalar.durationFromLong(DType.DURATION_DAYS, value);
    } else if (type.equals(DType.TIMESTAMP_SECONDS)) {
      return Scalar.durationFromLong(DType.DURATION_SECONDS, value);
    } else if (type.equals(DType.TIMESTAMP_MILLISECONDS)) {
      return Scalar.durationFromLong(DType.DURATION_MILLISECONDS, value);
    } else if (type.equals(DType.TIMESTAMP_MICROSECONDS)) {
      return Scalar.durationFromLong(DType.DURATION_MICROSECONDS, value);
    } else if (type.equals(DType.TIMESTAMP_NANOSECONDS)) {
      return Scalar.durationFromLong(DType.DURATION_NANOSECONDS, value);
    } else {
      return Scalar.fromNull(type);
    }
  }

  @Test
  void testRangeWindowingCount() {
    try (
        Table unsorted = new Table.TestBuilder()
            .column(1, 1, 1, 1, 1, 1, 1, 1, 1, 1, 1, 1, 1) // GBY Key
            .column(0, 0, 0, 0, 1, 1, 1, 1, 2, 2, 2, 2, 2) // GBY Key
            .column(7, 5, 1, 9, 7, 9, 8, 2, 8, 0, 6, 6, 8) // Agg Column
            .column(1L, 1L, 2L, 3L, 3L, 3L, 4L, 4L, 5L, 5L, 6L, 6L, 7L) // orderBy Key
            .column((short) 1, (short)1, (short)2, (short)3, (short)3, (short)3, (short)4, (short)4, (short)5, (short)5, (short)6, (short)6, (short)7) // orderBy Key
            .column(1, 1, 2, 3, 3, 3, 4, 4, 5, 5, 6, 6, 7) // orderBy Key
            .column((byte) 1, (byte)1, (byte)2, (byte)3, (byte)3, (byte)3, (byte)4, (byte)4, (byte)5, (byte)5, (byte)6, (byte)6, (byte)7) // orderBy Key
            .timestampDayColumn(1, 1, 2, 3, 3, 3, 4, 4, 5, 5, 6, 6, 7) // timestamp orderBy Key
            .timestampSecondsColumn(1L, 1L, 2L, 3L, 3L, 3L, 4L, 4L, 5L, 5L, 6L, 6L, 7L)
            .timestampMicrosecondsColumn(1L, 1L, 2L, 3L, 3L, 3L, 4L, 4L, 5L, 5L, 6L, 6L, 7L)
            .timestampMillisecondsColumn(1L, 1L, 2L, 3L, 3L, 3L, 4L, 4L, 5L, 5L, 6L, 6L, 7L)
            .timestampNanosecondsColumn(1L, 1L, 2L, 3L, 3L, 3L, 4L, 4L, 5L, 5L, 6L, 6L, 7L)
            .build()) {

      for (int orderIndex = 3; orderIndex < unsorted.getNumberOfColumns(); orderIndex++) {
        try (Table sorted = unsorted.orderBy(OrderByArg.asc(0), OrderByArg.asc(1), OrderByArg.asc(orderIndex));
             ColumnVector expectSortedAggColumn = ColumnVector.fromBoxedInts(7, 5, 1, 9, 7, 9, 8, 2, 8, 0, 6, 6, 8)) {
          ColumnVector sortedAggColumn = sorted.getColumn(2);
          assertColumnsAreEqual(expectSortedAggColumn, sortedAggColumn);

          DType type = unsorted.getColumn(orderIndex).getType();
          try (Scalar preceding = getScalar(type, 1L);
               Scalar following = getScalar(type, 1L)) {
            try (WindowOptions window = WindowOptions.builder()
                .minPeriods(1)
                .window(preceding, following)
                .orderByColumnIndex(orderIndex)
                .build()) {
              try (Table windowAggResults = sorted.groupBy(0, 1).aggregateWindowsOverRanges(
                  RollingAggregation.count().onColumn(2).overWindow(window));
                   ColumnVector expect = ColumnVector.fromBoxedInts(3, 3, 4, 2, 4, 4, 4, 4, 4, 4, 5, 5, 3)) {
                assertColumnsAreEqual(expect, windowAggResults.getColumn(0));
              }
            }
          }
        }
      }
    }
  }

  @Test
  void testRangeWindowingLead() {
    try (Table unsorted = new Table.TestBuilder()
        .column(1, 1, 1, 1, 1, 1, 1, 1, 1, 1, 1, 1, 1) // GBY Key
        .column(0, 0, 0, 0, 1, 1, 1, 1, 2, 2, 2, 2, 2) // GBY Key
        .column(7, 5, 1, 9, 7, 9, 8, 2, 8, 0, 6, 6, 8) // Agg Column
        .column(1L, 1L, 2L, 3L, 3L, 3L, 4L, 4L, 5L, 5L, 6L, 6L, 7L) // orderBy Key
        .column((short) 1, (short)1, (short)2, (short)3, (short)3, (short)3, (short)4, (short)4, (short)5, (short)5, (short)6, (short)6, (short)7) // orderBy Key
        .column(1, 1, 2, 3, 3, 3, 4, 4, 5, 5, 6, 6, 7) // orderBy Key
        .column((byte) 1, (byte)1, (byte)2, (byte)3, (byte)3, (byte)3, (byte)4, (byte)4, (byte)5, (byte)5, (byte)6, (byte)6, (byte)7) // orderBy Key
        .timestampDayColumn(1, 1, 2, 3, 3, 3, 4, 4, 5, 5, 6, 6, 7) // Timestamp orderBy Key
        .timestampSecondsColumn(1L, 1L, 2L, 3L, 3L, 3L, 4L, 4L, 5L, 5L, 6L, 6L, 7L)
        .timestampMicrosecondsColumn(1L, 1L, 2L, 3L, 3L, 3L, 4L, 4L, 5L, 5L, 6L, 6L, 7L)
        .timestampMillisecondsColumn(1L, 1L, 2L, 3L, 3L, 3L, 4L, 4L, 5L, 5L, 6L, 6L, 7L)
        .timestampNanosecondsColumn(1L, 1L, 2L, 3L, 3L, 3L, 4L, 4L, 5L, 5L, 6L, 6L, 7L)
        .build()) {

      for (int orderIndex = 3; orderIndex < unsorted.getNumberOfColumns(); orderIndex++) {
        try (Table sorted = unsorted.orderBy(OrderByArg.asc(0), OrderByArg.asc(1), OrderByArg.asc(orderIndex));
             ColumnVector expectSortedAggColumn = ColumnVector.fromBoxedInts(7, 5, 1, 9, 7, 9, 8, 2, 8, 0, 6, 6, 8)) {
          ColumnVector sortedAggColumn = sorted.getColumn(2);
          assertColumnsAreEqual(expectSortedAggColumn, sortedAggColumn);

          DType type = unsorted.getColumn(orderIndex).getType();
          try (Scalar preceding = getScalar(type, 1L);
               Scalar following = getScalar(type, 1L)) {
            try (WindowOptions window = WindowOptions.builder()
                .minPeriods(1)
                .window(preceding, following)
                .orderByColumnIndex(orderIndex)
                .build()) {

              try (Table windowAggResults = sorted.groupBy(0, 1)
                  .aggregateWindowsOverRanges(RollingAggregation.lead(1)
                      .onColumn(2)
                      .overWindow(window));
                   ColumnVector expect = ColumnVector.fromBoxedInts(5, 1, 9, null, 9, 8, 2, null, 0, 6, 6, 8, null)) {
                assertColumnsAreEqual(expect, windowAggResults.getColumn(0));
              }
            }
          }
        }
      }
    }
  }

  @Test
  void testRangeWindowingMax() {
    try (Table unsorted = new Table.TestBuilder()
        .column(1, 1, 1, 1, 1, 1, 1, 1, 1, 1, 1, 1, 1) // GBY Key
        .column(0, 0, 0, 0, 1, 1, 1, 1, 2, 2, 2, 2, 2) // GBY Key
        .column(7, 5, 1, 9, 7, 9, 8, 2, 8, 0, 6, 6, 8) // Agg Column
        .column(1L, 1L, 2L, 3L, 3L, 3L, 4L, 4L, 5L, 5L, 6L, 6L, 7L) // orderBy Key
        .column((short) 1, (short)1, (short)2, (short)3, (short)3, (short)3, (short)4, (short)4, (short)5, (short)5, (short)6, (short)6, (short)7) // orderBy Key
        .column(1, 1, 2, 3, 3, 3, 4, 4, 5, 5, 6, 6, 7) // orderBy Key
        .column((byte) 1, (byte)1, (byte)2, (byte)3, (byte)3, (byte)3, (byte)4, (byte)4, (byte)5, (byte)5, (byte)6, (byte)6, (byte)7) // orderBy Key
        .timestampDayColumn(1, 1, 2, 3, 3, 3, 4, 4, 5, 5, 6, 6, 7) // Timestamp orderBy Key
        .timestampSecondsColumn(1L, 1L, 2L, 3L, 3L, 3L, 4L, 4L, 5L, 5L, 6L, 6L, 7L)
        .timestampMicrosecondsColumn(1L, 1L, 2L, 3L, 3L, 3L, 4L, 4L, 5L, 5L, 6L, 6L, 7L)
        .timestampMillisecondsColumn(1L, 1L, 2L, 3L, 3L, 3L, 4L, 4L, 5L, 5L, 6L, 6L, 7L)
        .timestampNanosecondsColumn(1L, 1L, 2L, 3L, 3L, 3L, 4L, 4L, 5L, 5L, 6L, 6L, 7L)
        .build()) {

      for (int orderIndex = 3; orderIndex < unsorted.getNumberOfColumns(); orderIndex++) {
        try (Table sorted = unsorted.orderBy(OrderByArg.asc(0), OrderByArg.asc(1), OrderByArg.asc(orderIndex));
             ColumnVector expectSortedAggColumn = ColumnVector.fromBoxedInts(7, 5, 1, 9, 7, 9, 8, 2, 8, 0, 6, 6, 8)) {
          ColumnVector sortedAggColumn = sorted.getColumn(2);
          assertColumnsAreEqual(expectSortedAggColumn, sortedAggColumn);

          DType type = unsorted.getColumn(orderIndex).getType();
          try (Scalar preceding = getScalar(type, 1L);
               Scalar following = getScalar(type, 1L)) {
            try (WindowOptions window = WindowOptions.builder()
                .minPeriods(1)
                .window(preceding, following)
                .orderByColumnIndex(orderIndex)
                .build()) {

              try (Table windowAggResults = sorted.groupBy(0, 1)
                  .aggregateWindowsOverRanges(RollingAggregation.max().onColumn(2).overWindow(window));
                   ColumnVector expect = ColumnVector.fromBoxedInts(7, 7, 9, 9, 9, 9, 9, 9, 8, 8, 8, 8, 8)) {
                assertColumnsAreEqual(expect, windowAggResults.getColumn(0));
              }
            }

            try (Scalar one = Scalar.fromInt(1);
                 Scalar two = Scalar.fromInt(2);
                 WindowOptions window = WindowOptions.builder()
                     .minPeriods(1)
                     .window(two, one)
                     .build()) {

              try (Table windowAggResults = sorted.groupBy(0, 1)
                  .aggregateWindows(RollingAggregation.max().onColumn(2).overWindow(window));
                   ColumnVector expect = ColumnVector.fromBoxedInts(7, 7, 9, 9, 9, 9, 9, 8, 8, 8, 6, 8, 8)) {
                assertColumnsAreEqual(expect, windowAggResults.getColumn(0));
              }
            }
          }
        }
      }
    }
  }

  @Test
  void testRangeWindowingRowNumber() {
    try (Table unsorted = new Table.TestBuilder()
        .column(1, 1, 1, 1, 1, 1, 1, 1, 1, 1, 1, 1, 1) // GBY Key
        .column(0, 0, 0, 0, 1, 1, 1, 1, 2, 2, 2, 2, 2) // GBY Key
        .column(7, 5, 1, 9, 7, 9, 8, 2, 8, 0, 6, 6, 8) // Agg Column
        .column(1L, 1L, 2L, 3L, 3L, 3L, 4L, 4L, 5L, 5L, 6L, 6L, 7L) // orderBy Key
        .column((short) 1, (short)1, (short)2, (short)3, (short)3, (short)3, (short)4, (short)4, (short)5, (short)5, (short)6, (short)6, (short)7) // orderBy Key
        .column(1, 1, 2, 3, 3, 3, 4, 4, 5, 5, 6, 6, 7) // orderBy Key
        .column((byte) 1, (byte)1, (byte)2, (byte)3, (byte)3, (byte)3, (byte)4, (byte)4, (byte)5, (byte)5, (byte)6, (byte)6, (byte)7) // orderBy Key
        .timestampDayColumn(1, 1, 2, 3, 3, 3, 4, 4, 5, 5, 6, 6, 7) // Timestamp orderBy Key
        .timestampSecondsColumn(1L, 1L, 2L, 3L, 3L, 3L, 4L, 4L, 5L, 5L, 6L, 6L, 7L)
        .timestampMicrosecondsColumn(1L, 1L, 2L, 3L, 3L, 3L, 4L, 4L, 5L, 5L, 6L, 6L, 7L)
        .timestampMillisecondsColumn(1L, 1L, 2L, 3L, 3L, 3L, 4L, 4L, 5L, 5L, 6L, 6L, 7L)
        .timestampNanosecondsColumn(1L, 1L, 2L, 3L, 3L, 3L, 4L, 4L, 5L, 5L, 6L, 6L, 7L)
        .build()) {

      for (int orderIndex = 3; orderIndex < unsorted.getNumberOfColumns(); orderIndex++) {
        try (Table sorted = unsorted.orderBy(OrderByArg.asc(0), OrderByArg.asc(1), OrderByArg.asc(orderIndex));
             ColumnVector expectSortedAggColumn = ColumnVector.fromBoxedInts(7, 5, 1, 9, 7, 9, 8, 2, 8, 0, 6, 6, 8)) {
          ColumnVector sortedAggColumn = sorted.getColumn(2);
          assertColumnsAreEqual(expectSortedAggColumn, sortedAggColumn);

          DType type = unsorted.getColumn(orderIndex).getType();
          try (Scalar preceding = getScalar(type, 2L);
               Scalar following = getScalar(type, 0L)) {
            try (WindowOptions window = WindowOptions.builder()
                .minPeriods(1)
                .window(preceding, following)
                .orderByColumnIndex(orderIndex)
                .build()) {

              try (Table windowAggResults = sorted.groupBy(0, 1)
                  .aggregateWindowsOverRanges(RollingAggregation.rowNumber().onColumn(2).overWindow(window));
                   ColumnVector expect = ColumnVector.fromBoxedInts(1, 2, 3, 4, 1, 2, 3, 4, 1, 2, 3, 4, 5)) {
                assertColumnsAreEqual(expect, windowAggResults.getColumn(0));
              }
            }
          }
        }
      }
    }
  }

  @Test
  void testRangeWindowingCountDescendingTimestamps() {
    try (Table unsorted = new Table.TestBuilder()
        .column(1, 1, 1, 1,  1, 1, 1, 1,  1, 1, 1, 1, 1) // GBY Key
        .column(0, 0, 0, 0,  1, 1, 1, 1,  2, 2, 2, 2, 2) // GBY Key
        .column(7, 5, 1, 9,  7, 9, 8, 2,  8, 0, 6, 6, 8) // Agg Column
        .column((short)7, (short)6, (short)6, (short)5, (short)5, (short)4, (short)4, (short)3, (short)3, (short)3, (short)2, (short)1, (short)1)
        .column(7L, 6L, 6L, 5L, 5L, 4L, 4L, 3L, 3L, 3L, 2L, 1L, 1L)
        .column(7, 6, 6, 5,  5, 4, 4, 3,  3, 3, 2, 1, 1)
        .column((byte)7, (byte)6, (byte)6, (byte)5,  (byte)5, (byte)4, (byte)4, (byte)3,  (byte)3, (byte)3, (byte)2, (byte)1, (byte)1)
        .timestampDayColumn(7, 6, 6, 5,  5, 4, 4, 3,  3, 3, 2, 1, 1) // Timestamp Key
        .timestampSecondsColumn(7L, 6L, 6L, 5L, 5L, 4L, 4L, 3L, 3L, 3L, 2L, 1L, 1L)
        .timestampMicrosecondsColumn(7L, 6L, 6L, 5L, 5L, 4L, 4L, 3L, 3L, 3L, 2L, 1L, 1L)
        .timestampMillisecondsColumn(7L, 6L, 6L, 5L, 5L, 4L, 4L, 3L, 3L, 3L, 2L, 1L, 1L)
        .timestampNanosecondsColumn(7L, 6L, 6L, 5L, 5L, 4L, 4L, 3L, 3L, 3L, 2L, 1L, 1L)
        .build()) {

      for (int orderIndex = 3; orderIndex < unsorted.getNumberOfColumns(); orderIndex++) {
        try (Table sorted = unsorted.orderBy(OrderByArg.asc(0), OrderByArg.asc(1), OrderByArg.desc(orderIndex));
             ColumnVector expectSortedAggColumn = ColumnVector.fromBoxedInts(7, 5, 1, 9, 7, 9, 8, 2, 8, 0, 6, 6, 8)) {
          ColumnVector sortedAggColumn = sorted.getColumn(2);
          assertColumnsAreEqual(expectSortedAggColumn, sortedAggColumn);

          DType type = unsorted.getColumn(orderIndex).getType();
          try (Scalar preceding_0 = getScalar(type, 2L);
               Scalar following_0 = getScalar(type, 1L);
               Scalar preceding_1 = getScalar(type, 3L);
               Scalar following_1 = getScalar(type, 0L)) {

            try (WindowOptions window_0 = WindowOptions.builder()
                  .minPeriods(1)
                  .window(preceding_0, following_0)
                  .orderByColumnIndex(orderIndex)
                  .orderByDescending()
                  .build();

                 WindowOptions window_1 = WindowOptions.builder()
                  .minPeriods(1)
                  .window(preceding_1, following_1)
                  .orderByColumnIndex(orderIndex)
                  .orderByDescending()
                  .build()) {

              try (Table windowAggResults = sorted.groupBy(0, 1)
                  .aggregateWindowsOverRanges(
                      RollingAggregation.count().onColumn(2).overWindow(window_0),
                      RollingAggregation.sum().onColumn(2).overWindow(window_1));
                   ColumnVector expect_0 = ColumnVector.fromBoxedInts(3, 4, 4, 4, 3, 4, 4, 4, 3, 3, 5, 5, 5);
                   ColumnVector expect_1 = ColumnVector.fromBoxedLongs(7L, 13L, 13L, 22L, 7L, 24L, 24L, 26L, 8L, 8L, 14L, 28L, 28L)) {
                assertColumnsAreEqual(expect_0, windowAggResults.getColumn(0));
                assertColumnsAreEqual(expect_1, windowAggResults.getColumn(1));
              }
            }
          }
        }
      }
    }
  }

  @Test
  void testRangeWindowingWithoutGroupByColumns() {
    try (Table unsorted = new Table.TestBuilder()
        .column(             7, 5, 1, 9, 7, 9, 8, 2, 8, 0, 6, 6, 8) // Agg Column
        .column(1L, 1L, 2L, 3L, 3L, 3L, 4L, 4L, 5L, 5L, 6L, 6L, 7L) // orderBy Key
        .column((short) 1, (short)1, (short)2, (short)3, (short)3, (short)3, (short)4, (short)4, (short)5, (short)5, (short)6, (short)6, (short)7) // orderBy Key
        .column(1, 1, 2, 3, 3, 3, 4, 4, 5, 5, 6, 6, 7) // orderBy Key
        .column((byte) 1, (byte)1, (byte)2, (byte)3, (byte)3, (byte)3, (byte)4, (byte)4, (byte)5, (byte)5, (byte)6, (byte)6, (byte)7) // orderBy Key
        .timestampDayColumn(1, 1, 2, 3, 3, 3, 4, 4, 5, 5, 6, 6, 7) // Timestamp orderBy Key
        .timestampSecondsColumn(1L, 1L, 2L, 3L, 3L, 3L, 4L, 4L, 5L, 5L, 6L, 6L, 7L)
        .timestampMicrosecondsColumn(1L, 1L, 2L, 3L, 3L, 3L, 4L, 4L, 5L, 5L, 6L, 6L, 7L)
        .timestampMillisecondsColumn(1L, 1L, 2L, 3L, 3L, 3L, 4L, 4L, 5L, 5L, 6L, 6L, 7L)
        .timestampNanosecondsColumn(1L, 1L, 2L, 3L, 3L, 3L, 4L, 4L, 5L, 5L, 6L, 6L, 7L)
        .build()) {

      for (int orderIndex = 3; orderIndex < unsorted.getNumberOfColumns(); orderIndex++) {
        try (Table sorted = unsorted.orderBy(OrderByArg.asc(orderIndex));
             ColumnVector expectSortedAggColumn = ColumnVector.fromBoxedInts(7, 5, 1, 9, 7, 9, 8, 2, 8, 0, 6, 6, 8)) {
          ColumnVector sortedAggColumn = sorted.getColumn(0);
          assertColumnsAreEqual(expectSortedAggColumn, sortedAggColumn);

          DType type = unsorted.getColumn(orderIndex).getType();
          try (Scalar preceding = getScalar(type, 1L);
               Scalar following = getScalar(type, 1L)) {
            try (WindowOptions window = WindowOptions.builder()
                .minPeriods(1)
                .window(preceding, following)
                .orderByColumnIndex(orderIndex)
                .build();) {

              try (Table windowAggResults = sorted.groupBy()
                  .aggregateWindowsOverRanges(RollingAggregation.count().onColumn(1).overWindow(window));
                   ColumnVector expect = ColumnVector.fromBoxedInts(3, 3, 6, 6, 6, 6, 7, 7, 6, 6, 5, 5, 3)) {
                assertColumnsAreEqual(expect, windowAggResults.getColumn(0));
              }
            }
          }
        }
      }
    }
  }

  @Test
  void testRangeWindowingOrderByUnsupportedDataTypeExceptions() {
    try (Table table = new Table.TestBuilder()
        .column(1, 1, 1, 1, 1, 1, 1, 1, 1, 1, 1, 1, 1) // GBY Key
        .column(0, 0, 0, 0, 1, 1, 1, 1, 2, 2, 2, 2, 2) // GBY Key
        .column(7, 5, 1, 9, 7, 9, 8, 2, 8, 0, 6, 6, 8) // Agg Column
        .column(true, false, true, false, true, false, true, false, false, false, false, false, false) // orderBy Key
        .build()) {

      try (Scalar one = Scalar.fromInt(1);
           WindowOptions rangeBasedWindow = WindowOptions.builder()
               .minPeriods(1)
               .window(one, one)
               .orderByColumnIndex(3)
               .build()) {

        assertThrows(IllegalArgumentException.class,
            () -> table
                .groupBy(0, 1)
                .aggregateWindowsOverRanges(RollingAggregation.max().onColumn(2).overWindow(rangeBasedWindow)));
      }
    }
  }

  @Test
  void testInvalidWindowTypeExceptions() {
    try (Scalar one = Scalar.fromInt(1);
         Table table = new Table.TestBuilder()
             .column(             1, 1, 1, 1, 1, 1, 1, 1, 1, 1, 1, 1, 1) // GBY Key
             .column(             0, 0, 0, 0, 1, 1, 1, 1, 2, 2, 2, 2, 2) // GBY Key
             .timestampDayColumn( 1, 1, 2, 3, 3, 3, 4, 4, 5, 5, 6, 6, 7) // Timestamp Key
             .column(             7, 5, 1, 9, 7, 9, 8, 2, 8, 0, 6, 6, 8) // Agg Column
             .build()) {


      try (WindowOptions rowBasedWindow = WindowOptions.builder()
          .minPeriods(1)
          .window(one, one)
          .build()) {
        assertThrows(IllegalArgumentException.class, () -> table.groupBy(0, 1).aggregateWindowsOverRanges(RollingAggregation.max().onColumn(3).overWindow(rowBasedWindow)));
      }

      try (WindowOptions rangeBasedWindow = WindowOptions.builder()
          .minPeriods(1)
          .window(one, one)
          .orderByColumnIndex(2)
          .build()) {
        assertThrows(IllegalArgumentException.class, () -> table.groupBy(0, 1).aggregateWindows(RollingAggregation.max().onColumn(3).overWindow(rangeBasedWindow)));
      }
    }
  }

  @Test
  void testRangeWindowingCountUnboundedPreceding() {
    try (Table unsorted = new Table.TestBuilder()
        .column(1, 1, 1, 1, 1, 1, 1, 1, 1, 1, 1, 1, 1) // GBY Key
        .column(0, 0, 0, 0, 1, 1, 1, 1, 2, 2, 2, 2, 2) // GBY Key
        .column(7, 5, 1, 9, 7, 9, 8, 2, 8, 0, 6, 6, 8) // Agg Column
        .column(1L, 1L, 2L, 3L, 3L, 3L, 4L, 4L, 5L, 5L, 6L, 6L, 7L) // orderBy Key
        .column((short) 1, (short)1, (short)2, (short)3, (short)3, (short)3, (short)4, (short)4, (short)5, (short)5, (short)6, (short)6, (short)7) // orderBy Key
        .column(1, 1, 2, 3, 3, 3, 4, 4, 5, 5, 6, 6, 7) // orderBy Key
        .column((byte) 1, (byte)1, (byte)2, (byte)3, (byte)3, (byte)3, (byte)4, (byte)4, (byte)5, (byte)5, (byte)6, (byte)6, (byte)7) // orderBy Key
        .timestampDayColumn(1, 1, 2, 3, 3, 3, 4, 4, 5, 5, 6, 6, 7) // Timestamp orderBy Key
        .timestampSecondsColumn(1L, 1L, 2L, 3L, 3L, 3L, 4L, 4L, 5L, 5L, 6L, 6L, 7L)
        .timestampMicrosecondsColumn(1L, 1L, 2L, 3L, 3L, 3L, 4L, 4L, 5L, 5L, 6L, 6L, 7L)
        .timestampMillisecondsColumn(1L, 1L, 2L, 3L, 3L, 3L, 4L, 4L, 5L, 5L, 6L, 6L, 7L)
        .timestampNanosecondsColumn(1L, 1L, 2L, 3L, 3L, 3L, 4L, 4L, 5L, 5L, 6L, 6L, 7L)
        .build()) {

      for (int orderIndex = 3; orderIndex < unsorted.getNumberOfColumns(); orderIndex++) {
        try (Table sorted = unsorted.orderBy(OrderByArg.asc(0), OrderByArg.asc(1), OrderByArg.asc(orderIndex));
             ColumnVector expectSortedAggColumn = ColumnVector.fromBoxedInts(7, 5, 1, 9, 7, 9, 8, 2, 8, 0, 6, 6, 8)) {
          ColumnVector sortedAggColumn = sorted.getColumn(2);
          assertColumnsAreEqual(expectSortedAggColumn, sortedAggColumn);

          DType type = unsorted.getColumn(orderIndex).getType();
          try (Scalar following = getScalar(type, 1L)) {
            try (WindowOptions window = WindowOptions.builder()
                .minPeriods(1)
                .unboundedPreceding()
                .following(following)
                .orderByColumnIndex(orderIndex)
                .build();) {

              try (Table windowAggResults = sorted.groupBy(0, 1)
                  .aggregateWindowsOverRanges(RollingAggregation.count().onColumn(2).overWindow(window));
                   ColumnVector expect = ColumnVector.fromBoxedInts(3, 3, 4, 4, 4, 4, 4, 4, 4, 4, 5, 5, 5)) {
                assertColumnsAreEqual(expect, windowAggResults.getColumn(0));
              }
            }
          }
        }
      }
    }
  }

  @Test
  void testRangeWindowingWithStringOrderByColumn() {
    final String X = null;
    final int orderIndex = 3; // Index of order-by column.
    try (Table unsorted = new Table.TestBuilder()
            .column(1, 1, 1, 1, 1, 1,  1, 1, 1, 1, 1, 1, 1) // GBY Key
            .column(0, 0, 0, 0, 0, 0,  1, 1, 1, 1, 1, 1, 1) // GBY Key
            .column(7, 5, 1, 9, 7, 9,  8, 2, 8, 0, 6, 6, 8) // Agg Column
            .column("0", "1", "2", "3", "4", "5", X, X, "1", "2", "4", "5", "7") // String orderBy Key
            .build()) {
      try (Table sorted = unsorted.orderBy(OrderByArg.asc(0), OrderByArg.asc(1), OrderByArg.asc(3, true));
           ColumnVector expectSortedAggColumn = ColumnVector.fromBoxedInts(7, 5, 1, 9, 7, 9, 8, 2, 8, 0, 6, 6, 8)) {
        ColumnVector sortedAggColumn = sorted.getColumn(2);
        assertColumnsAreEqual(expectSortedAggColumn, sortedAggColumn);

        try (WindowOptions unboundedPrecedingAndFollowing = WindowOptions.builder()
                     .minPeriods(1)
                     .unboundedPreceding()
                     .unboundedFollowing()
                     .orderByColumnIndex(orderIndex)
                     .build();
             WindowOptions unboundedPrecedingAndCurrentRow = WindowOptions.builder()
                     .minPeriods(1)
                     .unboundedPreceding()
                     .currentRowFollowing()
                     .orderByColumnIndex(orderIndex)
                     .build();
             WindowOptions currentRowAndUnboundedFollowing = WindowOptions.builder()
                     .minPeriods(1)
                     .currentRowPreceding()
                     .unboundedFollowing()
                     .orderByColumnIndex(orderIndex)
                     .build()) {

          try (Table windowAggResults = sorted.groupBy(0, 1)
                  .aggregateWindowsOverRanges(
                          RollingAggregation.count().onColumn(2).overWindow(unboundedPrecedingAndFollowing),
                          RollingAggregation.count().onColumn(2).overWindow(unboundedPrecedingAndCurrentRow),
                          RollingAggregation.count().onColumn(2).overWindow(currentRowAndUnboundedFollowing));
               ColumnVector expect_0 = ColumnVector.fromBoxedInts(6, 6, 6, 6, 6, 6, 7, 7, 7, 7, 7, 7, 7);
               ColumnVector expect_1 = ColumnVector.fromBoxedInts(1, 2, 3, 4, 5, 6, 2, 2, 3, 4, 5, 6, 7);
               ColumnVector expect_2 = ColumnVector.fromBoxedInts(6, 5, 4, 3, 2, 1, 7, 7, 5, 4, 3, 2, 1)) {

            assertColumnsAreEqual(expect_0, windowAggResults.getColumn(0));
            assertColumnsAreEqual(expect_1, windowAggResults.getColumn(1));
            assertColumnsAreEqual(expect_2, windowAggResults.getColumn(2));
          }
        }
      }
    }
  }

  @Test
  void testRangeWindowingCountUnboundedASCWithNullsFirst() {
    try (Table unsorted = new Table.TestBuilder()
        .column(1, 1, 1, 1, 1, 1,  1, 1, 1, 1, 1, 1, 1) // GBY Key
        .column(0, 0, 0, 0, 0, 0,  1, 1, 1, 1, 1, 1, 1) // GBY Key
        .column(7, 5, 1, 9, 7, 9,  8, 2, 8, 0, 6, 6, 8) // Agg Column
        .column( null, null, null, 2, 3, 5, null, null, 1, 2, 4, 5, 7) // Timestamp Key
        .column( null, null, null, 2L, 3L, 5L, null, null, 1L, 2L, 4L, 5L, 7L) // orderBy Key
        .column( null, null, null, (short)2, (short)3, (short)5, null, null, (short)1, (short)2, (short)4, (short)5, (short)7) // orderBy Key
        .column( null, null, null, (byte)2, (byte)3, (byte)5, null, null, (byte)1, (byte)2, (byte)4, (byte)5, (byte)7) // orderBy Key
        .timestampDayColumn( null, null, null, 2, 3, 5, null, null, 1, 2, 4, 5, 7) // Timestamp orderBy Key
        .timestampSecondsColumn( null, null, null, 2L, 3L, 5L, null, null, 1L, 2L, 4L, 5L, 7L)
        .timestampMicrosecondsColumn( null, null, null, 2L, 3L, 5L, null, null, 1L, 2L, 4L, 5L, 7L)
        .timestampMillisecondsColumn( null, null, null, 2L, 3L, 5L, null, null, 1L, 2L, 4L, 5L, 7L)
        .timestampNanosecondsColumn( null, null, null, 2L, 3L, 5L, null, null, 1L, 2L, 4L, 5L, 7L)
        .build()) {

      for (int orderIndex = 3; orderIndex < unsorted.getNumberOfColumns(); orderIndex++) {
        try (Table sorted = unsorted.orderBy(OrderByArg.asc(0), OrderByArg.asc(1), OrderByArg.asc(orderIndex, true));
             ColumnVector expectSortedAggColumn = ColumnVector.fromBoxedInts(7, 5, 1, 9, 7, 9, 8, 2, 8, 0, 6, 6, 8)) {
          ColumnVector sortedAggColumn = sorted.getColumn(2);
          assertColumnsAreEqual(expectSortedAggColumn, sortedAggColumn);

          DType type = unsorted.getColumn(orderIndex).getType();
          try (Scalar following1 = getScalar(type, 1L);
               Scalar preceding1 = getScalar(type, 1L);
               Scalar following0 = getScalar(type, 0L);
               Scalar preceding0 = getScalar(type, 0L);) {
            try (WindowOptions unboundedPrecedingOneFollowing = WindowOptions.builder()
                .minPeriods(1)
                .unboundedPreceding()
                .following(following1)
                .orderByColumnIndex(orderIndex)
                .build();

            WindowOptions onePrecedingUnboundedFollowing = WindowOptions.builder()
                .minPeriods(1)
                .preceding(preceding1)
                .unboundedFollowing()
                .orderByColumnIndex(orderIndex)
                .build();

            WindowOptions unboundedPrecedingAndFollowing = WindowOptions.builder()
                .minPeriods(1)
                .unboundedPreceding()
                .unboundedFollowing()
                .orderByColumnIndex(orderIndex)
                .build();

            WindowOptions unboundedPrecedingAndCurrentRow = WindowOptions.builder()
                .minPeriods(1)
                .unboundedPreceding()
                .following(following0)
                .orderByColumnIndex(orderIndex)
                .build();

            WindowOptions currentRowAndUnboundedFollowing = WindowOptions.builder()
                .minPeriods(1)
                .preceding(preceding0)
                .unboundedFollowing()
                .orderByColumnIndex(orderIndex)
                .build();) {

              try (Table windowAggResults = sorted.groupBy(0, 1)
                  .aggregateWindowsOverRanges(
                      RollingAggregation.count().onColumn(2).overWindow(unboundedPrecedingOneFollowing),
                      RollingAggregation.count().onColumn(2).overWindow(onePrecedingUnboundedFollowing),
                      RollingAggregation.count().onColumn(2).overWindow(unboundedPrecedingAndFollowing),
                      RollingAggregation.count().onColumn(2).overWindow(unboundedPrecedingAndCurrentRow),
                      RollingAggregation.count().onColumn(2).overWindow(currentRowAndUnboundedFollowing));
                   ColumnVector expect_0 = ColumnVector.fromBoxedInts(3, 3, 3, 5, 5, 6, 2, 2, 4, 4, 6, 6, 7);
                   ColumnVector expect_1 = ColumnVector.fromBoxedInts(6, 6, 6, 3, 3, 1, 7, 7, 5, 5, 3, 3, 1);
                   ColumnVector expect_2 = ColumnVector.fromBoxedInts(6, 6, 6, 6, 6, 6, 7, 7, 7, 7, 7, 7, 7);
                   ColumnVector expect_3 = ColumnVector.fromBoxedInts(3, 3, 3, 4, 5, 6, 2, 2, 3, 4, 5, 6, 7);
                   ColumnVector expect_4 = ColumnVector.fromBoxedInts(6, 6, 6, 3, 2, 1, 7, 7, 5, 4, 3, 2, 1)) {

                assertColumnsAreEqual(expect_0, windowAggResults.getColumn(0));
                assertColumnsAreEqual(expect_1, windowAggResults.getColumn(1));
                assertColumnsAreEqual(expect_2, windowAggResults.getColumn(2));
                assertColumnsAreEqual(expect_3, windowAggResults.getColumn(3));
                assertColumnsAreEqual(expect_4, windowAggResults.getColumn(4));
              }
            }
          }
        }
      }
    }
  }

  @Test
  void testRangeWindowingCountUnboundedDESCWithNullsFirst() {
    try (Table unsorted = new Table.TestBuilder()
        .column(1, 1, 1, 1, 1, 1,  1, 1, 1, 1, 1, 1, 1) // GBY Key
        .column(0, 0, 0, 0, 0, 0,  1, 1, 1, 1, 1, 1, 1) // GBY Key
        .column(7, 5, 1, 9, 7, 9,  8, 2, 8, 0, 6, 6, 8) // Agg Column
        .column(null, null, null, 5, 3, 2,  null, null, 7, 5, 4, 2, 1) // Timestamp Key
        .column(null, null, null, 5L, 3L, 2L,  null, null, 7L, 5L, 4L, 2L, 1L) // orderby Key
        .column(null, null, null, (short)5, (short)3, (short)2,  null, null, (short)7, (short)5, (short)4, (short)2, (short)1) // orderby Key
        .column(null, null, null, (byte)5, (byte)3, (byte)2,  null, null, (byte)7, (byte)5, (byte)4, (byte)2, (byte)1) // orderby Key
        .timestampDayColumn(null, null, null, 5, 3, 2, null, null, 7, 5, 4, 2, 1) // Timestamp orderby Key
        .timestampSecondsColumn( null, null, null, 5L, 3L, 2L,  null, null, 7L, 5L, 4L, 2L, 1L)
        .timestampMicrosecondsColumn( null, null, null, 5L, 3L, 2L,  null, null, 7L, 5L, 4L, 2L, 1L)
        .timestampMillisecondsColumn( null, null, null, 5L, 3L, 2L,  null, null, 7L, 5L, 4L, 2L, 1L)
        .timestampNanosecondsColumn( null, null, null, 5L, 3L, 2L,  null, null, 7L, 5L, 4L, 2L, 1L)
        .build()) {

      for (int orderIndex = 3; orderIndex < unsorted.getNumberOfColumns(); orderIndex++) {
        try (Table sorted = unsorted.orderBy(OrderByArg.asc(0), OrderByArg.asc(1), OrderByArg.desc(orderIndex, false));
             ColumnVector expectSortedAggColumn = ColumnVector.fromBoxedInts(7, 5, 1, 9, 7, 9, 8, 2, 8, 0, 6, 6, 8)) {
          ColumnVector sortedAggColumn = sorted.getColumn(2);
          assertColumnsAreEqual(expectSortedAggColumn, sortedAggColumn);

          DType type = unsorted.getColumn(orderIndex).getType();
          try (Scalar following1 = getScalar(type, 1L);
               Scalar preceding1 = getScalar(type, 1L);
               Scalar following0 = getScalar(type, 0L);
               Scalar preceding0 = getScalar(type, 0L);) {

            try (WindowOptions unboundedPrecedingOneFollowing = WindowOptions.builder()
                .minPeriods(1)
                .unboundedPreceding()
                .following(following1)
                .orderByColumnIndex(orderIndex)
                .orderByDescending()
                .build();

            WindowOptions onePrecedingUnboundedFollowing = WindowOptions.builder()
                .minPeriods(1)
                .preceding(preceding1)
                .unboundedFollowing()
                .orderByColumnIndex(orderIndex)
                .orderByDescending()
                .build();

            WindowOptions unboundedPrecedingAndFollowing = WindowOptions.builder()
                .minPeriods(1)
                .unboundedPreceding()
                .unboundedFollowing()
                .orderByColumnIndex(orderIndex)
                .orderByDescending()
                .build();

            WindowOptions unboundedPrecedingAndCurrentRow = WindowOptions.builder()
                .minPeriods(1)
                .unboundedPreceding()
                .following(following0)
                .orderByColumnIndex(orderIndex)
                .orderByDescending()
                .build();

            WindowOptions currentRowAndUnboundedFollowing = WindowOptions.builder()
                .minPeriods(1)
                .preceding(preceding0)
                .unboundedFollowing()
                .orderByColumnIndex(orderIndex)
                .orderByDescending()
                .build();) {

              try (Table windowAggResults = sorted.groupBy(0, 1)
                  .aggregateWindowsOverRanges(
                      RollingAggregation.count().onColumn(2).overWindow(unboundedPrecedingOneFollowing),
                      RollingAggregation.count().onColumn(2).overWindow(onePrecedingUnboundedFollowing),
                      RollingAggregation.count().onColumn(2).overWindow(unboundedPrecedingAndFollowing),
                      RollingAggregation.count().onColumn(2).overWindow(unboundedPrecedingAndCurrentRow),
                      RollingAggregation.count().onColumn(2).overWindow(currentRowAndUnboundedFollowing));
                   ColumnVector expect_0 = ColumnVector.fromBoxedInts(3, 3, 3, 4, 6, 6, 2, 2, 3, 5, 5, 7, 7);
                   ColumnVector expect_1 = ColumnVector.fromBoxedInts(6, 6, 6, 3, 2, 2, 7, 7, 5, 4, 4, 2, 2);
                   ColumnVector expect_2 = ColumnVector.fromBoxedInts(6, 6, 6, 6, 6, 6, 7, 7, 7, 7, 7, 7, 7);
                   ColumnVector expect_3 = ColumnVector.fromBoxedInts(3, 3, 3, 4, 5, 6, 2, 2, 3, 4, 5, 6, 7);
                   ColumnVector expect_4 = ColumnVector.fromBoxedInts(6, 6, 6, 3, 2, 1, 7, 7, 5, 4, 3, 2, 1)) {

                assertColumnsAreEqual(expect_0, windowAggResults.getColumn(0));
                assertColumnsAreEqual(expect_1, windowAggResults.getColumn(1));
                assertColumnsAreEqual(expect_2, windowAggResults.getColumn(2));
                assertColumnsAreEqual(expect_3, windowAggResults.getColumn(3));
                assertColumnsAreEqual(expect_4, windowAggResults.getColumn(4));
              }
            }
          }
        }
      }
    }
  }

  @Test
  void testRangeWindowingCountUnboundedASCWithNullsLast() {
    try (Table unsorted = new Table.TestBuilder()
        .column(1, 1, 1, 1, 1, 1,  1, 1, 1, 1, 1, 1, 1) // GBY Key
        .column(0, 0, 0, 0, 0, 0,  1, 1, 1, 1, 1, 1, 1) // GBY Key
        .column(7, 5, 1, 9, 7, 9,  8, 2, 8, 0, 6, 6, 8) // Agg Column
        .column(2, 3, 5, null, null, null,  1, 2, 4, 5, 7, null, null) // Timestamp Key
        .column(2L, 3L, 5L, null, null, null, 1L, 2L, 4L, 5L, 7L, null, null) // order by Key
        .column((short)2, (short)3, (short)5, null, null, null, (short)1, (short)2, (short)4, (short)5, (short)7, null, null) // order by Key
        .column((byte)2, (byte)3, (byte)5, null, null, null, (byte)1, (byte)2, (byte)4, (byte)5, (byte)7, null, null) // order by Key
        .timestampDayColumn( 2, 3, 5, null, null, null,  1, 2, 4, 5, 7, null, null) // Timestamp order by Key
        .timestampSecondsColumn( 2L, 3L, 5L, null, null, null, 1L, 2L, 4L, 5L, 7L, null, null)
        .timestampMicrosecondsColumn( 2L, 3L, 5L, null, null, null, 1L, 2L, 4L, 5L, 7L, null, null)
        .timestampMillisecondsColumn( 2L, 3L, 5L, null, null, null, 1L, 2L, 4L, 5L, 7L, null, null)
        .timestampNanosecondsColumn( 2L, 3L, 5L, null, null, null, 1L, 2L, 4L, 5L, 7L, null, null)
        .build()) {
      for (int orderIndex = 3; orderIndex < unsorted.getNumberOfColumns(); orderIndex++) {
        try (Table sorted = unsorted.orderBy(OrderByArg.asc(0), OrderByArg.asc(1), OrderByArg.asc(orderIndex, false));
             ColumnVector expectSortedAggColumn = ColumnVector.fromBoxedInts(7, 5, 1, 9, 7, 9, 8, 2, 8, 0, 6, 6, 8)) {
          ColumnVector sortedAggColumn = sorted.getColumn(2);
          assertColumnsAreEqual(expectSortedAggColumn, sortedAggColumn);

          DType type = unsorted.getColumn(orderIndex).getType();
          try (Scalar following1 = getScalar(type, 1L);
               Scalar preceding1 = getScalar(type, 1L);
               Scalar following0 = getScalar(type, 0L);
               Scalar preceding0 = getScalar(type, 0L);) {
            try (WindowOptions unboundedPrecedingOneFollowing = WindowOptions.builder()
                .minPeriods(1)
                .unboundedPreceding()
                .following(following1)
                .orderByColumnIndex(orderIndex)
                .build();

            WindowOptions onePrecedingUnboundedFollowing = WindowOptions.builder()
                .minPeriods(1)
                .preceding(preceding1)
                .unboundedFollowing()
                .orderByColumnIndex(orderIndex)
                .build();

            WindowOptions unboundedPrecedingAndFollowing = WindowOptions.builder()
                .minPeriods(1)
                .unboundedPreceding()
                .unboundedFollowing()
                .orderByColumnIndex(orderIndex)
                .build();

            WindowOptions unboundedPrecedingAndCurrentRow = WindowOptions.builder()
                .minPeriods(1)
                .unboundedPreceding()
                .following(following0)
                .orderByColumnIndex(orderIndex)
                .build();

            WindowOptions currentRowAndUnboundedFollowing = WindowOptions.builder()
                .minPeriods(1)
                .preceding(preceding0)
                .unboundedFollowing()
                .orderByColumnIndex(orderIndex)
                .build();) {

              try (Table windowAggResults = sorted.groupBy(0, 1)
                  .aggregateWindowsOverRanges(
                      RollingAggregation.count().onColumn(2).overWindow(unboundedPrecedingOneFollowing),
                      RollingAggregation.count().onColumn(2).overWindow(onePrecedingUnboundedFollowing),
                      RollingAggregation.count().onColumn(2).overWindow(unboundedPrecedingAndFollowing),
                      RollingAggregation.count().onColumn(2).overWindow(unboundedPrecedingAndCurrentRow),
                      RollingAggregation.count().onColumn(2).overWindow(currentRowAndUnboundedFollowing));
                   ColumnVector expect_0 = ColumnVector.fromBoxedInts(2, 2, 3, 6, 6, 6, 2, 2, 4, 4, 5, 7, 7);
                   ColumnVector expect_1 = ColumnVector.fromBoxedInts(6, 6, 4, 3, 3, 3, 7, 7, 5, 5, 3, 2, 2);
                   ColumnVector expect_2 = ColumnVector.fromBoxedInts(6, 6, 6, 6, 6, 6, 7, 7, 7, 7, 7, 7, 7);
                   ColumnVector expect_3 = ColumnVector.fromBoxedInts(1, 2, 3, 6, 6, 6, 1, 2, 3, 4, 5, 7, 7);
                   ColumnVector expect_4 = ColumnVector.fromBoxedInts(6, 5, 4, 3, 3, 3, 7, 6, 5, 4, 3, 2, 2)) {

                assertColumnsAreEqual(expect_0, windowAggResults.getColumn(0));
                assertColumnsAreEqual(expect_1, windowAggResults.getColumn(1));
                assertColumnsAreEqual(expect_2, windowAggResults.getColumn(2));
                assertColumnsAreEqual(expect_3, windowAggResults.getColumn(3));
                assertColumnsAreEqual(expect_4, windowAggResults.getColumn(4));
              }
            }
          }
        }
      }
    }
  }

  @Test
  void testRangeWindowingCountUnboundedDESCWithNullsLast() {
    Integer X = null;
    try (Table unsorted = new Table.TestBuilder()
        .column(1, 1, 1, 1, 1, 1,  1, 1, 1, 1, 1, 1, 1) // GBY Key
        .column(0, 0, 0, 0, 0, 0,  1, 1, 1, 1, 1, 1, 1) // GBY Key
        .column(7, 5, 1, 9, 7, 9,  8, 2, 8, 0, 6, 6, 8) // Agg Column
        .column( 5, 3, 2, null, null, null, 7, 5, 4, 2, 1, null, null) // Timestamp Key
        .column(5L, 3L, 2L, null, null, null, 7L, 5L, 4L, 2L, 1L, null, null) // Timestamp Key
        .column((short)5, (short)3, (short)2, null, null, null, (short)7, (short)5, (short)4, (short)2, (short)1, null, null) // Timestamp Key
        .column((byte)5, (byte)3, (byte)2, null, null, null, (byte)7, (byte)5, (byte)4, (byte)2, (byte)1, null, null) // Timestamp Key
        .timestampDayColumn( 5, 3, 2, X, X, X,  7, 5, 4, 2, 1, X, X) // Timestamp Key
        .timestampSecondsColumn( 5L, 3L, 2L, null, null, null, 7L, 5L, 4L, 2L, 1L, null, null)
        .timestampMicrosecondsColumn( 5L, 3L, 2L, null, null, null, 7L, 5L, 4L, 2L, 1L, null, null)
        .timestampMillisecondsColumn( 5L, 3L, 2L, null, null, null, 7L, 5L, 4L, 2L, 1L, null, null)
        .timestampNanosecondsColumn( 5L, 3L, 2L, null, null, null, 7L, 5L, 4L, 2L, 1L, null, null)
        .build()) {
      for (int orderIndex = 3; orderIndex < unsorted.getNumberOfColumns(); orderIndex++) {
        try (Table sorted = unsorted.orderBy(OrderByArg.asc(0), OrderByArg.asc(1), OrderByArg.desc(orderIndex, true));
             ColumnVector expectSortedAggColumn = ColumnVector.fromBoxedInts(7, 5, 1, 9, 7, 9, 8, 2, 8, 0, 6, 6, 8)) {
          ColumnVector sortedAggColumn = sorted.getColumn(2);
          assertColumnsAreEqual(expectSortedAggColumn, sortedAggColumn);

          DType type = unsorted.getColumn(orderIndex).getType();
          try (Scalar following1 = getScalar(type, 1L);
               Scalar preceding1 = getScalar(type, 1L);
               Scalar following0 = getScalar(type, 0L);
               Scalar preceding0 = getScalar(type, 0L);) {
            try (WindowOptions unboundedPrecedingOneFollowing = WindowOptions.builder()
                .minPeriods(1)
                .unboundedPreceding()
                .following(following1)
                .orderByColumnIndex(orderIndex)
                .orderByDescending()
                .build();

            WindowOptions onePrecedingUnboundedFollowing = WindowOptions.builder()
                .minPeriods(1)
                .preceding(preceding1)
                .unboundedFollowing()
                .orderByColumnIndex(orderIndex)
                .orderByDescending()
                .build();

            WindowOptions unboundedPrecedingAndFollowing = WindowOptions.builder()
                .minPeriods(1)
                .unboundedPreceding()
                .unboundedFollowing()
                .orderByColumnIndex(orderIndex)
                .orderByDescending()
                .build();

            WindowOptions unboundedPrecedingAndCurrentRow = WindowOptions.builder()
                .minPeriods(1)
                .unboundedPreceding()
                .following(following0)
                .orderByColumnIndex(orderIndex)
                .orderByDescending()
                .build();

            WindowOptions currentRowAndUnboundedFollowing = WindowOptions.builder()
                .minPeriods(1)
                .preceding(preceding0)
                .unboundedFollowing()
                .orderByColumnIndex(orderIndex)
                .orderByDescending()
                .build();) {

              try (Table windowAggResults = sorted.groupBy(0, 1)
                  .aggregateWindowsOverRanges(
                      RollingAggregation.count().onColumn(2).overWindow(unboundedPrecedingOneFollowing),
                      RollingAggregation.count().onColumn(2).overWindow(onePrecedingUnboundedFollowing),
                      RollingAggregation.count().onColumn(2).overWindow(unboundedPrecedingAndFollowing),
                      RollingAggregation.count().onColumn(2).overWindow(unboundedPrecedingAndCurrentRow),
                      RollingAggregation.count().onColumn(2).overWindow(currentRowAndUnboundedFollowing));
                   ColumnVector expect_0 = ColumnVector.fromBoxedInts(1, 3, 3, 6, 6, 6, 1, 3, 3, 5, 5, 7, 7);
                   ColumnVector expect_1 = ColumnVector.fromBoxedInts(6, 5, 5, 3, 3, 3, 7, 6, 6, 4, 4, 2, 2);
                   ColumnVector expect_2 = ColumnVector.fromBoxedInts(6, 6, 6, 6, 6, 6, 7, 7, 7, 7, 7, 7, 7);
                   ColumnVector expect_3 = ColumnVector.fromBoxedInts(1, 2, 3, 6, 6, 6, 1, 2, 3, 4, 5, 7, 7);
                   ColumnVector expect_4 = ColumnVector.fromBoxedInts(6, 5, 4, 3, 3, 3, 7, 6, 5, 4, 3, 2, 2)) {

                assertColumnsAreEqual(expect_0, windowAggResults.getColumn(0));
                assertColumnsAreEqual(expect_1, windowAggResults.getColumn(1));
                assertColumnsAreEqual(expect_2, windowAggResults.getColumn(2));
                assertColumnsAreEqual(expect_3, windowAggResults.getColumn(3));
                assertColumnsAreEqual(expect_4, windowAggResults.getColumn(4));
              }
            }
          }
        }
      }
    }
  }

  /**
   * Helper for constructing BigInteger from int
   * @param x Integer value
   * @return BigInteger equivalent of x
   */
  private static BigInteger big(int x)
  {
    return new BigInteger("" + x);
  }

  /**
   * Helper to get scalar for preceding == Decimal(value),
   * with data width depending upon the order-by
   * column index:
   *   orderby_col_idx = 2 -> Decimal32
   *   orderby_col_idx = 3 -> Decimal64
   *   orderby_col_idx = 4 -> Decimal128
   */
  private static Scalar getDecimalScalarRangeBounds(int scale, int unscaledValue, int orderby_col_idx)
  {
    switch(orderby_col_idx)
    {
      case 2: return Scalar.fromDecimal(scale, unscaledValue);
      case 3: return Scalar.fromDecimal(scale, Long.valueOf(unscaledValue));
      case 4: return Scalar.fromDecimal(scale, big(unscaledValue));
      default:
        throw new IllegalStateException("Unexpected order by column index: "
                                        + orderby_col_idx);
    }
  }

  @Test
  void testRangeWindowsWithDecimalOrderBy() {
    try (Table unsorted = new Table.TestBuilder()
        .column(1, 1, 1, 1, 1, 1, 1, 1, 1, 1, 1, 1) // GBY Key
        .column(1, 1, 1, 1, 2, 2, 2, 2, 3, 3, 3, 3) // GBY Key
        .decimal32Column(-1, 4000, 3000, 2000, 1000,
                             4000, 3000, 2000, 1000,
                             4000, 3000, 2000, 1000) // Decimal OBY Key
        .decimal64Column(-1, 4000l, 3000l, 2000l, 1000l,
                             4000l, 3000l, 2000l, 1000l,
                             4000l, 3000l, 2000l, 1000l) // Decimal OBY Key
        .decimal128Column(-1, RoundingMode.UNNECESSARY,
                              big(4000), big(3000), big(2000), big(1000),
                              big(4000), big(3000), big(2000), big(1000),
                              big(4000), big(3000), big(2000), big(1000))
        .column(9, 1, 5, 7, 2, 8, 9, 7, 6, 6, 0, 8) // Agg Column
        .build()) {

      // Columns 2,3,4 are decimal order-by columns of type DECIMAL32, DECIMAL64,
      // and DECIMAL128 respectively, with similarly ordered values.
      // In the following loop, each decimal type is tested as the order-by column,
      // producing the same results with similar range bounds.
      for (int decimal_oby_col_idx = 2; decimal_oby_col_idx <= 4; ++decimal_oby_col_idx) {
        try (Table sorted = unsorted.orderBy(OrderByArg.asc(0),
                                             OrderByArg.asc(1),
                                             OrderByArg.asc(decimal_oby_col_idx));
            ColumnVector expectSortedAggColumn = ColumnVector.fromBoxedInts(7, 5, 1, 9, 7, 9, 8, 2, 8, 0, 6, 6)) {
          ColumnVector sortedAggColumn = sorted.getColumn(5);
          assertColumnsAreEqual(expectSortedAggColumn, sortedAggColumn);

          // Test Window functionality with range window (200 PRECEDING and 100 FOLLOWING)
          try (Scalar preceding200 = getDecimalScalarRangeBounds(0, 200, decimal_oby_col_idx);
               Scalar following100 = getDecimalScalarRangeBounds(2, 1, decimal_oby_col_idx);
               WindowOptions window = WindowOptions.builder()
                .minPeriods(1)
                .window(preceding200, following100)
                .orderByColumnIndex(decimal_oby_col_idx)
                .build()) {

            try (Table windowAggResults = sorted.groupBy(0, 1)
                                                .aggregateWindowsOverRanges(RollingAggregation.count()
                                                                                              .onColumn(5)
                                                                                              .overWindow(window));
                ColumnVector expect = ColumnVector.fromBoxedInts(2, 3, 4, 3, 2, 3, 4, 3, 2, 3, 4, 3)) {
              assertColumnsAreEqual(expect, windowAggResults.getColumn(0));
            }
          }

          // Test Window functionality with range window (UNBOUNDED PRECEDING and CURRENT ROW)
          try (Scalar current_row = getDecimalScalarRangeBounds(0, 0, decimal_oby_col_idx);
               WindowOptions window = WindowOptions.builder()
                .minPeriods(1)
                .unboundedPreceding()
                .following(current_row)
                .orderByColumnIndex(decimal_oby_col_idx)
                .build()) {

            try (Table windowAggResults = sorted.groupBy(0, 1)
                                                .aggregateWindowsOverRanges(RollingAggregation.count()
                                                                                              .onColumn(5)
                                                                                              .overWindow(window));
                ColumnVector expect = ColumnVector.fromBoxedInts(1, 2, 3, 4, 1, 2, 3, 4, 1, 2, 3, 4)) {
              assertColumnsAreEqual(expect, windowAggResults.getColumn(0));
            }
          }

          // Test Window functionality with range window (UNBOUNDED PRECEDING and UNBOUNDED FOLLOWING)
          try (WindowOptions window = WindowOptions.builder()
                .minPeriods(1)
                .unboundedPreceding()
                .unboundedFollowing()
                .orderByColumnIndex(decimal_oby_col_idx)
                .build()) {

            try (Table windowAggResults = sorted.groupBy(0, 1)
                                                .aggregateWindowsOverRanges(RollingAggregation.count()
                                                                                              .onColumn(5)
                                                                                              .overWindow(window));
                ColumnVector expect = ColumnVector.fromBoxedInts(4, 4, 4, 4, 4, 4, 4, 4, 4, 4, 4, 4)) {
              assertColumnsAreEqual(expect, windowAggResults.getColumn(0));
            }
          }
        }
      }
    }
  }

  /**
   * Helper to get scalar for preceding == Decimal(value),
   * with data width depending upon the order-by column index:
   *   orderby_col_idx = 2 -> FLOAT32
   *   orderby_col_idx = 3 -> FLOAT64
   */
  private static Scalar getFloatingPointScalarRangeBounds(float value, int orderby_col_idx)
  {
    switch(orderby_col_idx)
    {
      case 2: return Scalar.fromFloat(value);
      case 3: return Scalar.fromDouble(Double.valueOf(value));
      default:
        throw new IllegalStateException("Unexpected order by column index: "
                + orderby_col_idx);
    }
  }

  @Test
  void testRangeWindowsWithFloatOrderBy() {
    try (Table unsorted = new Table.TestBuilder()
            .column(1, 1, 1, 1, 1, 1, 1, 1, 1, 1, 1, 1) // GBY Key
            .column(1, 1, 1, 1, 2, 2, 2, 2, 3, 3, 3, 3) // GBY Key
            .column(400f, 300f, 200f, 100f,
                    400f, 300f, 200f, 100f,
                    400f, 300f, 200f, 100f) // Float OBY Key
            .column(400.0, 300.0, 200.0, 100.0,
                    400.0, 300.0, 200.0, 100.0,
                    400.0, 300.0, 200.0, 100.0) // Double OBY Key
            .column(9, 1, 5, 7, 2, 8, 9, 7, 6, 6, 0, 8) // Agg Column
            .build()) {

      // Columns 2-3 are order-by columns of type FLOAT32 and FLOAT64 respectively, with similarly ordered values.
      // In the following loop, each float type is tested as the order-by column,
      // producing the same results with similar range bounds.
      for (int float_oby_col_idx = 2; float_oby_col_idx <= 3; ++float_oby_col_idx) {
        try (Table sorted = unsorted.orderBy(OrderByArg.asc(0),
                OrderByArg.asc(1),
                OrderByArg.asc(float_oby_col_idx));
             ColumnVector expectSortedAggColumn = ColumnVector.fromBoxedInts(7, 5, 1, 9, 7, 9, 8, 2, 8, 0, 6, 6)) {
          ColumnVector sortedAggColumn = sorted.getColumn(4);
          assertColumnsAreEqual(expectSortedAggColumn, sortedAggColumn);

          // Test Window functionality with range window (200 PRECEDING and 100 FOLLOWING)
          try (Scalar preceding200 = getFloatingPointScalarRangeBounds(200, float_oby_col_idx);
               Scalar following100 = getFloatingPointScalarRangeBounds(100, float_oby_col_idx);
               WindowOptions window = WindowOptions.builder()
                       .minPeriods(1)
                       .window(preceding200, following100)
                       .orderByColumnIndex(float_oby_col_idx)
                       .build()) {

            try (Table windowAggResults = sorted.groupBy(0, 1)
                    .aggregateWindowsOverRanges(RollingAggregation.count()
                            .onColumn(4)
                            .overWindow(window));
                 ColumnVector expect = ColumnVector.fromBoxedInts(2, 3, 4, 3, 2, 3, 4, 3, 2, 3, 4, 3)) {
              assertColumnsAreEqual(expect, windowAggResults.getColumn(0));
            }
          }

          // Test Window functionality with range window (UNBOUNDED PRECEDING and CURRENT ROW)
          try (Scalar current_row = getFloatingPointScalarRangeBounds(0, float_oby_col_idx);
               WindowOptions window = WindowOptions.builder()
                       .minPeriods(1)
                       .unboundedPreceding()
                       .following(current_row)
                       .orderByColumnIndex(float_oby_col_idx)
                       .build()) {

            try (Table windowAggResults = sorted.groupBy(0, 1)
                    .aggregateWindowsOverRanges(RollingAggregation.count()
                            .onColumn(4)
                            .overWindow(window));
                 ColumnVector expect = ColumnVector.fromBoxedInts(1, 2, 3, 4, 1, 2, 3, 4, 1, 2, 3, 4)) {
              assertColumnsAreEqual(expect, windowAggResults.getColumn(0));
            }
          }

          // Test Window functionality with range window (UNBOUNDED PRECEDING and UNBOUNDED FOLLOWING)
          try (WindowOptions window = WindowOptions.builder()
                  .minPeriods(1)
                  .unboundedPreceding()
                  .unboundedFollowing()
                  .orderByColumnIndex(float_oby_col_idx)
                  .build()) {

            try (Table windowAggResults = sorted.groupBy(0, 1)
                    .aggregateWindowsOverRanges(RollingAggregation.count()
                            .onColumn(4)
                            .overWindow(window));
                 ColumnVector expect = ColumnVector.fromBoxedInts(4, 4, 4, 4, 4, 4, 4, 4, 4, 4, 4, 4)) {
              assertColumnsAreEqual(expect, windowAggResults.getColumn(0));
            }
          }
        }
      }
    }
  }

  @Test
  void testGroupByCountWithNulls() {
    try (Table t1 = new Table.TestBuilder().column(null, null,    1,    1,    1,    1)
                                           .column(   1,    1,    1,    1,    1,    1)
                                           .column(   1,    1, null, null,    1,    1)
                                           .column(   1,    1,    1, null,    1,    1)
                                           .build()) {
      try (Table tmp = t1.groupBy(0).aggregate(
          GroupByAggregation.count().onColumn(1),
          GroupByAggregation.count().onColumn(2),
          GroupByAggregation.count().onColumn(3));
           Table t3 = tmp.orderBy(OrderByArg.asc(0, true));
           HostColumnVector groupCol = t3.getColumn(0).copyToHost();
           HostColumnVector countCol = t3.getColumn(1).copyToHost();
           HostColumnVector nullCountCol = t3.getColumn(2).copyToHost();
           HostColumnVector nullCountCol2 = t3.getColumn(3).copyToHost()) {
        // verify t3
        assertEquals(2, t3.getRowCount());

        // compare the grouping columns
        assertTrue(groupCol.isNull(0));
        assertEquals(groupCol.getInt(1), 1);

        // compare the agg columns
        // count(1)
        assertEquals(countCol.getInt(0), 2);
        assertEquals(countCol.getInt(1), 4);

        // count(2)
        assertEquals(nullCountCol.getInt(0), 2);
        assertEquals(nullCountCol.getInt(1), 2); // counts only the non-nulls

        // count(3)
        assertEquals(nullCountCol2.getInt(0), 2);
        assertEquals(nullCountCol2.getInt(1), 3); // counts only the non-nulls
      }
    }
  }

  @Test
  void testGroupByCountWithNullsIncluded() {
    try (Table t1 = new Table.TestBuilder()
            .column(null, null,    1,    1,    1,    1)
            .column(   1,    1,    1,    1,    1,    1)
            .column(   1,    1, null, null,    1,    1)
            .column(   1,    1,    1, null,    1,    1)
            .build()) {
      try (Table tmp = t1.groupBy(0).aggregate(
          GroupByAggregation.count(NullPolicy.INCLUDE).onColumn(1),
          GroupByAggregation.count(NullPolicy.INCLUDE).onColumn(2),
          GroupByAggregation.count(NullPolicy.INCLUDE).onColumn(3),
          GroupByAggregation.count().onColumn(3));
           Table t3 = tmp.orderBy(OrderByArg.asc(0, true));
           HostColumnVector groupCol = t3.getColumn(0).copyToHost();
           HostColumnVector countCol = t3.getColumn(1).copyToHost();
           HostColumnVector nullCountCol = t3.getColumn(2).copyToHost();
           HostColumnVector nullCountCol2 = t3.getColumn(3).copyToHost();
           HostColumnVector nullCountCol3 = t3.getColumn(4).copyToHost()) {
        // verify t3
        assertEquals(2, t3.getRowCount());

        // compare the grouping columns
        assertTrue(groupCol.isNull(0));
        assertEquals(groupCol.getInt(1), 1);

        // compare the agg columns
        // count(1, true)
        assertEquals(countCol.getInt(0), 2);
        assertEquals(countCol.getInt(1), 4);

        // count(2, true)
        assertEquals(nullCountCol.getInt(0), 2);
        assertEquals(nullCountCol.getInt(1), 4); // counts including nulls

        // count(3, true)
        assertEquals(nullCountCol2.getInt(0), 2);
        assertEquals(nullCountCol2.getInt(1), 4); // counts including nulls

        // count(3)
        assertEquals(nullCountCol3.getInt(0), 2);
        assertEquals(nullCountCol3.getInt(1), 3); // counts only the non-nulls
      }
    }
  }

  @Test
  void testGroupByCountWithCollapsingNulls() {
    try (Table t1 = new Table.TestBuilder()
        .column(null, null,    1,    1,    1,    1)
        .column(   1,    1,    1,    1,    1,    1)
        .column(   1,    1, null, null,    1,    1)
        .column(   1,    1,    1, null,    1,    1)
        .build()) {

      GroupByOptions options = GroupByOptions.builder()
          .withIgnoreNullKeys(true)
          .build();

      try (Table tmp = t1.groupBy(options, 0).aggregate(
          GroupByAggregation.count().onColumn(1),
          GroupByAggregation.count().onColumn(2),
          GroupByAggregation.count().onColumn(3));
           Table t3 = tmp.orderBy(OrderByArg.asc(0, true));
           HostColumnVector groupCol = t3.getColumn(0).copyToHost();
           HostColumnVector countCol = t3.getColumn(1).copyToHost();
           HostColumnVector nullCountCol = t3.getColumn(2).copyToHost();
           HostColumnVector nullCountCol2 = t3.getColumn(3).copyToHost()) {
        // (null, 1) => became (1) because we are ignoring nulls
        assertEquals(1, t3.getRowCount());

        // compare the grouping columns
        assertEquals(groupCol.getInt(0), 1);

        // compare the agg columns
        // count(1)
        assertEquals(countCol.getInt(0), 4);

        // count(2)
        assertEquals(nullCountCol.getInt(0), 2); // counts only the non-nulls

        // count(3)
        assertEquals(nullCountCol2.getInt(0), 3); // counts only the non-nulls
      }
    }
  }

  @Test
  void testGroupByMax() {
    try (Table t1 = new Table.TestBuilder().column(   1,    1,    1,    1,    1,    1)
                                           .column(   1,    3,    3,    5,    5,    0)
                                           .column(12.0, 14.0, 13.0, 17.0, 17.0, 17.0)
                                           .build()) {
      try (Table t3 = t1.groupBy(0, 1).aggregate(GroupByAggregation.max().onColumn(2));
           HostColumnVector aggOut1 = t3.getColumn(2).copyToHost()) {
        // verify t3
        assertEquals(4, t3.getRowCount());
        Map<Double, Integer> expectedAggregateResult = new HashMap() {
          {
            // value, count
            put(12.0, 1);
            put(14.0, 1);
            put(17.0, 2);
          }
        };
        for (int i = 0; i < 4; ++i) {
          Double key = aggOut1.getDouble(i);
          assertTrue(expectedAggregateResult.containsKey(key));
          Integer count = expectedAggregateResult.get(key);
          if (count == 1) {
            expectedAggregateResult.remove(key);
          } else {
            expectedAggregateResult.put(key, count - 1);
          }
        }
      }
    }
  }

  @Test
  void testGroupByArgMax() {
    // ArgMax is a sort based aggregation.
    try (Table t1 = new Table.TestBuilder()
            .column(   1,    1,    1,    1,    1,    1)
            .column(   0,    1,    2,    2,    3,    3)
            .column(17.0, 14.0, 14.0, 17.0, 17.1, 17.0)
            .build()) {
      try (Table t3 = t1.groupBy(0, 1)
              .aggregate(GroupByAggregation.argMax().onColumn(2));
           Table sorted = t3
              .orderBy(OrderByArg.asc(0), OrderByArg.asc(1), OrderByArg.asc(2));
           Table expected = new Table.TestBuilder()
                   .column(1, 1, 1, 1)
                   .column(0, 1, 2, 3)
                   .column(0, 1, 3, 4)
                   .build()) {
        assertTablesAreEqual(expected, sorted);
      }
    }
  }

  @Test
  void testGroupByArgMin() {
    // ArgMin is a sort based aggregation
    try (Table t1 = new Table.TestBuilder()
            .column(   1,    1,    1,    1,    1,    1)
            .column(   0,    1,    2,    2,    3,    3)
            .column(17.0, 14.0, 14.0, 17.0, 17.1, 17.0)
            .build()) {
      try (Table t3 = t1.groupBy(0, 1)
              .aggregate(GroupByAggregation.argMin().onColumn(2));
           Table sorted = t3
                   .orderBy(OrderByArg.asc(0), OrderByArg.asc(1), OrderByArg.asc(2));
           Table expected = new Table.TestBuilder()
                   .column(1, 1, 1, 1)
                   .column(0, 1, 2, 3)
                   .column(0, 1, 2, 5)
                   .build()) {
        assertTablesAreEqual(expected, sorted);
      }
    }
  }

  @Test
  void testGroupByMinBool() {
    try (Table t1 = new Table.TestBuilder()
        .column(true, null, false, true, null, null)
        .column(   1,    1,     2,    2,    3,    3).build();
         Table other = t1.groupBy(1).aggregate(GroupByAggregation.min().onColumn(0));
         Table ordered = other.orderBy(OrderByArg.asc(0));
         Table expected = new Table.TestBuilder()
             .column(1, 2, 3)
             .column (true, false, null)
             .build()) {
      assertTablesAreEqual(expected, ordered);
    }
  }

  @Test
  void testGroupByMaxBool() {
    try (Table t1 = new Table.TestBuilder()
        .column(false, null, false, true, null, null)
        .column(   1,    1,     2,    2,    3,    3).build();
         Table other = t1.groupBy(1).aggregate(GroupByAggregation.max().onColumn(0));
         Table ordered = other.orderBy(OrderByArg.asc(0));
         Table expected = new Table.TestBuilder()
             .column(1, 2, 3)
             .column (false, true, null)
             .build()) {
      assertTablesAreEqual(expected, ordered);
    }
  }

  @Test
  void testGroupByDuplicateAggregates() {
    try (Table t1 = new Table.TestBuilder().column(   1,    1,    1,    1,    1,    1)
                                           .column(   1,    3,    3,    5,    5,    0)
                                           .column(12.0, 14.0, 13.0, 15.0, 17.0, 18.0)
                                           .build();
         Table expected = new Table.TestBuilder()
             .column(1, 1, 1, 1)
             .column(1, 3, 5, 0)
             .column(12.0, 14.0, 17.0, 18.0)
             .column(12.0, 13.0, 15.0, 18.0)
             .column(12.0, 13.0, 15.0, 18.0)
             .column(12.0, 14.0, 17.0, 18.0)
             .column(12.0, 13.0, 15.0, 18.0)
             .column(   1,    2,    2,    1).build()) {
      try (Table t3 = t1.groupBy(0, 1)
          .aggregate(
              GroupByAggregation.max().onColumn(2),
              GroupByAggregation.min().onColumn(2),
              GroupByAggregation.min().onColumn(2),
              GroupByAggregation.max().onColumn(2),
              GroupByAggregation.min().onColumn(2),
              GroupByAggregation.count().onColumn(1));
          Table t4 = t3.orderBy(OrderByArg.asc(2))) {
        // verify t4
        assertEquals(4, t4.getRowCount());
        assertTablesAreEqual(t4, expected);

        assertEquals(t3.getColumn(0).getRefCount(), 1);
        assertEquals(t3.getColumn(1).getRefCount(), 1);
        assertEquals(t3.getColumn(2).getRefCount(), 2);
        assertEquals(t3.getColumn(3).getRefCount(), 3);
        assertEquals(t3.getColumn(4).getRefCount(), 3);
        assertEquals(t3.getColumn(5).getRefCount(), 2);
        assertEquals(t3.getColumn(6).getRefCount(), 3);
      }
    }
  }

  @Test
  void testGroupByMin() {
    try (Table t1 = new Table.TestBuilder().column(   1,    1,    1,    1,    1,    1)
                                           .column(   1,    3,    3,    5,    5,    0)
                                           .column(  12,   14,   13,   17,   17,   17)
                                           .build()) {
      try (Table t3 = t1.groupBy(0, 1).aggregate(GroupByAggregation.min().onColumn(2));
           HostColumnVector aggOut0 = t3.getColumn(2).copyToHost()) {
        // verify t3
        assertEquals(4, t3.getRowCount());
        Map<Integer, Integer> expectedAggregateResult = new HashMap() {
          {
            // value, count
            put(12, 1);
            put(13, 1);
            put(17, 2);
          }
        };
        // check to see the aggregate column type depends on the source column
        // in this case the source column is Integer, therefore the result should be Integer type
        assertEquals(DType.INT32, aggOut0.getType());
        for (int i = 0; i < 4; ++i) {
          int key = aggOut0.getInt(i);
          assertTrue(expectedAggregateResult.containsKey(key));
          Integer count = expectedAggregateResult.get(key);
          if (count == 1) {
            expectedAggregateResult.remove(key);
          } else {
            expectedAggregateResult.put(key, count - 1);
          }
        }
      }
    }
  }

  @Test
  void testGroupBySum() {
    try (Table t1 = new Table.TestBuilder().column(   1,    1,    1,    1,    1,    1)
                                           .column(   1,    3,    3,    5,    5,    0)
                                           .column(12.0, 14.0, 13.0, 17.0, 17.0, 17.0)
                                           .build()) {
      try (Table t3 = t1.groupBy(0, 1).aggregate(GroupByAggregation.sum().onColumn(2));
           HostColumnVector aggOut1 = t3.getColumn(2).copyToHost()) {
        // verify t3
        assertEquals(4, t3.getRowCount());
        Map<Double, Integer> expectedAggregateResult = new HashMap() {
          {
            // value, count
            put(12.0, 1);
            put(27.0, 1);
            put(34.0, 1);
            put(17.0, 1);
          }
        };
        for (int i = 0; i < 4; ++i) {
          Double key = aggOut1.getDouble(i);
          assertTrue(expectedAggregateResult.containsKey(key));
          Integer count = expectedAggregateResult.get(key);
          if (count == 1) {
            expectedAggregateResult.remove(key);
          } else {
            expectedAggregateResult.put(key, count - 1);
          }
        }
      }
    }
  }

  @Test
  void testGroupByM2() {
    // A trivial test:
    try (Table input = new Table.TestBuilder().column(1, 2, 3, 1, 2, 2, 1, 3, 3, 2)
             .column(0, 1, -2, 3, -4, -5, -6, 7, -8, 9)
             .build();
         Table results = input.groupBy(0).aggregate(GroupByAggregation.M2()
               .onColumn(1));
         Table expected = new Table.TestBuilder().column(1, 2, 3)
             .column(42.0, 122.75, 114.0)
             .build()) {
      assertTablesAreEqual(expected, results);
    }

    // Test with values have nulls (the values associated with key=2 has both nulls and non-nulls,
    // while the values associated with key=5 are all nulls):
    try (Table input = new Table.TestBuilder().column(1, 2, 5, 3, 4, 5, 2, 3, 2, 5)
             .column(0, null, null, 2, 3, null, 5, 6, 7, null)
             .build();
         Table results = input.groupBy(0).aggregate(GroupByAggregation.M2()
             .onColumn(1));
         Table expected = new Table.TestBuilder().column(1, 2, 3, 4, 5)
             .column(0.0, 2.0, 8.0, 0.0, null)
             .build()) {
      assertTablesAreEqual(expected, results);
    }

    // Test with floating-point values having NaN:
    try (Table input = new Table.TestBuilder().column(4, 3, 1, 2, 3, 1, 2, 2, 1, null, 3, 2, 4, 4)
             .column(null, null, 0.0, 1.0, 2.0, 3.0, 4.0, Double.NaN, 6.0, 7.0, 8.0, 9.0, 10.0, Double.NaN)
             .build();
         Table results = input.groupBy(0).aggregate(GroupByAggregation.M2()
             .onColumn(1));
         Table expected = new Table.TestBuilder().column(1, 2, 3, 4, null)
             .column(18.0, Double.NaN, 18.0, Double.NaN, 0.0)
             .build()) {
      assertTablesAreEqual(expected, results);
    }

    // Test with floating-point values having NaN and +/- Inf
    // (The values associated with:
    //   key=1: have only NaN
    //   key=2: have only +Inf
    //   key=3: have only -Inf
    //   key=4: have NaN and +/- Inf,
    //   key=5: have normal numbers):
    try (Table input = new Table.TestBuilder().column(1, 2, 3, 4, 5, 1, 2, 3, 4, 5, 1, 2, 3, 4)
             .column(Double.NaN,
                     Double.POSITIVE_INFINITY,
                     Double.NEGATIVE_INFINITY,
                     Double.POSITIVE_INFINITY,
                     5.0,
                     //
                     Double.NaN,
                     Double.POSITIVE_INFINITY,
                     Double.NEGATIVE_INFINITY,
                     Double.NEGATIVE_INFINITY,
                     10.0,
                     //
                     Double.NaN,
                     Double.POSITIVE_INFINITY,
                     Double.NEGATIVE_INFINITY,
                     Double.POSITIVE_INFINITY)
             .build();
         Table results = input.groupBy(0).aggregate(GroupByAggregation.M2()
             .onColumn(1));
         Table expected = new Table.TestBuilder().column(1, 2, 3, 4, 5)
             .column(Double.NaN, Double.NaN, Double.NaN, Double.NaN, 12.5)
             .build()) {
      assertTablesAreEqual(expected, results);
    }
  }

  @Test
  void testGroupByMergeM2() {
    StructType nestedType = new StructType(false,
        new BasicType(true, DType.INT32),
        new BasicType(true, DType.FLOAT64),
        new BasicType(true, DType.FLOAT64));

    try (Table partialResults1 = new Table.TestBuilder()
             .column(1, 2, 3, 4)
             .column(nestedType,
                 struct(1, 0.0, 0.0),
                 struct(1, 1.0, 0.0),
                 struct(0, null, null),
                 struct(0, null, null))
             .build();
         Table partialResults2 = new Table.TestBuilder()
             .column(1, 2, 3)
             .column(nestedType,
                 struct(1, 3.0, 0.0),
                 struct(1, 4.0, 0.0),
                 struct(1, 2.0, 0.0))
             .build();
         Table partialResults3 = new Table.TestBuilder()
             .column(1, 2)
             .column(nestedType,
                 struct(1, 6.0, 0.0),
                 struct(1, Double.NaN, Double.NaN))
             .build();
         Table partialResults4 = new Table.TestBuilder()
             .column(2, 3, 4)
             .column(nestedType,
                 struct(1, 9.0, 0.0),
                 struct(1, 8.0, 0.0),
                 struct(2, Double.NaN, Double.NaN))
             .build();
         Table expected = new Table.TestBuilder()
             .column(1, 2, 3, 4)
             .column(nestedType,
                 struct(3, 3.0, 18.0),
                 struct(4, Double.NaN, Double.NaN),
                 struct(2, 5.0, 18.0),
                 struct(2, Double.NaN, Double.NaN))
             .build()) {
      try (Table concatenatedResults = Table.concatenate(
             partialResults1,
             partialResults2,
             partialResults3,
             partialResults4);
           Table finalResults = concatenatedResults.groupBy(0).aggregate(
               GroupByAggregation.mergeM2().onColumn(1))
           ) {
        assertTablesAreEqual(expected, finalResults);
      }
    }
  }

  @Test
  void testGroupByFirstExcludeNulls() {
    try (Table input = new Table.TestBuilder()
            .column(  1,   1,    1,  1,  2,    2,  2,    2)
            .column(null, 13, null, 12, 14, null, 15, null)
            .build();
         Table expected = new Table.TestBuilder()
                 .column(1, 2)
                 .column(13, 14)
                 .build();
         Table found = input.groupBy(0).aggregate(
             GroupByAggregation.nth(0, NullPolicy.EXCLUDE).onColumn(1))) {
      assertTablesAreEqual(expected, found);
    }
  }

  @Test
  void testGroupByLastExcludeNulls() {
    try (Table input = new Table.TestBuilder()
            .column(  1,   1,    1,  1,  2,    2,  2,    2)
            .column(null, 13, null, 12, 14, null, 15, null)
            .build();
         Table expected = new Table.TestBuilder()
                 .column(1, 2)
                 .column(12, 15)
                 .build();
         Table found = input.groupBy(0).aggregate(
             GroupByAggregation.nth(-1, NullPolicy.EXCLUDE).onColumn(1))) {
      assertTablesAreEqual(expected, found);
    }
  }

  @Test
  void testGroupByFirstIncludeNulls() {
    try (Table input = new Table.TestBuilder()
            .column(  1,   1,    1,  1,  2,    2,  2,    2)
            .column(null, 13, null, 12, 14, null, 15, null)
            .build();
         Table expected = new Table.TestBuilder()
                 .column(1, 2)
                 .column(null, 14)
                 .build();
         Table found = input.groupBy(0).aggregate(
             GroupByAggregation.nth(0, NullPolicy.INCLUDE).onColumn(1))) {
      assertTablesAreEqual(expected, found);
    }
  }

  @Test
  void testGroupByLastIncludeNulls() {
    try (Table input = new Table.TestBuilder()
            .column(  1,   1,    1,  1,  2,    2,  2,    2)
            .column(null, 13, null, 12, 14, null, 15, null)
            .build();
         Table expected = new Table.TestBuilder()
                 .column(1, 2)
                 .column(12, null)
                 .build();
         Table found = input.groupBy(0).aggregate(
             GroupByAggregation.nth(-1, NullPolicy.INCLUDE).onColumn(1))) {
      assertTablesAreEqual(expected, found);
    }
  }

  @Test
  void testGroupByAvg() {
    try (Table t1 = new Table.TestBuilder().column( 1,  1,  1,  1,  1,  1)
                                           .column( 1,  3,  3,  5,  5,  0)
                                           .column(12, 14, 13,  1, 17, 17)
                                           .build()) {
      try (Table t3 = t1.groupBy(0, 1).aggregate(GroupByAggregation.mean().onColumn(2));
           HostColumnVector aggOut1 = t3.getColumn(2).copyToHost()) {
        // verify t3
        assertEquals(4, t3.getRowCount());
        Map<Double, Integer> expectedAggregateResult = new HashMap() {
          {
            // value, count
            put(12.0, 1);
            put(13.5, 1);
            put(17.0, 1);
            put(9.0, 1);
          }
        };
        for (int i = 0; i < 4; ++i) {
          Double key = aggOut1.getDouble(i);
          assertTrue(expectedAggregateResult.containsKey(key));
          Integer count = expectedAggregateResult.get(key);
          if (count == 1) {
            expectedAggregateResult.remove(key);
          } else {
            expectedAggregateResult.put(key, count - 1);
          }
        }
      }
    }
  }

  @Test
  void testMultiAgg() {
    try (Table t1 = new Table.TestBuilder().column(  1,   1,   1,   1,   1,    1)
                                           .column(  2,   2,   2,   3,   3,    3)
                                           .column(5.0, 2.3, 3.4, 2.3, 1.3, 12.2)
                                           .column(  3,   1,   7,  -1,   9,    0)
                                           .build()) {
      try (Table t2 = t1.groupBy(0, 1).aggregate(
          GroupByAggregation.count().onColumn(0),
          GroupByAggregation.max().onColumn(3),
          GroupByAggregation.min().onColumn(2),
          GroupByAggregation.mean().onColumn(2),
          GroupByAggregation.sum().onColumn(2));
           HostColumnVector countOut = t2.getColumn(2).copyToHost();
           HostColumnVector maxOut = t2.getColumn(3).copyToHost();
           HostColumnVector minOut = t2.getColumn(4).copyToHost();
           HostColumnVector avgOut = t2.getColumn(5).copyToHost();
           HostColumnVector sumOut = t2.getColumn(6).copyToHost()) {
        assertEquals(2, t2.getRowCount());

        // verify count
        assertEquals(3, countOut.getInt(0));
        assertEquals(3, countOut.getInt(1));

        // verify mean
        List<Double> sortedMean = new ArrayList<>();
        sortedMean.add(avgOut.getDouble(0));
        sortedMean.add(avgOut.getDouble(1));
        sortedMean = sortedMean.stream()
            .sorted(Comparator.naturalOrder())
            .collect(Collectors.toList());

        assertEqualsWithinPercentage(3.5666f, sortedMean.get(0), 0.0001);
        assertEqualsWithinPercentage(5.2666f, sortedMean.get(1), 0.0001);

        // verify sum
        List<Double> sortedSum = new ArrayList<>();
        sortedSum.add(sumOut.getDouble(0));
        sortedSum.add(sumOut.getDouble(1));
        sortedSum = sortedSum.stream()
            .sorted(Comparator.naturalOrder())
            .collect(Collectors.toList());

        assertEqualsWithinPercentage(10.7f, sortedSum.get(0), 0.0001);
        assertEqualsWithinPercentage(15.8f, sortedSum.get(1), 0.0001);

        // verify min
        List<Double> sortedMin = new ArrayList<>();
        sortedMin.add(minOut.getDouble(0));
        sortedMin.add(minOut.getDouble(1));
        sortedMin = sortedMin.stream()
            .sorted(Comparator.naturalOrder())
            .collect(Collectors.toList());

        assertEqualsWithinPercentage(1.3f, sortedMin.get(0), 0.0001);
        assertEqualsWithinPercentage(2.3f, sortedMin.get(1), 0.0001);

        // verify max
        List<Integer> sortedMax = new ArrayList<>();
        sortedMax.add(maxOut.getInt(0));
        sortedMax.add(maxOut.getInt(1));
        sortedMax = sortedMax.stream()
            .sorted(Comparator.naturalOrder())
            .collect(Collectors.toList());

        assertEquals(7, sortedMax.get(0));
        assertEquals(9, sortedMax.get(1));
      }
    }
  }

  @Test
  void testSumWithStrings() {
    try (Table t = new Table.TestBuilder()
        .column("1-URGENT", "3-MEDIUM", "1-URGENT", "3-MEDIUM")
        .column(5289L, 5203L, 5303L, 5206L)
        .build();
         Table result = t.groupBy(0).aggregate(
             GroupByAggregation.sum().onColumn(1));
         Table expected = new Table.TestBuilder()
             .column("1-URGENT", "3-MEDIUM")
             .column(5289L + 5303L, 5203L + 5206L)
             .build()) {
      assertTablesAreEqual(expected, result);
    }
  }

  @Test
  void testGroupByNoAggs() {
    try (Table t1 = new Table.TestBuilder().column(   1,    1,    1,    1,    1,    1)
        .column(   1,    3,    3,    5,    5,    0)
        .column(  12,   14,   13,   17,   17,   17)
        .decimal32Column(-3,   12,   14,   13,   111,   222,   333)
        .decimal64Column(-3,   12L,   14L,   13L,   111L,   222L,   333L)
        .build()) {
      try (Table t3 = t1.groupBy(0, 1).aggregate()) {
        // verify t3
        assertEquals(4, t3.getRowCount());
      }
    }
  }

  /**
   * A wrapper for ContiguousTable[] to implement AutoCloseable
   */
  static class ContiguousSplitRes implements AutoCloseable {
    // to be closed
    private ContiguousTable[] splits;

    public ContiguousSplitRes(ContiguousTable[] splits) {
      this.splits = splits;
    }

    public ContiguousTable[] getSplits() {
      return splits;
    }

    @Override
    public void close() throws Exception {
      if (splits != null) {
        for (ContiguousTable t : splits) { t.close(); }
      }
    }
  }

  @Test
  void testGroupByContiguousSplitGroups() throws Exception {
    try (Table table = new Table.TestBuilder()
        .column(   1,    1,    1,    1,    1,    1)
        .column(   1,    3,    3,    5,    5,    5)
        .column(  12,   14,   13,   17,   16,   18)
        .column("s1", "s2", "s3", "s4", "s5", "s6")
        .build()) {
      // Normal case with primitive types.
      try (Table expected1 = new Table.TestBuilder()
              .column(   1)
              .column(   1)
              .column(  12)
              .column("s1").build();
           Table expected2 = new Table.TestBuilder()
              .column(   1,    1)
              .column(   3,    3)
              .column(  14,   13)
              .column("s2", "s3").build();
           Table expected3 = new Table.TestBuilder()
              .column(   1,    1,    1)
              .column(   5,    5,    5)
              .column(  17,   16,   18)
              .column("s4", "s5", "s6").build();
           Table expected4 = new Table.TestBuilder()
              .column(   1,    1,    1)
              .column(   1,    3,    5).build();
           ContiguousSplitRes splitsRes = new ContiguousSplitRes(
               table.groupBy(0, 1).contiguousSplitGroups());
           ContigSplitGroupByResult r =
               table.groupBy(0, 1).contiguousSplitGroupsAndGenUniqKeys()) {
        ContiguousTable[] splits = splitsRes.getSplits();
        ContiguousTable[] splits2 = r.getGroups();
        Table uniqKeys = r.getUniqKeyTable();

        for (ContiguousTable[] currSplits : Arrays.asList(splits, splits2)) {
          assertEquals(3, currSplits.length);
          for (ContiguousTable ct : currSplits) {
            if (ct.getRowCount() == 1) {
              assertTablesAreEqual(expected1, ct.getTable());
            } else if (ct.getRowCount() == 2) {
              assertTablesAreEqual(expected2, ct.getTable());
            } else if (ct.getRowCount() == 3) {
              assertTablesAreEqual(expected3, ct.getTable());
            } else {
              throw new RuntimeException("unexpected behavior: contiguousSplitGroups");
            }
          }
        }

        // verify uniq keys table
        assertTablesAreEqual(expected4, uniqKeys);
      }

      // Empty key columns, the whole table is a group.
      try(ContiguousSplitRes splitsRes = new ContiguousSplitRes(
          table.groupBy().contiguousSplitGroups());
          ContigSplitGroupByResult r = table.groupBy().contiguousSplitGroupsAndGenUniqKeys()) {
        ContiguousTable[] splits = splitsRes.getSplits();
        ContiguousTable[] splits2 = r.getGroups();
        Table uniqKeys = r.getUniqKeyTable();

        assertEquals(1, splits.length);
        assertTablesAreEqual(table, splits[0].getTable());

        assertEquals(1, splits2.length);
        assertTablesAreEqual(table, splits2[0].getTable());

        // Table should contain 1 or more columns,
        // If group by empty, keys table should be null;
        assertNull(uniqKeys);
      }

      // Row count is 0
      try(
          Table emptyTable = new Table.TestBuilder()
              .column(new Integer[0])
              .column(new Integer[0])
              .column(new Integer[0])
              .column(new String[0]).build();
          ContiguousSplitRes splitsRes = new ContiguousSplitRes(
              emptyTable.groupBy(0, 1).contiguousSplitGroups());
          ContigSplitGroupByResult r =
              emptyTable.groupBy(0, 1).contiguousSplitGroupsAndGenUniqKeys()) {
        ContiguousTable[] splits = splitsRes.getSplits();
        ContiguousTable[] splits2 = r.getGroups();
        Table uniqKeys = r.getUniqKeyTable();

        // the first of tmpSplits is empty split
        assertEquals(0, emptyTable.getRowCount());

        assertEquals(1, splits.length);
        assertEquals(0, splits[0].getTable().getRowCount());

        assertEquals(1, splits2.length);
        assertEquals(0, splits2[0].getTable().getRowCount());
        assertEquals(0, uniqKeys.getRowCount());
      }
    }
  }

  @Test
  void testGroupByCollectListIncludeNulls() {
    try (Table input = new Table.TestBuilder()
        .column(1, 1, 1, 1, 2, 2, 2, 2, 3, 4)
        .column(null, 13, null, 12, 14, null, 15, null, null, 0)
        .build();
         Table expected = new Table.TestBuilder()
             .column(1, 2, 3, 4)
             .column(new ListType(false, new BasicType(true, DType.INT32)),
                 Arrays.asList(null, 13, null, 12),
                 Arrays.asList(14, null, 15, null),
                 Arrays.asList((Integer) null),
                 Arrays.asList(0))
             .build();
         Table found = input.groupBy(0).aggregate(
             GroupByAggregation.collectList(NullPolicy.INCLUDE).onColumn(1))) {
      assertTablesAreEqual(expected, found);
    }
  }

  @Test
  void testGroupByMergeLists() {
    ListType listOfInts = new ListType(false, new BasicType(false, DType.INT32));
    ListType listOfStructs = new ListType(false, new StructType(false,
        new BasicType(false, DType.INT32), new BasicType(false, DType.STRING)));
    try (Table input = new Table.TestBuilder()
        .column(1, 1, 1, 1, 2, 2, 2, 2, 3, 4)
        .column(listOfInts,
            Arrays.asList(1, 2), Arrays.asList(3), Arrays.asList(7, 8), Arrays.asList(4, 5, 6),
            Arrays.asList(8, 9), Arrays.asList(8, 9, 10), Arrays.asList(10, 11), Arrays.asList(11, 12),
            Arrays.asList(13, 13), Arrays.asList(14, 15, 15))
        .column(listOfStructs,
            Arrays.asList(new StructData(1, "s1"), new StructData(2, "s2")),
            Arrays.asList(new StructData(2, "s3"), new StructData(3, "s4")),
            Arrays.asList(new StructData(2, "s2")),
            Arrays.asList(),
            Arrays.asList(new StructData(11, "s11")),
            Arrays.asList(new StructData(22, "s22"), new StructData(33, "s33")),
            Arrays.asList(),
            Arrays.asList(new StructData(22, "s22"), new StructData(33, "s33"), new StructData(44, "s44")),
            Arrays.asList(new StructData(333, "s333"), new StructData(222, "s222"), new StructData(111, "s111")),
            Arrays.asList(new StructData(222, "s222"), new StructData(444, "s444")))
        .build();
         Table expectedListOfInts = new Table.TestBuilder()
             .column(1, 2, 3, 4)
             .column(listOfInts,
                 Arrays.asList(1, 2, 3, 7 ,8, 4, 5, 6),
                 Arrays.asList(8, 9, 8, 9, 10, 10, 11, 11, 12),
                 Arrays.asList(13, 13),
                 Arrays.asList(14, 15, 15))
             .build();
         Table expectedListOfStructs = new Table.TestBuilder()
             .column(1, 2, 3, 4)
             .column(listOfStructs,
                 Arrays.asList(new StructData(1, "s1"), new StructData(2, "s2"),
                     new StructData(2, "s3"), new StructData(3, "s4"), new StructData(2, "s2")),
                 Arrays.asList(new StructData(11, "s11"), new StructData(22, "s22"), new StructData(33, "s33"),
                     new StructData(22, "s22"), new StructData(33, "s33"), new StructData(44, "s44")),
                 Arrays.asList(new StructData(333, "s333"), new StructData(222, "s222"), new StructData(111, "s111")),
                 Arrays.asList(new StructData(222, "s222"), new StructData(444, "s444")))
             .build();
         Table retListOfInts = input.groupBy(0).aggregate(GroupByAggregation.mergeLists().onColumn(1));
         Table retListOfStructs = input.groupBy(0).aggregate(GroupByAggregation.mergeLists().onColumn(2))) {
      assertTablesAreEqual(expectedListOfInts, retListOfInts);
      assertTablesAreEqual(expectedListOfStructs, retListOfStructs);
    }
  }

  @Test
  void testGroupByCollectSetIncludeNulls() {
    // test with null unequal and nan unequal
    GroupByAggregation collectSet = GroupByAggregation.collectSet(NullPolicy.INCLUDE,
        NullEquality.UNEQUAL, NaNEquality.UNEQUAL);
    try (Table input = new Table.TestBuilder()
        .column(1, 1, 1, 1, 2, 2, 2, 2, 3, 3, 3, 3, 4, 4, 4, 4)
        .column(null, 13, null, 13, 14, null, 15, null, 4, 1, 1, 4, 0, 0, 0, 0)
        .build();
         Table expected = new Table.TestBuilder()
             .column(1, 2, 3, 4)
             .column(new ListType(false, new BasicType(true, DType.INT32)),
                 Arrays.asList(13, null, null), Arrays.asList(14, 15, null, null),
                 Arrays.asList(1, 4), Arrays.asList(0))
             .build();
         Table found = input.groupBy(0).aggregate(collectSet.onColumn(1));
         ColumnVector listsSorted = found.getColumn(1).listSortRows(false, false)) {
      assertColumnsAreEqual(expected.getColumn(0), found.getColumn(0));
      assertColumnsAreEqual(expected.getColumn(1), listsSorted);
    }
    // test with null equal and nan unequal
    collectSet = GroupByAggregation.collectSet(NullPolicy.INCLUDE,
        NullEquality.EQUAL, NaNEquality.UNEQUAL);
    try (Table input = new Table.TestBuilder()
        .column(1, 1, 1, 1, 2, 2, 2, 2, 3, 3, 3, 3, 4, 4, 4, 4)
        .column(null, 13.0, null, 13.0,
            14.1, Double.NaN, 13.9, Double.NaN,
            Double.NaN, null, 1.0, null,
            null, null, null, null)
        .build();
         Table expected = new Table.TestBuilder()
             .column(1, 2, 3, 4)
             .column(new ListType(false, new BasicType(true, DType.FLOAT64)),
                 Arrays.asList(13.0, null),
                 Arrays.asList(13.9, 14.1, Double.NaN, Double.NaN),
                 Arrays.asList(1.0, Double.NaN, null),
                 Arrays.asList((Integer) null))
             .build();
         Table found = input.groupBy(0).aggregate(collectSet.onColumn(1));
         ColumnVector listsSorted = found.getColumn(1).listSortRows(false, false)) {
      assertColumnsAreEqual(expected.getColumn(0), found.getColumn(0));
      assertColumnsAreEqual(expected.getColumn(1), listsSorted);
    }
    // test with null equal and nan equal
    collectSet = GroupByAggregation.collectSet(NullPolicy.INCLUDE,
        NullEquality.EQUAL, NaNEquality.ALL_EQUAL);
    try (Table input = new Table.TestBuilder()
        .column(1, 1, 1, 1, 2, 2, 2, 2, 3, 3, 3, 3, 4, 4, 4, 4)
        .column(null, 13.0, null, 13.0,
            14.1, Double.NaN, 13.9, Double.NaN,
            0.0, 0.0, 0.00, 0.0,
            Double.NaN, Double.NaN, null, null)
        .build();
         Table expected = new Table.TestBuilder()
             .column(1, 2, 3, 4)
             .column(new ListType(false, new BasicType(true, DType.FLOAT64)),
                 Arrays.asList(13.0, null),
                 Arrays.asList(13.9, 14.1, Double.NaN),
                 Arrays.asList(0.0),
                 Arrays.asList(Double.NaN, (Integer) null))
             .build();
         Table found = input.groupBy(0).aggregate(collectSet.onColumn(1));
         ColumnVector listsSorted = found.getColumn(1).listSortRows(false, false)) {
      assertColumnsAreEqual(expected.getColumn(0), found.getColumn(0));
      assertColumnsAreEqual(expected.getColumn(1), listsSorted);
    }
  }

  @Test
  void testGroupByMergeSets() {
    ListType listOfInts = new ListType(false, new BasicType(false, DType.INT32));
    ListType listOfDoubles = new ListType(false, new BasicType(false, DType.FLOAT64));
    try (Table input = new Table.TestBuilder()
        .column(1, 1, 1, 1, 2, 2, 2, 2, 3, 4)
        .column(listOfInts,
            Arrays.asList(1, 2), Arrays.asList(3), Arrays.asList(7, 8), Arrays.asList(4, 5, 6),
            Arrays.asList(8, 9), Arrays.asList(8, 9, 10), Arrays.asList(10, 11), Arrays.asList(11, 12),
            Arrays.asList(13, 13), Arrays.asList(14, 15, 15))
        .column(listOfDoubles,
            Arrays.asList(Double.NaN, 1.2), Arrays.asList(), Arrays.asList(Double.NaN), Arrays.asList(-3e10),
            Arrays.asList(1.1, 2.2, 3.3), Arrays.asList(3.3, 2.2), Arrays.asList(), Arrays.asList(),
            Arrays.asList(1e3, Double.NaN, 1e-3, Double.NaN), Arrays.asList())
        .build();
         Table expectedListOfInts = new Table.TestBuilder()
             .column(1, 2, 3, 4)
             .column(listOfInts,
                 Arrays.asList(1, 2, 3, 4, 5, 6, 7, 8),
                 Arrays.asList(8, 9, 10, 11, 12),
                 Arrays.asList(13),
                 Arrays.asList(14, 15))
             .build();
         Table expectedListOfDoubles = new Table.TestBuilder()
             .column(1, 2, 3, 4)
             .column(listOfDoubles,
                 Arrays.asList(-3e10, 1.2, Double.NaN, Double.NaN),
                 Arrays.asList(1.1, 2.2, 3.3),
                 Arrays.asList(1e-3, 1e3, Double.NaN, Double.NaN),
                 Arrays.asList())
             .build();
         Table expectedListOfDoublesNaNEq = new Table.TestBuilder()
             .column(1, 2, 3, 4)
             .column(listOfDoubles,
                 Arrays.asList(-3e10, 1.2, Double.NaN),
                 Arrays.asList(1.1, 2.2, 3.3),
                 Arrays.asList(1e-3, 1e3, Double.NaN),
                 Arrays.asList())
             .build();
         Table retListOfInts = input.groupBy(0).aggregate(GroupByAggregation.mergeSets().onColumn(1));
         Table retListOfDoubles = input.groupBy(0).aggregate(GroupByAggregation.mergeSets().onColumn(2));
         Table retListOfDoublesNaNEq = input.groupBy(0).aggregate(
             GroupByAggregation.mergeSets(NullEquality.UNEQUAL, NaNEquality.ALL_EQUAL).onColumn(2));
         ColumnVector listsIntsSorted = retListOfInts.getColumn(1).listSortRows(false, false);
         ColumnVector listsDoublesSorted = retListOfDoubles.getColumn(1).listSortRows(false, false);
         ColumnVector listsDoublesNaNEqSorted = retListOfDoublesNaNEq.getColumn(1).listSortRows(false, false)) {
      assertColumnsAreEqual(expectedListOfInts.getColumn(0), retListOfInts.getColumn(0));
      assertColumnsAreEqual(expectedListOfDoubles.getColumn(0), retListOfDoubles.getColumn(0));
      assertColumnsAreEqual(expectedListOfDoublesNaNEq.getColumn(0), retListOfDoublesNaNEq.getColumn(0));

      assertColumnsAreEqual(expectedListOfInts.getColumn(1), listsIntsSorted);
      assertColumnsAreEqual(expectedListOfDoubles.getColumn(1), listsDoublesSorted);
      assertColumnsAreEqual(expectedListOfDoublesNaNEq.getColumn(1), listsDoublesNaNEqSorted);

    }
  }

  @Test
  void testRowBitCount() {
    try (Table t = new Table.TestBuilder()
        .column(0, 1, null, 3)                 // 33 bits per row (4 bytes + valid bit)
        .column(0.0, null, 2.0, 3.0)           // 65 bits per row (8 bytes + valid bit)
        .column("zero", null, "two", "three")  // 33 bits (4 byte offset + valid bit) + char bits
        .build();
         ColumnVector expected = ColumnVector.fromInts(163, 131, 155, 171);
         ColumnVector actual = t.rowBitCount()) {
      assertColumnsAreEqual(expected, actual);
    }
  }

  @Test
  void testRowBitCountEmpty() {
    try (Table t = new Table.TestBuilder()
            .column(new Integer[0])
            .column(new Double[0])
            .column(new String[0])
            .build();
         ColumnVector c = t.rowBitCount()) {
      assertEquals(DType.INT32, c.getType());
      assertEquals(0, c.getRowCount());
    }
  }

  @Test
  void testSimpleGather() {
    try (Table testTable = new Table.TestBuilder()
            .column(1, 2, 3, 4, 5)
            .column("A", "AA", "AAA", "AAAA", "AAAAA")
            .decimal32Column(-3, 1, 2, 3, 4, 5)
            .decimal64Column(-8, 100001L, 200002L, 300003L, 400004L, 500005L)
            .build();
         ColumnVector gatherMap = ColumnVector.fromInts(0, 2, 4, -2);
         Table expected = new Table.TestBuilder()
                 .column(1, 3, 5, 4)
                 .column("A", "AAA", "AAAAA", "AAAA")
                 .decimal32Column(-3, 1, 3, 5, 4)
                 .decimal64Column(-8, 100001L, 300003L, 500005L, 400004L)
                 .build();
         Table found = testTable.gather(gatherMap)) {
      assertTablesAreEqual(expected, found);
    }
  }

  @Test
  void testBoundsCheckedGather() {
    try (Table testTable = new Table.TestBuilder()
            .column(1, 2, 3, 4, 5)
            .column("A", "AA", "AAA", "AAAA", "AAAAA")
            .decimal32Column(-3, 1, 2, 3, 4, 5)
            .decimal64Column(-8, 100001L, 200002L, 300003L, 400004L, 500005L)
            .build();
         ColumnVector gatherMap = ColumnVector.fromInts(0, 100, 4, -2);
         Table expected = new Table.TestBuilder()
                 .column(1, null, 5, 4)
                 .column("A", null, "AAAAA", "AAAA")
                 .decimal32Column(-3, 1, null, 5, 4)
                 .decimal64Column(-8, 100001L, null, 500005L, 400004L)
                 .build();
         Table found = testTable.gather(gatherMap)) {
      assertTablesAreEqual(expected, found);
    }
  }


  @Test
  void testScatterTable() {
    try (Table srcTable = new Table.TestBuilder()
            .column(1, 2, 3, 4, 5)
            .column("A", "AA", "AAA", "AAAA", "AAAAA")
            .decimal32Column(-3, 1, 2, 3, 4, 5)
            .decimal64Column(-8, 100001L, 200002L, 300003L, 400004L, 500005L)
            .build();
         ColumnVector scatterMap = ColumnVector.fromInts(0, 2, 4, -2);
         Table targetTable = new Table.TestBuilder()
            .column(-1, -2, -3, -4, -5)
            .column("B", "BB", "BBB", "BBBB", "BBBBB")
            .decimal32Column(-3, -1, -2, -3, -4, -5)
            .decimal64Column(-8, -100001L, -200002L, -300003L, -400004L, -500005L)
            .build();
         Table expected = new Table.TestBuilder()
            .column(1, -2, 2, 4, 3)
            .column("A", "BB", "AA", "AAAA", "AAA")
            .decimal32Column(-3, 1, -2, 2, 4, 3)
            .decimal64Column(-8, 100001L, -200002L, 200002L, 400004L, 300003L)
            .build();
         Table result = srcTable.scatter(scatterMap, targetTable)) {
      assertTablesAreEqual(expected, result);
    }
  }

  @Test
  void testScatterScalars() {
    try (Scalar s1 = Scalar.fromInt(0);
         Scalar s2 = Scalar.fromString("A");
         ColumnVector scatterMap = ColumnVector.fromInts(0, 2, -1);
         Table targetTable = new Table.TestBuilder()
            .column(-1, -2, -3, -4, -5)
            .column("B", "BB", "BBB", "BBBB", "BBBBB")
            .build();
         Table expected = new Table.TestBuilder()
            .column(0, -2, 0, -4, 0)
            .column("A", "BB", "A", "BBBB", "A")
            .build();
         Table result = Table.scatter(new Scalar[] { s1, s2 }, scatterMap, targetTable)) {
       assertTablesAreEqual(expected, result);
     }
  }

  @Test
  void testMaskWithoutValidity() {
    try (ColumnVector mask = ColumnVector.fromBoxedBooleans(true, false, true, false, true);
         ColumnVector fromInts = ColumnVector.fromInts(1, 2, 3, 4, 5);
         ColumnVector fromStrings = ColumnVector.fromStrings("1", "2", "3", "4", "5");
         ColumnVector fromDecimals = ColumnVector.decimalFromLongs(-3, 123L, -234L, 345L, 1000L, -2000L);
         Table input = new Table(fromInts, fromStrings, fromDecimals);
         Table filteredTable = input.filter(mask);
         ColumnVector expectedInts = ColumnVector.fromInts(1, 3, 5);
         ColumnVector expectedStrings = ColumnVector.fromStrings("1", "3", "5");
         ColumnVector expectedDecimals = ColumnVector.decimalFromLongs(-3, 123L, 345L, -2000L);
         Table expected = new Table(expectedInts, expectedStrings, expectedDecimals)) {
      assertTablesAreEqual(expected, filteredTable);
    }
  }

  @Test
  void testMaskWithValidity() {
    final int numRows = 5;
    try (Builder builder = HostColumnVector.builder(DType.BOOL8, numRows)) {
      for (int i = 0; i < numRows; ++i) {
        builder.append((byte) 1);
        if (i % 2 != 0) {
          builder.setNullAt(i);
        }
      }
      try (ColumnVector mask = builder.buildAndPutOnDevice();
           ColumnVector fromInts = ColumnVector.fromBoxedInts(1, null, 2, 3, null);
           Table input = new Table(fromInts);
           Table filteredTable = input.filter(mask);
           HostColumnVector filtered = filteredTable.getColumn(0).copyToHost()) {
        assertEquals(DType.INT32, filtered.getType());
        assertEquals(3, filtered.getRowCount());
        assertEquals(1, filtered.getInt(0));
        assertEquals(2, filtered.getInt(1));
        assertTrue(filtered.isNull(2));
      }
    }
  }

  @Test
  void testMaskDataOnly() {
    byte[] maskVals = new byte[]{0, 1, 0, 1, 1};
    try (ColumnVector mask = ColumnVector.boolFromBytes(maskVals);
         ColumnVector fromBytes = ColumnVector.fromBoxedBytes((byte) 1, null, (byte) 2, (byte) 3, null);
         Table input = new Table(fromBytes);
         Table filteredTable = input.filter(mask);
         HostColumnVector filtered = filteredTable.getColumn(0).copyToHost()) {
      assertEquals(DType.INT8, filtered.getType());
      assertEquals(3, filtered.getRowCount());
      assertTrue(filtered.isNull(0));
      assertEquals(3, filtered.getByte(1));
      assertTrue(filtered.isNull(2));
    }
  }


  @Test
  void testAllFilteredFromData() {
    Boolean[] maskVals = new Boolean[5];
    Arrays.fill(maskVals, false);
    try (ColumnVector mask = ColumnVector.fromBoxedBooleans(maskVals);
         ColumnVector fromInts = ColumnVector.fromBoxedInts(1, null, 2, 3, null);
         ColumnVector fromDecimal32s = ColumnVector.decimalFromInts(-3, 1, 2, 3, 4, 5);
         ColumnVector fromDecimal64s = ColumnVector.decimalFromLongs(-11, 1L, 2L, 3L, 4L, 5L);
         Table input = new Table(fromInts, fromDecimal32s, fromDecimal64s);
         Table filteredTable = input.filter(mask)) {
      ColumnVector filtered = filteredTable.getColumn(0);
      assertEquals(DType.INT32, filtered.getType());
      assertEquals(0, filtered.getRowCount());
      filtered = filteredTable.getColumn(1);
      assertEquals(DType.create(DType.DTypeEnum.DECIMAL32, -3), filtered.getType());
      assertEquals(0, filtered.getRowCount());
      filtered = filteredTable.getColumn(2);
      assertEquals(DType.create(DType.DTypeEnum.DECIMAL64, -11), filtered.getType());
      assertEquals(0, filtered.getRowCount());
    }
  }

  @Test
  void testAllFilteredFromValidity() {
    final int numRows = 5;
    try (Builder builder = HostColumnVector.builder(DType.BOOL8, numRows)) {
      for (int i = 0; i < numRows; ++i) {
        builder.append((byte) 1);
        builder.setNullAt(i);
      }
      try (ColumnVector mask = builder.buildAndPutOnDevice();
           ColumnVector fromInts = ColumnVector.fromBoxedInts(1, null, 2, 3, null);
           ColumnVector fromDecimal32s = ColumnVector.decimalFromInts(-3, 1, 2, 3, 4, 5);
           ColumnVector fromDecimal64s = ColumnVector.decimalFromLongs(-11, 1L, 2L, 3L, 4L, 5L);
           Table input = new Table(fromInts, fromDecimal32s, fromDecimal64s);
           Table filteredTable = input.filter(mask)) {
        ColumnVector filtered = filteredTable.getColumn(0);
        assertEquals(DType.INT32, filtered.getType());
        assertEquals(0, filtered.getRowCount());
        filtered = filteredTable.getColumn(1);
        assertEquals(DType.create(DType.DTypeEnum.DECIMAL32, -3), filtered.getType());
        assertEquals(0, filtered.getRowCount());
        filtered = filteredTable.getColumn(2);
        assertEquals(DType.create(DType.DTypeEnum.DECIMAL64, -11), filtered.getType());
        assertEquals(0, filtered.getRowCount());
      }
    }
  }

  ColumnView replaceValidity(ColumnView cv, DeviceMemoryBuffer validity, long nullCount) {
    assert (validity.length >= BitVectorHelper.getValidityAllocationSizeInBytes(cv.rows));
    if (cv.type.isNestedType()) {
      ColumnView[] children = cv.getChildColumnViews();
      try {
        return new ColumnView(cv.type,
            cv.rows,
            Optional.of(nullCount),
            validity,
            cv.getOffsets(),
            children);
      } finally {
        for (ColumnView v : children) {
          if (v != null) {
            v.close();
          }
        }
      }
    } else {
      return new ColumnView(cv.type, cv.rows, Optional.of(nullCount), cv.getData(), validity, cv.getOffsets());
    }
  }

  @Test
  void testRemoveNullMasksIfNeeded() {
    ListType nestedType = new ListType(true, new StructType(false,
        new BasicType(true, DType.INT32),
        new BasicType(true, DType.INT64)));

    List data1 = Arrays.asList(10, 20L);
    List data2 = Arrays.asList(50, 60L);
    HostColumnVector.StructData structData1 = new HostColumnVector.StructData(data1);
    HostColumnVector.StructData structData2 = new HostColumnVector.StructData(data2);

    //First we create ColumnVectors
    try (ColumnVector nonNullVector0 = ColumnVector.fromBoxedInts(1, 2, 3);
         ColumnVector nonNullVector2 = ColumnVector.fromStrings("1", "2", "3");
         ColumnVector nonNullVector1 = ColumnVector.fromLists(nestedType,
             Arrays.asList(structData1, structData2),
             Arrays.asList(structData1, structData2),
             Arrays.asList(structData1, structData2))) {
      //Then we take the created ColumnVectors and add validity masks even though the nullCount = 0
      long allocSize = BitVectorHelper.getValidityAllocationSizeInBytes(nonNullVector0.rows);
      try (DeviceMemoryBuffer dm0 = DeviceMemoryBuffer.allocate(allocSize);
           DeviceMemoryBuffer dm1 = DeviceMemoryBuffer.allocate(allocSize);
           DeviceMemoryBuffer dm2 = DeviceMemoryBuffer.allocate(allocSize);
           DeviceMemoryBuffer dm3_child =
               DeviceMemoryBuffer.allocate(BitVectorHelper.getValidityAllocationSizeInBytes(2))) {
        Cuda.memset(dm0.address, (byte) 0xFF, allocSize);
        Cuda.memset(dm1.address, (byte) 0xFF, allocSize);
        Cuda.memset(dm2.address, (byte) 0xFF, allocSize);
        Cuda.memset(dm3_child.address, (byte) 0xFF,
            BitVectorHelper.getValidityAllocationSizeInBytes(2));

        try (ColumnView cv0View = replaceValidity(nonNullVector0, dm0, 0);
             ColumnVector cv0 = cv0View.copyToColumnVector();
             ColumnView struct = nonNullVector1.getChildColumnView(0);
             ColumnView structChild0 = struct.getChildColumnView(0);
             ColumnView newStructChild0 = replaceValidity(structChild0, dm3_child, 0);
             ColumnView newStruct = struct.replaceChildrenWithViews(new int[]{0}, new ColumnView[]{newStructChild0});
             ColumnView list = nonNullVector1.replaceChildrenWithViews(new int[]{0}, new ColumnView[]{newStruct});
             ColumnView cv1View = replaceValidity(list, dm1, 0);
             ColumnVector cv1 = cv1View.copyToColumnVector();
             ColumnView cv2View = replaceValidity(nonNullVector2, dm2, 0);
             ColumnVector cv2 = cv2View.copyToColumnVector()) {

          try (Table t = new Table(new ColumnVector[]{cv0, cv1, cv2});
               Table tableWithoutNullMask = removeNullMasksIfNeeded(t);
               ColumnView tableStructChild0 = t.getColumn(1).getChildColumnView(0).getChildColumnView(0);
               ColumnVector tableStructChild0Cv = tableStructChild0.copyToColumnVector();
               Table expected = new Table(new ColumnVector[]{nonNullVector0, nonNullVector1,
                nonNullVector2})) {
            assertTrue(t.getColumn(0).hasValidityVector());
            assertTrue(t.getColumn(1).hasValidityVector());
            assertTrue(t.getColumn(2).hasValidityVector());
            assertTrue(tableStructChild0Cv.hasValidityVector());

            assertPartialTablesAreEqual(expected,
                0,
                expected.getRowCount(),
                tableWithoutNullMask,
                true,
                true);
          }
        }
      }
    }
  }

  @Test
  void testRemoveNullMasksIfNeededWithNulls() {
    ListType nestedType = new ListType(true, new StructType(true,
        new BasicType(true, DType.INT32),
        new BasicType(true, DType.INT64)));

    List data1 = Arrays.asList(0, 10L);
    List data2 = Arrays.asList(50, null);
    HostColumnVector.StructData structData1 = new HostColumnVector.StructData(data1);
    HostColumnVector.StructData structData2 = new HostColumnVector.StructData(data2);

    //First we create ColumnVectors
    try (ColumnVector nonNullVector0 = ColumnVector.fromBoxedInts(1, null, 2, 3);
         ColumnVector nonNullVector1 = ColumnVector.fromStrings("1", "2", null, "3");
         ColumnVector nonNullVector2 = ColumnVector.fromLists(nestedType,
             Arrays.asList(structData1, structData2),
             null,
             Arrays.asList(structData1, structData2),
             Arrays.asList(structData1, structData2))) {
      try (Table expected = new Table(new ColumnVector[]{nonNullVector0, nonNullVector1, nonNullVector2});
           Table unchangedTable = removeNullMasksIfNeeded(expected)) {
        assertTablesAreEqual(expected, unchangedTable);
      }
    }
  }

  @Test
  void testMismatchedSizesForFilter() {
    Boolean[] maskVals = new Boolean[3];
    Arrays.fill(maskVals, true);
    try (ColumnVector mask = ColumnVector.fromBoxedBooleans(maskVals);
         ColumnVector fromInts = ColumnVector.fromBoxedInts(1, null, 2, 3, null);
         Table input = new Table(fromInts)) {
      assertThrows(AssertionError.class, () -> input.filter(mask).close());
    }
  }

  @Test
  void testTableBasedFilter() {
    byte[] maskVals = new byte[]{0, 1, 0, 1, 1};
    try (ColumnVector mask = ColumnVector.boolFromBytes(maskVals);
         ColumnVector fromInts = ColumnVector.fromBoxedInts(1, null, 2, 3, null);
         ColumnVector fromStrings = ColumnVector.fromStrings("one", "two", "three", null, "five");
         ColumnVector fromDecimals = ColumnVector.fromDecimals(BigDecimal.ZERO, null, BigDecimal.ONE, null, BigDecimal.TEN);
         Table input = new Table(fromInts, fromStrings, fromDecimals);
         Table filtered = input.filter(mask);
         ColumnVector expectedFromInts = ColumnVector.fromBoxedInts(null, 3, null);
         ColumnVector expectedFromStrings = ColumnVector.fromStrings("two", null, "five");
         ColumnVector expectedFromDecimals = ColumnVector.fromDecimals(null, null, BigDecimal.TEN);
         Table expected = new Table(expectedFromInts, expectedFromStrings, expectedFromDecimals)) {
      assertTablesAreEqual(expected, filtered);
    }
  }

  @Test
  void testDropDuplicates() {
    int[] keyColumns = new int[]{ 1 };

    try (ColumnVector col1 = ColumnVector.fromBoxedInts(5, null, 3, 5, 8, 1);
         ColumnVector col2 = ColumnVector.fromBoxedInts(20, null, null, 19, 21, 19);
         Table input = new Table(col1, col2)) {

      // Keep the first duplicate element.
      try (Table result = input.dropDuplicates(keyColumns, Table.DuplicateKeepOption.KEEP_FIRST, true);
           Table resultSorted = result.orderBy(OrderByArg.asc(1, true));
           ColumnVector expectedCol1 = ColumnVector.fromBoxedInts(null, 5, 5, 8);
           ColumnVector expectedCol2 = ColumnVector.fromBoxedInts(null, 19, 20, 21);
           Table expected = new Table(expectedCol1, expectedCol2)) {
        assertTablesAreEqual(expected, resultSorted);
      }

      // Keep the last duplicate element.
      try (Table result = input.dropDuplicates(keyColumns, Table.DuplicateKeepOption.KEEP_LAST, true);
           Table resultSorted = result.orderBy(OrderByArg.asc(1, true));
           ColumnVector expectedCol1 = ColumnVector.fromBoxedInts(3, 1, 5, 8);
           ColumnVector expectedCol2 = ColumnVector.fromBoxedInts(null, 19, 20, 21);
           Table expected = new Table(expectedCol1, expectedCol2)) {
        assertTablesAreEqual(expected, resultSorted);
      }
    }
  }

  private enum Columns {
    BOOL("BOOL"),
    INT("INT"),
    BYTE("BYTE"),
    LONG("LONG"),
    STRING("STRING"),
    FLOAT("FLOAT"),
    DOUBLE("DOUBLE"),
    DECIMAL64("DECIMAL64"),
    DECIMAL128("DECIMAL128"),
    STRUCT("STRUCT"),
    STRUCT_DEC128("STRUCT_DEC128"),
    LIST("LIST"),
    LIST_STRUCT("LIST_STRUCT"),
    LIST_DEC128("LIST_DEC128");

    final String name;

    Columns(String columnName) {
      this.name = columnName;
    }
  }

  private static class WriteUtils {

    private static final Map<Columns, Function<TestBuilder, TestBuilder>> addColumnFn = Maps.newHashMap();

    static {
      addColumnFn.put(Columns.BOOL, (t) -> t.column(true, false, false, true, false));
      addColumnFn.put(Columns.INT, (t) -> t.column(5, 1, 0, 2, 7));
      addColumnFn.put(Columns.LONG, (t) -> t.column(3l, 9l, 4l, 2l, 20l));
      addColumnFn.put(Columns.BYTE, (t) -> t.column(new Byte[]{2, 3, 4, 5, 9}));
      addColumnFn.put(Columns.STRING, (t) -> t.column("this", "is", "a", "test", "string"));
      addColumnFn.put(Columns.FLOAT, (t) -> t.column(1.0f, 3.5f, 5.9f, 7.1f, 9.8f));
      addColumnFn.put(Columns.DOUBLE, (t) -> t.column(5.0d, 9.5d, 0.9d, 7.23d, 2.8d));
      addColumnFn.put(Columns.DECIMAL64, (t) ->
          t.decimal64Column(-5, 1L, 323L, 12398423L, -231312412L, 239893414231L));
      addColumnFn.put(Columns.DECIMAL128, (t) ->
          t.decimal128Column(-10, RoundingMode.UNNECESSARY, BigInteger.ONE, BigInteger.ZERO,
              BigInteger.TEN, new BigInteger("100000000000000000000000000000"),
              new BigInteger("-1234567890123456789012345678")));

      BasicType dec64Type = new BasicType(true, DType.create(DType.DTypeEnum.DECIMAL64, 0));
      StructType structType = new StructType(true,
          new BasicType(true, DType.INT32), new BasicType(true, DType.STRING), dec64Type);
      addColumnFn.put(Columns.STRUCT, (t) -> t.column(structType,
          struct(1, "k1", BigDecimal.ONE),
          struct(2, "k2", BigDecimal.ZERO),
          struct(3, "k3", BigDecimal.TEN),
          struct(4, "k4", BigDecimal.valueOf(Long.MAX_VALUE)),
          new HostColumnVector.StructData((List) null)));
      BasicType dec128Type = new BasicType(true, DType.create(DType.DTypeEnum.DECIMAL128, -5));
      addColumnFn.put(Columns.STRUCT_DEC128, (t) ->
          t.column(new StructType(false, dec128Type),
              struct(BigDecimal.valueOf(Integer.MAX_VALUE, 5)),
              struct(BigDecimal.valueOf(Long.MAX_VALUE, 5)),
              struct(new BigDecimal("111111111122222222223333333333").setScale(5)),
              struct(new BigDecimal("123456789123456789123456789").setScale(5)),
              struct((BigDecimal) null)));

      addColumnFn.put(Columns.LIST, (t) ->
          t.column(new ListType(false, new BasicType(false, DType.INT32)),
              Arrays.asList(1, 2),
              Arrays.asList(3, 4),
              Arrays.asList(5),
              Arrays.asList(6, 7),
              Arrays.asList(8, 9, 10)));
      addColumnFn.put(Columns.LIST_STRUCT, (t) ->
          t.column(new ListType(true, structType),
              Arrays.asList(struct(1, "k1", BigDecimal.ONE), struct(2, "k2", BigDecimal.ONE),
                  struct(3, "k3", BigDecimal.ONE)),
              Arrays.asList(struct(4, "k4", BigDecimal.ONE), struct(5, "k5", BigDecimal.ONE)),
              Arrays.asList(struct(6, "k6", BigDecimal.ONE)),
              Arrays.asList(new HostColumnVector.StructData((List) null)),
              (List) null));
      addColumnFn.put(Columns.LIST_DEC128, (t) ->
          t.column(new ListType(true, new StructType(false, dec128Type)),
              Arrays.asList(struct(BigDecimal.valueOf(Integer.MAX_VALUE, 5)),
                  struct(BigDecimal.valueOf(Integer.MIN_VALUE, 5))),
              Arrays.asList(struct(BigDecimal.valueOf(Long.MAX_VALUE, 5)),
                  struct(BigDecimal.valueOf(0, 5)), struct(BigDecimal.valueOf(-1, 5))),
              Arrays.asList(struct(new BigDecimal("111111111122222222223333333333").setScale(5))),
              Arrays.asList(struct(new BigDecimal("123456789123456789123456789").setScale(5))),
              Arrays.asList(struct((BigDecimal) null))));
    }

    static TestBuilder addColumn(TestBuilder tb, String colName) {
      if (!addColumnFn.containsKey(Columns.valueOf(colName))) {
        throw new IllegalArgumentException("Unknown column name: " + colName);
      }
      return addColumnFn.get(Columns.valueOf(colName)).apply(tb);
    }

    static String[] getAllColumns(boolean withDecimal128) {
      List<String> columns = Lists.newArrayList(
          Columns.BOOL.name, Columns.INT.name, Columns.BYTE.name, Columns.LONG.name,
          Columns.STRING.name, Columns.FLOAT.name, Columns.DOUBLE.name, Columns.DECIMAL64.name,
          Columns.STRUCT.name, Columns.LIST.name, Columns.LIST_STRUCT.name);
      if (withDecimal128) {
        columns.add(Columns.DECIMAL128.name);
        columns.add(Columns.STRUCT_DEC128.name);
        columns.add(Columns.LIST_DEC128.name);
      }
      String[] ret = new String[columns.size()];
      columns.toArray(ret);
      return ret;
    }

    static String[] getNonNestedColumns(boolean withDecimal128) {
      List<String> columns = Lists.newArrayList(
          Columns.BOOL.name, Columns.INT.name, Columns.BYTE.name, Columns.LONG.name,
          Columns.STRING.name, Columns.FLOAT.name, Columns.DOUBLE.name, Columns.DECIMAL64.name);
      if (withDecimal128) {
        columns.add(Columns.DECIMAL128.name);
      }
      String[] ret = new String[columns.size()];
      columns.toArray(ret);
      return ret;
    }

    static void buildWriterOptions(ColumnWriterOptions.NestedBuilder builder, List<String> columns) {
      for (String colName : columns) {
        buildWriterOptions(builder, colName);
      }
    }

    static void buildWriterOptions(ColumnWriterOptions.NestedBuilder builder, String... columns) {
      for (String colName : columns) {
        buildWriterOptions(builder, colName);
      }
    }

    static void buildWriterOptions(ColumnWriterOptions.NestedBuilder builder, String colName) {
      switch (Columns.valueOf(colName)) {
      case BOOL:
      case INT:
      case LONG:
      case FLOAT:
      case DOUBLE:
      case BYTE:
      case STRING:
        builder.withColumns(false, colName);
        break;
      case DECIMAL64:
        builder.withDecimalColumn(colName, DType.DECIMAL64_MAX_PRECISION);
        break;
      case DECIMAL128:
        builder.withDecimalColumn(colName, DType.DECIMAL128_MAX_PRECISION);
        break;
      case STRUCT:
        builder.withStructColumn(structBuilder(colName)
            .withNullableColumns("ch_int")
            .withNullableColumns("ch_str")
            .withDecimalColumn("ch_dec64", DType.DECIMAL64_MAX_PRECISION, true)
            .build());
        break;
      case LIST:
        builder.withListColumn(listBuilder(colName, false)
            .withNonNullableColumns("ch_int")
            .build());
        break;
      case LIST_STRUCT:
        builder.withListColumn(listBuilder(colName)
            .withStructColumn(structBuilder(colName)
                .withNullableColumns("ch_int")
                .withNullableColumns("ch_str")
                .withDecimalColumn("ch_dec64", DType.DECIMAL64_MAX_PRECISION, true)
                .build())
            .build());
        break;
      case STRUCT_DEC128:
        builder.withStructColumn(structBuilder(colName, false)
            .withDecimalColumn("ch_dec128", DType.DECIMAL128_MAX_PRECISION, true)
            .build());
        break;
      case LIST_DEC128:
        builder.withListColumn(listBuilder(colName)
            .withStructColumn(structBuilder(colName, false)
                .withDecimalColumn("ch_dec128", DType.DECIMAL128_MAX_PRECISION, true)
                .build())
            .build());
        break;
      default:
        throw new IllegalArgumentException("should NOT reach here");
      }
    }
  }

  private Table getExpectedFileTable(String... selectColumns) {
    return getExpectedFileTable(Lists.newArrayList(selectColumns));
  }

  private Table getExpectedFileTable(List<String> selectColumns) {
    TestBuilder tb = new TestBuilder();
    for (String c : selectColumns) {
      WriteUtils.addColumn(tb, c);
    }
    return tb.build();
  }

  private Table getExpectedFileTableWithDecimals() {
    return new TestBuilder()
        .column(true, false, false, true, false)
        .column(5, 1, 0, 2, 7)
        .column(new Byte[]{2, 3, 4, 5, 9})
        .column(3l, 9l, 4l, 2l, 20l)
        .column("this", "is", "a", "test", "string")
        .column(1.0f, 3.5f, 5.9f, 7.1f, 9.8f)
        .column(5.0d, 9.5d, 0.9d, 7.23d, 2.8d)
        .decimal32Column(3, 298, 2473, 2119, 1273, 9879)
        .decimal64Column(4, 398l, 1322l, 983237l, 99872l, 21337l)
        .build();
  }

  private final class MyBufferConsumer implements HostBufferConsumer, AutoCloseable {
    public final HostMemoryBuffer buffer;
    long offset = 0;

    public MyBufferConsumer() {
      buffer = hostMemoryAllocator.allocate(10 * 1024 * 1024);
    }

    @Override
    public void handleBuffer(HostMemoryBuffer src, long len) {
      try {
        this.buffer.copyFromHostBuffer(offset, src, 0, len);
        offset += len;
      } finally {
        src.close();
      }
    }

    @Override
    public void close() {
      buffer.close();
    }
  }

  private final class MyBufferProvider implements HostBufferProvider {
    private final MyBufferConsumer wrapped;
    long offset = 0;

    private MyBufferProvider(MyBufferConsumer wrapped) {
      this.wrapped = wrapped;
    }

    @Override
    public long readInto(HostMemoryBuffer buffer, long len) {
      long amountLeft = wrapped.offset - offset;
      long amountToCopy = Math.max(0, Math.min(len, amountLeft));
      if (amountToCopy > 0) {
        buffer.copyFromHostBuffer(0, wrapped.buffer, offset, amountToCopy);
        offset += amountToCopy;
      }
      return amountToCopy;
    }
  }

  @Test
  void testParquetWriteToBufferChunkedInt96() {
    try (Table table0 = getExpectedFileTableWithDecimals();
         MyBufferConsumer consumer = new MyBufferConsumer()) {
      ParquetWriterOptions options = ParquetWriterOptions.builder()
          .withNonNullableColumns("_c0", "_c1", "_c2", "_c3", "_c4", "_c5", "_c6")
          .withDecimalColumn("_c7", 5)
          .withDecimalColumn("_c8", 5)
          .build();

      TableDebug.get().debug("default stderr table0", table0);
      TableDebug.builder()
        .withOutput(TableDebug.Output.STDOUT)
        .build().debug("stdout table0", table0);
      TableDebug.builder()
          .withOutput(TableDebug.Output.LOG)
          .build().debug("slf4j default debug table0", table0);
      TableDebug.builder()
          .withOutput(TableDebug.Output.LOG_ERROR)
          .build().debug("slf4j error table0", table0);

      try (TableWriter writer = Table.writeParquetChunked(options, consumer)) {
        writer.write(table0);
        writer.write(table0);
        writer.write(table0);
      }
      try (Table table1 = Table.readParquet(ParquetOptions.DEFAULT, consumer.buffer, 0, consumer.offset);
           Table concat = Table.concatenate(table0, table0, table0)) {
        assertTablesAreEqual(concat, table1);
      }
    }
  }

  @Test
  void testParquetWriteMap() throws IOException {
    ParquetWriterOptions options = ParquetWriterOptions.builder()
        .withMapColumn(mapColumn("my_map",
            new ColumnWriterOptions("key0", false),
            new ColumnWriterOptions("value0"),
            true)).build();
    File f = File.createTempFile("test-map", ".parquet");
    List<HostColumnVector.StructData> list1 =
        Arrays.asList(new HostColumnVector.StructData(Arrays.asList("a", "b")));
    List<HostColumnVector.StructData> list2 =
        Arrays.asList(new HostColumnVector.StructData(Arrays.asList("a", "c")));
    List<HostColumnVector.StructData> list3 =
     Arrays.asList(new HostColumnVector.StructData(Arrays.asList("e", "d")));
    HostColumnVector.StructType structType = new HostColumnVector.StructType(true,
     Arrays.asList(new HostColumnVector.BasicType(true, DType.STRING),
        new HostColumnVector.BasicType(true, DType.STRING)));
    try (ColumnVector listColumn = ColumnVector.fromLists(new HostColumnVector.ListType(true,
            structType), list1, list2, list3);
         Table t0 = new Table(listColumn)) {
      try (TableWriter writer = Table.writeParquetChunked(options, f)) {
        writer.write(t0);
      }
      ParquetFileReader reader =
       ParquetFileReader.open(HadoopInputFile.fromPath(new Path(f.getAbsolutePath()),
           new Configuration()));
      MessageType schema = reader.getFooter().getFileMetaData().getSchema();
      assertEquals(OriginalType.MAP, schema.getType("my_map").getOriginalType());
    }
    try (ColumnVector cv = Table.readParquet(f).getColumn(0);
         ColumnVector res = cv.getMapValue(Scalar.fromString("a"));
         ColumnVector expected = ColumnVector.fromStrings("b", "c", null)) {
      assertColumnsAreEqual(expected, res);
    }
  }

  @Test
  void testParquetWriteToBufferChunkedWithNested() {
    ParquetWriterOptions.Builder optBuilder = ParquetWriterOptions.builder();
    WriteUtils.buildWriterOptions(optBuilder, WriteUtils.getAllColumns(false));
    ParquetWriterOptions options = optBuilder.build();
    try (Table table0 = getExpectedFileTable(WriteUtils.getAllColumns(false));
         MyBufferConsumer consumer = new MyBufferConsumer()) {
      try (TableWriter writer = Table.writeParquetChunked(options, consumer)) {
        writer.write(table0);
        writer.write(table0);
        writer.write(table0);
      }
      try (Table table1 = Table.readParquet(ParquetOptions.DEFAULT, consumer.buffer, 0,
          consumer.offset);
           Table concat = Table.concatenate(table0, table0, table0)) {
        assertTablesAreEqual(concat, table1);
      }
    }
  }

  @Test
  void testParquetWriteToBufferChunked() {
    ParquetWriterOptions.Builder optBuilder = ParquetWriterOptions.builder();
    List<String> columns = Lists.newArrayList(WriteUtils.getNonNestedColumns(false));
    columns.add(Columns.STRUCT.name);
    WriteUtils.buildWriterOptions(optBuilder, columns);
    ParquetWriterOptions options = optBuilder.build();
    ParquetWriterOptions optionsNoCompress = optBuilder.withCompressionType(CompressionType.NONE).build();
    try (Table table0 = getExpectedFileTable(columns);
         MyBufferConsumer consumer = new MyBufferConsumer()) {
      try (TableWriter writer = Table.writeParquetChunked(options, consumer)) {
        writer.write(table0);
        writer.write(table0);
        writer.write(table0);

        TableWriter.WriteStatistics statistics = writer.getWriteStatistics();
        assertNotEquals(0, statistics.numCompressedBytes);
        assertEquals(0, statistics.numFailedBytes);
        assertEquals(0, statistics.numSkippedBytes);
        assertNotEquals(Double.NaN, statistics.compressionRatio);
      }
      try (Table table1 = Table.readParquet(ParquetOptions.DEFAULT, consumer.buffer, 0, consumer.offset);
           Table concat = Table.concatenate(table0, table0, table0)) {
        assertTablesAreEqual(concat, table1);
      }
      try (TableWriter writer = Table.writeParquetChunked(optionsNoCompress, consumer)) {
        writer.write(table0);
        writer.write(table0);
        writer.write(table0);

        TableWriter.WriteStatistics statistics = writer.getWriteStatistics();
        assertEquals(0, statistics.numCompressedBytes);
        assertEquals(0, statistics.numFailedBytes);
        assertEquals(0, statistics.numSkippedBytes);
        assertEquals(Double.NaN, statistics.compressionRatio);
      }
    }
  }

  @Test
  void testParquetWriteToFileWithNames() throws IOException {
    File tempFile = File.createTempFile("test-names", ".parquet");
    try (Table table0 = getExpectedFileTableWithDecimals()) {
      ParquetWriterOptions options = ParquetWriterOptions.builder()
          .withNonNullableColumns("first", "second", "third", "fourth", "fifth", "sixth", "seventh")
          .withDecimalColumn("eighth", 5)
          .withDecimalColumn("ninth", 6)
          .withCompressionType(CompressionType.NONE)
          .withStatisticsFrequency(ParquetWriterOptions.StatisticsFrequency.NONE)
          .build();
      try (TableWriter writer = Table.writeParquetChunked(options, tempFile.getAbsoluteFile())) {
        writer.write(table0);
      }
      try (Table table2 = Table.readParquet(tempFile.getAbsoluteFile())) {
        assertTablesAreEqual(table0, table2);
      }
    } finally {
      tempFile.delete();
    }
  }

  @Test
  void testParquetWriteToFileWithNamesAndMetadata() throws IOException {
    File tempFile = File.createTempFile("test-names-metadata", ".parquet");
    try (Table table0 = getExpectedFileTableWithDecimals()) {
      ParquetWriterOptions options = ParquetWriterOptions.builder()
          .withNonNullableColumns("first", "second", "third", "fourth", "fifth", "sixth", "seventh")
          .withDecimalColumn("eighth", 6)
          .withDecimalColumn("ninth", 8)
          .withMetadata("somekey", "somevalue")
          .withCompressionType(CompressionType.NONE)
          .withStatisticsFrequency(ParquetWriterOptions.StatisticsFrequency.NONE)
          .build();
      try (TableWriter writer = Table.writeParquetChunked(options, tempFile.getAbsoluteFile())) {
        writer.write(table0);
      }
      try (Table table2 = Table.readParquet(tempFile.getAbsoluteFile())) {
        assertTablesAreEqual(table0, table2);
      }
    } finally {
      tempFile.delete();
    }
  }

  @Test
  void testParquetWriteToFileUncompressedNoStats() throws IOException {
    File tempFile = File.createTempFile("test-uncompressed", ".parquet");
    try (Table table0 = getExpectedFileTableWithDecimals()) {
      ParquetWriterOptions options = ParquetWriterOptions.builder()
          .withNonNullableColumns("_c0", "_c1", "_c2", "_c3", "_c4", "_c5", "_c6")
          .withDecimalColumn("_c7", 4)
          .withDecimalColumn("_c8", 6)
          .withCompressionType(CompressionType.NONE)
          .withStatisticsFrequency(ParquetWriterOptions.StatisticsFrequency.NONE)
          .build();
      try (TableWriter writer = Table.writeParquetChunked(options, tempFile.getAbsoluteFile())) {
        writer.write(table0);
      }
      try (Table table2 = Table.readParquet(tempFile.getAbsoluteFile())) {
        assertTablesAreEqual(table0, table2);
      }
    } finally {
      tempFile.delete();
    }
  }

  @Test
  void testParquetWriteWithFieldId() throws IOException {
    // field IDs are:
    // c1: -1, c2: 2, c3: 3, c31: 31, c32: 32, c4: -4, c5: not specified
    ColumnWriterOptions.StructBuilder sBuilder =
        structBuilder("c3", true, 3)
            .withColumn(true, "c31", 31)
            .withColumn(true, "c32", 32);
    ParquetWriterOptions options = ParquetWriterOptions.builder()
        .withColumn(true, "c1", -1)
        .withDecimalColumn("c2", 9, true, 2)
        .withStructColumn(sBuilder.build())
        .withTimestampColumn("c4", true, true, -4)
        .withColumns( true, "c5")
        .build();

    File tempFile = File.createTempFile("test-field-id", ".parquet");
    try {
      HostColumnVector.StructType structType = new HostColumnVector.StructType(
          true,
          new HostColumnVector.BasicType(true, DType.STRING),
          new HostColumnVector.BasicType(true, DType.STRING));

      try (Table table0 = new Table.TestBuilder()
          .column(true, false) // c1
          .decimal32Column(0, 298, 2473) // c2
          .column(structType, // c3
              new HostColumnVector.StructData("a", "b"), new HostColumnVector.StructData("a", "b"))
          .timestampMicrosecondsColumn(1000L, 2000L) // c4
          .column("a", "b") // c5
          .build()) {
        try (TableWriter writer = Table.writeParquetChunked(options, tempFile.getAbsoluteFile())) {
          writer.write(table0);
        }
      }

      try (ParquetFileReader reader = ParquetFileReader.open(HadoopInputFile.fromPath(
          new Path(tempFile.getAbsolutePath()),
          new Configuration()))) {
        MessageType schema = reader.getFooter().getFileMetaData().getSchema();
        assert (schema.getFields().get(0).getId().intValue() == -1);
        assert (schema.getFields().get(1).getId().intValue() == 2);
        assert (schema.getFields().get(2).getId().intValue() == 3);
        assert (((GroupType) schema.getFields().get(2)).getFields().get(0).getId().intValue() == 31);
        assert (((GroupType) schema.getFields().get(2)).getFields().get(1).getId().intValue() == 32);
        assert (schema.getFields().get(3).getId().intValue() == -4);
        assert (schema.getFields().get(4).getId() == null);
      }
    } finally {
      tempFile.delete();
    }
  }

  @Test
  void testParquetWriteWithFieldIdNestNotSpecified() throws IOException {
    // field IDs are:
    // c0: no field ID
    // c1: 1
    // c2: no field ID
    //   c21: 21
    //   c22: no field ID
    // c3: 3
    //   c31: 31
    //   c32: no field ID
    // c4: 0
    ColumnWriterOptions.StructBuilder c2Builder =
        structBuilder("c2", true)
            .withColumn(true, "c21", 21)
            .withColumns(true, "c22");
    ColumnWriterOptions.StructBuilder c3Builder =
        structBuilder("c3", true, 3)
            .withColumn(true, "c31", 31)
            .withColumns(true, "c32");
    ParquetWriterOptions options = ParquetWriterOptions.builder()
        .withColumns(true, "c0")
        .withDecimalColumn("c1", 9, true, 1)
        .withStructColumn(c2Builder.build())
        .withStructColumn(c3Builder.build())
        .withColumn(true, "c4", 0)
        .build();

    File tempFile = File.createTempFile("test-field-id", ".parquet");
    try {
      HostColumnVector.StructType structType = new HostColumnVector.StructType(
          true,
          new HostColumnVector.BasicType(true, DType.STRING),
          new HostColumnVector.BasicType(true, DType.STRING));

      try (Table table0 = new Table.TestBuilder()
          .column(true, false) // c0
          .decimal32Column(0, 298, 2473) // c1
          .column(structType, // c2
              new HostColumnVector.StructData("a", "b"), new HostColumnVector.StructData("a", "b"))
          .column(structType, // c3
              new HostColumnVector.StructData("a", "b"), new HostColumnVector.StructData("a", "b"))
          .column("a", "b") // c4
          .build()) {
        try (TableWriter writer = Table.writeParquetChunked(options, tempFile.getAbsoluteFile())) {
          writer.write(table0);
        }
      }

      try (ParquetFileReader reader = ParquetFileReader.open(HadoopInputFile.fromPath(
          new Path(tempFile.getAbsolutePath()),
          new Configuration()))) {
        MessageType schema = reader.getFooter().getFileMetaData().getSchema();
        assert (schema.getFields().get(0).getId() == null);
        assert (schema.getFields().get(1).getId().intValue() == 1);
        assert (schema.getFields().get(2).getId() == null);
        assert (((GroupType) schema.getFields().get(2)).getFields().get(0).getId().intValue() == 21);
        assert (((GroupType) schema.getFields().get(2)).getFields().get(1).getId() == null);
        assert (((GroupType) schema.getFields().get(3)).getFields().get(0).getId().intValue() == 31);
        assert (((GroupType) schema.getFields().get(3)).getFields().get(1).getId() == null);
        assert (schema.getFields().get(4).getId().intValue() == 0);
      }
    } finally {
      tempFile.delete();
    }
  }

  /** Return a column where DECIMAL64 has been up-casted to DECIMAL128 */
  private ColumnVector castDecimal64To128(ColumnView c) {
    DType dtype = c.getType();
    switch (dtype.getTypeId()) {
      case DECIMAL64:
        return c.castTo(DType.create(DType.DTypeEnum.DECIMAL128, dtype.getScale()));
      case STRUCT:
      case LIST:
      {
        ColumnView[] oldViews = c.getChildColumnViews();
        assert oldViews != null;
        ColumnVector[] newChildren = new ColumnVector[oldViews.length];
        try {
          for (int i = 0; i < oldViews.length; i++) {
            newChildren[i] = castDecimal64To128(oldViews[i]);
          }
          try (ColumnView newView = new ColumnView(dtype, c.getRowCount(),
              Optional.of(c.getNullCount()), c.getValid(), c.getOffsets(), newChildren)) {
            return newView.copyToColumnVector();
          }
        } finally {
          for (ColumnView v : oldViews) {
            v.close();
          }
          for (ColumnVector v : newChildren) {
            if (v != null) {
              v.close();
            }
          }
        }
      }
      default:
        if (c instanceof ColumnVector) {
          return ((ColumnVector) c).incRefCount();
        } else {
          return c.copyToColumnVector();
        }
    }
  }

  /** Return a new Table with any DECIMAL64 columns up-casted to DECIMAL128 */
  private Table castDecimal64To128(Table t) {
    final int numCols = t.getNumberOfColumns();
    ColumnVector[] cols = new ColumnVector[numCols];
    try {
      for (int i = 0; i < numCols; i++) {
        cols[i] = castDecimal64To128(t.getColumn(i));
      }
      return new Table(cols);
    } finally {
      for (ColumnVector c : cols) {
        if (c != null) {
          c.close();
        }
      }
    }
  }

  @Test
  void testArrowIPCWriteToFileWithNamesAndMetadata() throws IOException {
    File tempFile = File.createTempFile("test-names-metadata", ".arrow");
    String[] columnNames = WriteUtils.getNonNestedColumns(false);
    try (Table table0 = getExpectedFileTable(columnNames)) {
      ArrowIPCWriterOptions options = ArrowIPCWriterOptions.builder()
              .withColumnNames(columnNames)
              .build();
      try (TableWriter writer = Table.writeArrowIPCChunked(options, tempFile.getAbsoluteFile())) {
        writer.write(table0);
      }
      // Reading from Arrow converts decimals to DECIMAL128
      try (StreamedTableReader reader = Table.readArrowIPCChunked(tempFile);
           Table expected = castDecimal64To128(table0)) {
        boolean done = false;
        int count = 0;
        while (!done) {
          try (Table t = reader.getNextIfAvailable()) {
            if (t == null) {
              done = true;
            } else {
              assertTablesAreEqual(expected, t);
              count++;
            }
          }
        }
        assertEquals(1, count);
      }
    } finally {
      tempFile.delete();
    }
  }

  @Test
  void testArrowIPCWriteToBufferChunked() {
    String[] nonNestedCols = WriteUtils.getNonNestedColumns(false);
    List<String> columns = Lists.newArrayList(nonNestedCols);
    columns.add(Columns.STRUCT.name);
    columns.add(Columns.LIST.name);
    columns.add(Columns.LIST_STRUCT.name);
    try (Table table0 = getExpectedFileTable(columns);
         MyBufferConsumer consumer = new MyBufferConsumer()) {
      ArrowIPCWriterOptions options = ArrowIPCWriterOptions.builder()
              .withColumnNames(nonNestedCols)
              .withColumnNames(Columns.STRUCT.name, "int", "str", "dec64")
              .withColumnNames(Columns.LIST.name)
              .withColumnNames(Columns.LIST_STRUCT.name, "int", "str", "dec64")
              .build();
      try (TableWriter writer = Table.writeArrowIPCChunked(options, consumer)) {
        writer.write(table0);
        writer.write(table0);
        writer.write(table0);
      }
      // Reading from Arrow converts decimals to DECIMAL128
      try (StreamedTableReader reader = Table.readArrowIPCChunked(new MyBufferProvider(consumer));
           Table expected = castDecimal64To128(table0)) {
        boolean done = false;
        int count = 0;
        while (!done) {
          try (Table t = reader.getNextIfAvailable()) {
            if (t == null) {
              done = true;
            } else {
              assertTablesAreEqual(expected, t);
              count++;
            }
          }
        }
        assertEquals(3, count);
      }
    }
  }

  @Test
  void testArrowIPCWriteEmptyToBufferChunked() {
    try (Table emptyTable = new Table.TestBuilder().timestampDayColumn().build();
         MyBufferConsumer consumer = new MyBufferConsumer()) {
      ArrowIPCWriterOptions options = ArrowIPCWriterOptions.builder()
              .withColumnNames("day")
              .build();
      try (TableWriter writer = Table.writeArrowIPCChunked(options, consumer)) {
        writer.write(emptyTable);
      }
      try (StreamedTableReader reader = Table.readArrowIPCChunked(new MyBufferProvider(consumer))) {
        boolean done = false;
        int count = 0;
        while (!done) {
          try (Table t = reader.getNextIfAvailable()) {
            if (t == null) {
              done = true;
            } else {
              assertTablesAreEqual(emptyTable, t);
              count++;
            }
          }
        }
        // Expect one empty batch for the empty table.
        assertEquals(1, count);
      }
    }
  }

  @Test
  void testORCWriteToBufferChunked() {
    String[] selectedColumns = WriteUtils.getAllColumns(false);
    try (Table table0 = getExpectedFileTable(selectedColumns);
         MyBufferConsumer consumer = new MyBufferConsumer()) {
      ORCWriterOptions.Builder builder = ORCWriterOptions.builder();
      WriteUtils.buildWriterOptions(builder, selectedColumns);
      ORCWriterOptions opts = builder.build();
      ORCWriterOptions optsNoCompress = builder.withCompressionType(CompressionType.NONE).build();
      try (TableWriter writer = Table.writeORCChunked(opts, consumer)) {
        writer.write(table0);
        writer.write(table0);
        writer.write(table0);

        TableWriter.WriteStatistics statistics = writer.getWriteStatistics();
        assertNotEquals(0, statistics.numCompressedBytes);
        assertEquals(0, statistics.numFailedBytes);
        assertEquals(0, statistics.numSkippedBytes);
        assertNotEquals(Double.NaN, statistics.compressionRatio);
      }
      try (Table table1 = Table.readORC(ORCOptions.DEFAULT, consumer.buffer, 0, consumer.offset);
           Table concat = Table.concatenate(table0, table0, table0)) {
        assertTablesAreEqual(concat, table1);
      }
      try (TableWriter writer = Table.writeORCChunked(optsNoCompress, consumer)) {
        writer.write(table0);
        writer.write(table0);
        writer.write(table0);

        TableWriter.WriteStatistics statistics = writer.getWriteStatistics();
        assertEquals(0, statistics.numCompressedBytes);
        assertEquals(0, statistics.numFailedBytes);
        assertEquals(0, statistics.numSkippedBytes);
        assertEquals(Double.NaN, statistics.compressionRatio);
      }
    }
  }

  @Test
  void testORCWriteToFileChunked() throws IOException {
    File tempFile = File.createTempFile("test", ".orc");
    String[] selectedColumns = WriteUtils.getAllColumns(false);
    try (Table table0 = getExpectedFileTable(selectedColumns)) {
      ORCWriterOptions.Builder builder = ORCWriterOptions.builder();
      WriteUtils.buildWriterOptions(builder, selectedColumns);
      ORCWriterOptions opts = builder.build();
      try (TableWriter writer = Table.writeORCChunked(opts, tempFile.getAbsoluteFile())) {
        writer.write(table0);
      }
      try (Table table1 = Table.readORC(tempFile.getAbsoluteFile())) {
        assertTablesAreEqual(table0, table1);
      }
    } finally {
      tempFile.delete();
    }
  }

  @Test
  void testORCWriteMapChunked() throws IOException {
    ORCWriterOptions options = ORCWriterOptions.builder()
            .withMapColumn(mapColumn("my_map",
                    new ColumnWriterOptions("key0", false),
                    new ColumnWriterOptions("value0"),
                    true)).build();
    File f = File.createTempFile("test-map", ".parquet");
    List<HostColumnVector.StructData> list1 =
            Arrays.asList(new HostColumnVector.StructData(Arrays.asList("a", "b")));
    List<HostColumnVector.StructData> list2 =
            Arrays.asList(new HostColumnVector.StructData(Arrays.asList("a", "c")));
    List<HostColumnVector.StructData> list3 =
            Arrays.asList(new HostColumnVector.StructData(Arrays.asList("e", "d")));
    HostColumnVector.StructType structType = new HostColumnVector.StructType(true,
            Arrays.asList(new HostColumnVector.BasicType(true, DType.STRING),
                    new HostColumnVector.BasicType(true, DType.STRING)));
    try (ColumnVector listColumn = ColumnVector.fromLists(new HostColumnVector.ListType(true,
            structType), list1, list2, list3);
         Table t0 = new Table(listColumn)) {
      try (TableWriter writer = Table.writeORCChunked(options, f)) {
        writer.write(t0);
      }
      try (Table res = Table.readORC(f)) {
        assertTablesAreEqual(t0, res);
      }
    }
  }

  @Test
  void testORCWriteToFileWithColNames() throws IOException {
    File tempFile = File.createTempFile("test", ".orc");
    String[] colNames = WriteUtils.getNonNestedColumns(false);
    try (Table table0 = getExpectedFileTable(colNames)) {
      ORCWriterOptions.Builder optBuilder = ORCWriterOptions.builder();
      WriteUtils.buildWriterOptions(optBuilder, colNames);
      ORCWriterOptions options = optBuilder.build();
      try (TableWriter writer = Table.writeORCChunked(options, tempFile.getAbsoluteFile())) {
        writer.write(table0);
      }
      ORCOptions opts = ORCOptions.builder().includeColumn(colNames).build();
      try (Table table1 = Table.readORC(opts, tempFile.getAbsoluteFile())) {
        assertTablesAreEqual(table0, table1);
      }
    } finally {
      tempFile.delete();
    }
  }

  // https://github.com/NVIDIA/spark-rapids-jni/issues/1338
  // Need to remove this tag if #1338 is fixed.
  @Tag("noSanitizer")
  @Test
  void testORCReadAndWriteForDecimal128() throws IOException {
    File tempFile = File.createTempFile("test", ".orc");
    String[] colNames = new String[]{Columns.DECIMAL64.name,
        Columns.DECIMAL128.name, Columns.STRUCT_DEC128.name, Columns.LIST_DEC128.name};
    try (Table table0 = getExpectedFileTable(colNames)) {
      ORCWriterOptions.Builder optBuilder = ORCWriterOptions.builder();
      WriteUtils.buildWriterOptions(optBuilder, colNames);
      ORCWriterOptions options = optBuilder.build();
      try (TableWriter writer = Table.writeORCChunked(options, tempFile.getAbsoluteFile())) {
        writer.write(table0);
      }
      ORCOptions opts = ORCOptions.builder()
          .includeColumn(colNames)
          .decimal128Column(Columns.DECIMAL128.name,
              String.format("%s.%s", Columns.STRUCT_DEC128.name, "ch_dec128"),
              String.format("%s.1.%s", Columns.LIST_DEC128.name, "ch_dec128"))
          .build();
      try (Table table1 = Table.readORC(opts, tempFile.getAbsoluteFile())) {
        assertTablesAreEqual(table0, table1);
      }
    } finally {
      tempFile.delete();
    }
  }

  @Test
  void testORCWriteToFileUncompressed() throws IOException {
    File tempFileUncompressed = File.createTempFile("test-uncompressed", ".orc");
    try (Table table0 = getExpectedFileTable(WriteUtils.getNonNestedColumns(false))) {
      String[] colNames = WriteUtils.getNonNestedColumns(false);
      ORCWriterOptions.Builder optsBuilder = ORCWriterOptions.builder();
      WriteUtils.buildWriterOptions(optsBuilder, colNames);
      optsBuilder.withCompressionType(CompressionType.NONE);
      ORCWriterOptions opts = optsBuilder.build();
      try (TableWriter writer =
               Table.writeORCChunked(opts,tempFileUncompressed.getAbsoluteFile())) {
        writer.write(table0);
      }
      try (Table table2 = Table.readORC(tempFileUncompressed.getAbsoluteFile())) {
        assertTablesAreEqual(table0, table2);
      }
    } finally {
      tempFileUncompressed.delete();
    }
  }

  @Test
  void testStructColumnFilter() {
    List<HostColumnVector.DataType> children =
        Arrays.asList(new HostColumnVector.BasicType(true, DType.INT32),
            new HostColumnVector.BasicType(true, DType.INT64));
    HostColumnVector.StructType type = new HostColumnVector.StructType(true, children);
    HostColumnVector.StructType expectedType = new HostColumnVector.StructType(true, children);
    List data1 = Arrays.asList(10, 20L);
    List data2 = Arrays.asList(50, 60L);
    List data3 = Arrays.asList(null, 80L);
    List data4 = null;
    HostColumnVector.StructData structData1 = new HostColumnVector.StructData(data1);
    HostColumnVector.StructData structData2 = new HostColumnVector.StructData(data2);
    HostColumnVector.StructData structData3 = new HostColumnVector.StructData(data3);
    HostColumnVector.StructData structData4 = new HostColumnVector.StructData(data4);
    try (ColumnVector mask = ColumnVector.fromBoxedBooleans(true, false, true, false);
         ColumnVector fromStructs = ColumnVector.fromStructs(type, Arrays.asList(structData1, structData2, structData3, structData4));
         Table input = new Table(fromStructs);
         Table filteredTable = input.filter(mask);
         ColumnVector expectedStructs = ColumnVector.fromStructs(expectedType, Arrays.asList(structData1, structData3));
         Table expected = new Table(expectedStructs)) {
      assertTablesAreEqual(expected, filteredTable);
    }
  }

  @Test
  void testStructColumnFilterStrings() {
    List<HostColumnVector.DataType> children =
        Arrays.asList(new HostColumnVector.BasicType(true, DType.STRING),
            new HostColumnVector.BasicType(true, DType.STRING));
    HostColumnVector.StructType type = new HostColumnVector.StructType(true, children);
    HostColumnVector.StructType expectedType = new HostColumnVector.StructType(true, children);
    List data1 = Arrays.asList("10", "aliceAndBob");
    List data2 = Arrays.asList("50", "foobar");
    List data3 = Arrays.asList(null, "zombies");
    List data4 = null;
    HostColumnVector.StructData structData1 = new HostColumnVector.StructData(data1);
    HostColumnVector.StructData structData2 = new HostColumnVector.StructData(data2);
    HostColumnVector.StructData structData3 = new HostColumnVector.StructData(data3);
    HostColumnVector.StructData structData4 = new HostColumnVector.StructData(data4);
    try (ColumnVector mask = ColumnVector.fromBoxedBooleans(true, false, true, true);
         ColumnVector fromStructs = ColumnVector.fromStructs(type, Arrays.asList(structData1, structData2, structData3, structData4));
         Table input = new Table(fromStructs);
         Table filteredTable = input.filter(mask);
         ColumnVector expectedStructs = ColumnVector.fromStructs(expectedType, Arrays.asList(structData1, structData3, structData4));
         Table expected = new Table(expectedStructs)) {
      assertEquals(expected.getRowCount(), 3L, "Expected column row count is incorrect");
      assertTablesAreEqual(expected, filteredTable);
    }
  }

  // utility methods to reduce typing

  private static StructData struct(Object... values) {
    return new StructData(values);
  }

  private StructData[] structs(StructData... values) {
    return values;
  }

  private String[] strings(String... values) {
    return values;
  }

  private static ColumnVector decimalFromBoxedInts(boolean isDec64, int scale, Integer... values) {
    BigDecimal[] decimals = new BigDecimal[values.length];
    for (int i = 0; i < values.length; i++) {
      if (values[i] == null) {
        decimals[i] = null;
      } else {
        decimals[i] = BigDecimal.valueOf(values[i], -scale);
      }
    }
    DType type = isDec64 ? DType.create(DType.DTypeEnum.DECIMAL64, scale) : DType.create(DType.DTypeEnum.DECIMAL32, scale);
    return ColumnVector.build(type, decimals.length, (b) -> b.appendBoxed(decimals));
  }

  private Table buildTestTable() {
    StructType mapStructType = new StructType(true,
        new BasicType(false, DType.STRING),
        new BasicType(false, DType.STRING));
    StructType structType = new StructType(true,
        new BasicType(true, DType.INT32),
        new BasicType(false, DType.FLOAT32));
    return new Table.TestBuilder()
        .column(     100,      202,      3003,    40004,        5,      -60,    1, null,    3,  null,     5, null,    7, null,   9,   null,    11, null,   13, null,  15)
        .column(    true,     true,     false,    false,     true,     null, true, true, null, false, false, null, true, true, null, false, false, null, true, true, null)
        .column( (byte)1,  (byte)2,      null,  (byte)4,  (byte)5,  (byte)6, (byte)1, (byte)2, (byte)3, null, (byte)5, (byte)6, (byte)7, null, (byte)9, (byte)10, (byte)11, null, (byte)13, (byte)14, (byte)15)
        .column((short)6, (short)5,  (short)4,     null, (short)2, (short)1, (short)1, (short)2, (short)3, null, (short)5, (short)6, (short)7, null, (short)9, (short)10, null, (short)12, (short)13, (short)14, null)
        .column(      1L,     null,     1001L,      50L,   -2000L,     null, 1L, 2L, 3L, 4L, null, 6L, 7L, 8L, 9L, null, 11L, 12L, 13L, 14L, null)
        .column(   10.1f,      20f, Float.NaN,  3.1415f,     -60f,     null, 1f, 2f, 3f, 4f, 5f, null, 7f, 8f, 9f, 10f, 11f, null, 13f, 14f, 15f)
        .column(   10.1f,      20f, Float.NaN,  3.1415f,     -60f,     -50f, 1f, 2f, 3f, 4f, 5f, 6f, 7f, 8f, 9f, 10f, 11f, 12f, 13f, 14f, 15f)
        .column(    10.1,     20.0,      33.1,   3.1415,    -60.5,     null, 1., 2., 3., 4., 5., 6., null, 8., 9., 10., 11., 12., null, 14., 15.)
        .timestampDayColumn(99,      100,      101,      102,      103,      104, 1, 2, 3, 4, 5, 6, 7, null, 9, 10, 11, 12, 13, null, 15)
        .timestampMillisecondsColumn(9L,    1006L,     101L,    5092L,     null,      88L, 1L, 2L, 3L, 4L, 5L ,6L, 7L, 8L, null, 10L, 11L, 12L, 13L, 14L, 15L)
        .timestampSecondsColumn(1L, null, 3L, 4L, 5L, 6L, 1L, 2L, 3L, 4L, 5L ,6L, 7L, 8L, 9L, null, 11L, 12L, 13L, 14L, 15L)
        .decimal32Column(-3, 100,      202,      3003,    40004,        5,      -60,    1, null,    3,  null,     5, null,    7, null,   9,   null,    11, null,   13, null,  15)
        .decimal64Column(-8,      1L,     null,     1001L,      50L,   -2000L,     null, 1L, 2L, 3L, 4L, null, 6L, 7L, 8L, 9L, null, 11L, 12L, 13L, 14L, null)
        .column(     "A",      "B",      "C",      "D",     null,   "TESTING", "1", "2", "3", "4", "5", "6", "7", null, "9", "10", "11", "12", "13", null, "15")
        .column(
            strings("1", "2", "3"), strings("4"), strings("5"), strings("6, 7"),
            strings("", "9", null), strings("11"), strings(""), strings(null, null),
            strings("15", null), null, null, strings("18", "19", "20"),
            null, strings("22"), strings("23", ""), null,
            null, null, null, strings(),
            strings("the end"))
        .column(mapStructType,
            structs(struct("1", "2")), structs(struct("3", "4")),
            null, null,
            structs(struct("key", "value"), struct("a", "b")), null,
            null, structs(struct("3", "4"), struct("1", "2")),
            structs(), structs(null, struct("foo", "bar")),
            structs(null, null, null), null,
            null, null,
            null, null,
            null, null,
            null, null,
            structs(struct("the", "end")))
        .column(structType,
            struct(1, 1f), null, struct(2, 3f), null, struct(8, 7f),
            struct(0, 0f), null, null, struct(-1, -1f), struct(-100, -100f),
            struct(Integer.MAX_VALUE, Float.MAX_VALUE), null, null, null, null,
            null, null, null, null, null,
            struct(Integer.MIN_VALUE, Float.MIN_VALUE))
        .column(     "A",      "A",      "C",      "C",     null,   "TESTING", "1", "2", "3", "4", "5", "6", "7", null, "9", "10", "11", "12", "13", null, "15")
        .build();
  }

  @Test
  void testBuilderWithColumn() {
    try (Table t1 = new Table.TestBuilder()
        .decimal32Column(-3, 120, -230, null, 340)
        .decimal64Column(-8, 1000L, 200L, null, 30L).build()) {
      try (Table t2 = new Table.TestBuilder()
          .decimal32Column(-3, RoundingMode.UNNECESSARY, 0.12, -0.23, null, 0.34)
          .decimal64Column(-8, RoundingMode.UNNECESSARY, 1e-5, 2e-6, null, 3e-7).build()) {
        try (Table t3 = new Table.TestBuilder()
            .decimal32Column(-3, RoundingMode.UNNECESSARY, "0.12", "-000.23", null, ".34")
            .decimal64Column(-8, RoundingMode.UNNECESSARY, "1e-5", "2e-6", null, "3e-7").build()) {
          assertTablesAreEqual(t1, t2);
          assertTablesAreEqual(t1, t3);
        }
      }
    }
  }

  private Table[] buildExplodeTestTableWithPrimitiveTypes(boolean pos, boolean outer) {
    try (Table input = new Table.TestBuilder()
        .column(new ListType(true, new BasicType(true, DType.INT32)),
            Arrays.asList(1, 2, 3),
            Arrays.asList(4, 5),
            Arrays.asList(6),
            null,
            Arrays.asList())
        .column("s1", "s2", "s3", "s4", "s5")
        .column(1, 3, 5, 7, 9)
        .column(12.0, 14.0, 13.0, 11.0, 15.0)
        .build()) {
      Table.TestBuilder expectedBuilder = new Table.TestBuilder();
      if (pos) {
        Integer[] posData = outer ? new Integer[]{0, 1, 2, 0, 1, 0, null, null} : new Integer[]{0, 1, 2, 0, 1, 0};
        expectedBuilder.column(posData);
      }
      List<Object[]> expectedData = new ArrayList<Object[]>(){{
        if (!outer) {
          this.add(new Integer[]{1, 2, 3, 4, 5, 6});
          this.add(new String[]{"s1", "s1", "s1", "s2", "s2", "s3"});
          this.add(new Integer[]{1, 1, 1, 3, 3, 5});
          this.add(new Double[]{12.0, 12.0, 12.0, 14.0, 14.0, 13.0});
        } else {
          this.add(new Integer[]{1, 2, 3, 4, 5, 6, null, null});
          this.add(new String[]{"s1", "s1", "s1", "s2", "s2", "s3", "s4", "s5"});
          this.add(new Integer[]{1, 1, 1, 3, 3, 5, 7, 9});
          this.add(new Double[]{12.0, 12.0, 12.0, 14.0, 14.0, 13.0, 11.0, 15.0});
        }
      }};
      try (Table expected = expectedBuilder.column((Integer[]) expectedData.get(0))
          .column((String[]) expectedData.get(1))
          .column((Integer[]) expectedData.get(2))
          .column((Double[]) expectedData.get(3))
          .build()) {
        return new Table[]{new Table(input.getColumns()), new Table(expected.getColumns())};
      }
    }
  }

  private Table[] buildExplodeTestTableWithNestedTypes(boolean pos, boolean outer) {
    StructType nestedType = new StructType(true,
        new BasicType(false, DType.INT32), new BasicType(false, DType.STRING));
    try (Table input = new Table.TestBuilder()
        .column(new ListType(false, nestedType),
            Arrays.asList(struct(1, "k1"), struct(2, "k2"), struct(3, "k3")),
            Arrays.asList(struct(4, "k4"), struct(5, "k5")),
            Arrays.asList(struct(6, "k6")),
            Arrays.asList(new HostColumnVector.StructData((List) null)),
            null)
        .column("s1", "s2", "s3", "s4", "s5")
        .column(1, 3, 5, 7, 9)
        .column(12.0, 14.0, 13.0, 11.0, 15.0)
        .build()) {
      Table.TestBuilder expectedBuilder = new Table.TestBuilder();
      if (pos) {
        if (outer) {
          expectedBuilder.column(0, 1, 2, 0, 1, 0, 0, null);
        } else {
          expectedBuilder.column(0, 1, 2, 0, 1, 0, 0);
        }
      }
      List<Object[]> expectedData = new ArrayList<Object[]>(){{
        if (!outer) {
          this.add(new HostColumnVector.StructData[]{
              struct(1, "k1"), struct(2, "k2"), struct(3, "k3"),
              struct(4, "k4"), struct(5, "k5"), struct(6, "k6"),
              new HostColumnVector.StructData((List) null)});
          this.add(new String[]{"s1", "s1", "s1", "s2", "s2", "s3", "s4"});
          this.add(new Integer[]{1, 1, 1, 3, 3, 5, 7});
          this.add(new Double[]{12.0, 12.0, 12.0, 14.0, 14.0, 13.0, 11.0});
        } else {
          this.add(new HostColumnVector.StructData[]{
              struct(1, "k1"), struct(2, "k2"), struct(3, "k3"),
              struct(4, "k4"), struct(5, "k5"), struct(6, "k6"),
              new HostColumnVector.StructData((List) null), null});
          this.add(new String[]{"s1", "s1", "s1", "s2", "s2", "s3", "s4", "s5"});
          this.add(new Integer[]{1, 1, 1, 3, 3, 5, 7, 9});
          this.add(new Double[]{12.0, 12.0, 12.0, 14.0, 14.0, 13.0, 11.0, 15.0});
        }
      }};
      try (Table expected = expectedBuilder
          .column(nestedType, (HostColumnVector.StructData[]) expectedData.get(0))
          .column((String[]) expectedData.get(1))
          .column((Integer[]) expectedData.get(2))
          .column((Double[]) expectedData.get(3))
          .build()) {
        return new Table[]{new Table(input.getColumns()), new Table(expected.getColumns())};
      }
    }
  }

  @Test
  void testExplode() {
    // Child is primitive type
    Table[] testTables = buildExplodeTestTableWithPrimitiveTypes(false, false);
    try (Table input = testTables[0];
         Table expected = testTables[1]) {
      try (Table exploded = input.explode(0)) {
        assertTablesAreEqual(expected, exploded);
      }
    }

    // Child is nested type
    Table[] testTables2 = buildExplodeTestTableWithNestedTypes(false, false);
    try (Table input = testTables2[0];
         Table expected = testTables2[1]) {
      try (Table exploded = input.explode(0)) {
        assertTablesAreEqual(expected, exploded);
      }
    }
  }

  @Test
  void testExplodePosition() {
    // Child is primitive type
    Table[] testTables = buildExplodeTestTableWithPrimitiveTypes(true, false);
    try (Table input = testTables[0];
         Table expected = testTables[1]) {
      try (Table exploded = input.explodePosition(0)) {
        assertTablesAreEqual(expected, exploded);
      }
    }

    // Child is nested type
    Table[] testTables2 = buildExplodeTestTableWithNestedTypes(true, false);
    try (Table input = testTables2[0];
         Table expected = testTables2[1]) {
      try (Table exploded = input.explodePosition(0)) {
        assertTablesAreEqual(expected, exploded);
      }
    }
  }

  @Test
  void testExplodeOuter() {
    // Child is primitive type
    Table[] testTables = buildExplodeTestTableWithPrimitiveTypes(false, true);
    try (Table input = testTables[0];
         Table expected = testTables[1]) {
      try (Table exploded = input.explodeOuter(0)) {
        assertTablesAreEqual(expected, exploded);
      }
    }

    // Child is nested type
    Table[] testTables2 = buildExplodeTestTableWithNestedTypes(false, true);
    try (Table input = testTables2[0];
         Table expected = testTables2[1]) {
      try (Table exploded = input.explodeOuter(0)) {
        assertTablesAreEqual(expected, exploded);
      }
    }
  }

  @Test
  void testExplodeOuterPosition() {
    // Child is primitive type
    Table[] testTables = buildExplodeTestTableWithPrimitiveTypes(true, true);
    try (Table input = testTables[0];
         Table expected = testTables[1]) {
      try (Table exploded = input.explodeOuterPosition(0)) {
        assertTablesAreEqual(expected, exploded);
      }
    }

    // Child is nested type
    Table[] testTables2 = buildExplodeTestTableWithNestedTypes(true, true);
    try (Table input = testTables2[0];
         Table expected = testTables2[1]) {
      try (Table exploded = input.explodeOuterPosition(0)) {
        assertTablesAreEqual(expected, exploded);
      }
    }
  }

  @Test
  void testSample() {
    try (Table t = new Table.TestBuilder().column("s1", "s2", "s3", "s4", "s5").build()) {
      try (Table ret = t.sample(3, false, 0)) {
        assertEquals(ret.getRowCount(), 3);
      }

      try (Table ret = t.sample(5, false, 0)) {
        assertEquals(ret.getRowCount(), 5);
      }

      try (Table ret = t.sample(8, true, 0)) {
        assertEquals(ret.getRowCount(), 8);
      }
    }
  }
}<|MERGE_RESOLUTION|>--- conflicted
+++ resolved
@@ -87,12 +87,9 @@
   private static final File TEST_SIMPLE_CSV_FILE = TestUtils.getResourceAsFile("simple.csv");
   private static final File TEST_SIMPLE_JSON_FILE = TestUtils.getResourceAsFile("people.json");
   private static final File TEST_JSON_ERROR_FILE = TestUtils.getResourceAsFile("people_with_invalid_lines.json");
-<<<<<<< HEAD
   private static final File TEST_JSON_SINGLE_QUOTES_FILE = TestUtils.getResourceAsFile("single_quotes.json");
-=======
   private static final File TEST_MIXED_TYPE_1_JSON = TestUtils.getResourceAsFile("mixed_types_1.json");
   private static final File TEST_MIXED_TYPE_2_JSON = TestUtils.getResourceAsFile("mixed_types_2.json");
->>>>>>> ef3ce4bc
 
   private static final Schema CSV_DATA_BUFFER_SCHEMA = Schema.builder()
       .column(DType.INT32, "A")
@@ -334,7 +331,6 @@
   }
 
   @Test
-<<<<<<< HEAD
   void testReadSingleQuotesJSONFile() throws IOException {
     Schema schema = Schema.builder()
             .column(DType.STRING, "A")
@@ -348,7 +344,10 @@
             .build();
          MultiBufferDataSource source = sourceFrom(TEST_JSON_SINGLE_QUOTES_FILE);
          Table table = Table.readJSON(schema, opts, source)) {
-=======
+      assertTablesAreEqual(expected, table);
+    }
+  }
+
   void testReadMixedType2JSONFileFeatureDisabled() {
     Schema schema = Schema.builder()
             .column(DType.STRING, "a")
@@ -374,25 +373,11 @@
             .column("123", "123" )
             .build();
          Table table = Table.readJSON(schema, opts, TEST_MIXED_TYPE_1_JSON)) {
->>>>>>> ef3ce4bc
       assertTablesAreEqual(expected, table);
     }
   }
 
   @Test
-<<<<<<< HEAD
-  void testReadSingleQuotesJSONFileFeatureDisabled() throws IOException {
-    Schema schema = Schema.builder()
-      .column(DType.STRING, "A")
-      .build();
-    JSONOptions opts = JSONOptions.builder()
-      .withLines(true)
-      .withNormalizeSingleQuotes(false)
-      .build();
-    try (MultiBufferDataSource source = sourceFrom(TEST_JSON_SINGLE_QUOTES_FILE)) {
-      assertThrows(CudfException.class, () ->
-        Table.readJSON(schema, opts, source));
-=======
   void testReadMixedType2JSONFile() throws IOException {
     Schema schema = Schema.builder()
             .column(DType.STRING, "a")
@@ -407,7 +392,21 @@
          MultiBufferDataSource source = sourceFrom(TEST_MIXED_TYPE_2_JSON);
          Table table = Table.readJSON(schema, opts, source)) {
       assertTablesAreEqual(expected, table);
->>>>>>> ef3ce4bc
+    }
+  }
+
+  @Test
+  void testReadSingleQuotesJSONFileFeatureDisabled() throws IOException {
+    Schema schema = Schema.builder()
+      .column(DType.STRING, "A")
+      .build();
+    JSONOptions opts = JSONOptions.builder()
+      .withLines(true)
+      .withNormalizeSingleQuotes(false)
+      .build();
+    try (MultiBufferDataSource source = sourceFrom(TEST_JSON_SINGLE_QUOTES_FILE)) {
+      assertThrows(CudfException.class, () ->
+        Table.readJSON(schema, opts, source));
     }
   }
 
