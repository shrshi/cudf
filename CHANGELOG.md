# cuDF 0.10.0 (Date TBD)

## New Features
- PR #2423 Added `groupby.quantile()`
- PR #2522 Add Java bindings for NVStrings backed upper and lower case mutators
- PR #2607 Add Java bindings for parsing JSON
- PR #2629 Add dropna= parameter to groupby
- PR #2585 ORC & Parquet Readers: Remove millisecond timestamp restriction
- PR #2559 Add Series.tolist()
- PR #2653 Add Java bindings for rolling window operations
- PR #2480 Merge `custreamz` codebase into `cudf` repo
- PR #2674 Add __contains__ for Index/Series/Column
- PR #2635 Add support to read from remote and cloud sources like s3, gcs, hdfs
- PR #2722 Add Java bindings for NVTX ranges
- PR #2702 Add make_bool to dataset generation functions
- PR #2394 Move `rapidsai/custrings` into `cudf`
- PR #2734 Final sync of custrings source into cudf
- PR #2724 Add libcudf support for __contains__
- PR #2781 Add issorted to is_monotonic
- PR #2685 Add cudf::scatter_to_tables and cython binding
- PR #2743 Add Java bindings for NVStrings timestamp2long as part of String ColumnVector casting
- PR #2785 Add nvstrings Python docs
- PR #2786 Add benchmarks option to root build.sh
- PR #2802 Add `cudf::repeat()` and `cudf.Series.repeat()`
- PR #2773 Add Fisher's unbiased kurtosis and skew for Series/DataFrame
- PR #2748 Parquet Reader: Add option to specify loading of PANDAS index
- PR #2807 Add scatter_by_map to DataFrame python API
- PR #2836 Add nvstrings.code_points method
- PR #2844 Add Series/DataFrame notnull
- PR #2858 Add GTest type list utilities
<<<<<<< HEAD
- PR #2838 CSV Reader: Support ARROW_RANDOM_FILE input
=======
- PR #2655 CuPy-based Series and Dataframe .values property
>>>>>>> 989190fa

## Improvements

- PR #2578 Update legacy_groupby to use libcudf group_by_without_aggregation
- PR #2581 Removed `managed` allocator from hash map classes.
- PR #2571 Remove unnecessary managed memory from gdf_column_concat
- PR #2648 Cython/Python reorg
- PR #2588 Update Series.append documentation
- PR #2632 Replace dask-cudf set_index code with upstream
- PR #2682 Add cudf.set_allocator() function for easier allocator init
- PR #2642 Improve null printing and testing
- PR #2747 Add missing Cython headers / cudftestutil lib to conda package for cuspatial build
- PR #2706 Compute CSV format in device code to speedup performance
- PR #2673 Add support for np.longlong type
- PR #2703 move dask serialization dispatch into cudf
- PR #2728 Add YYMMDD to version tag for nightly conda packages
- PR #2729 Handle file-handle input in to_csv
- PR #2741 CSV Reader: Move kernel functions into its own file
- PR #2766 Improve nvstrings python cmake flexibility
- PR #2756 Add out_time_unit option to csv reader, support timestamp resolutions
- PR #2771 Stopgap alias for to_gpu_matrix()
- PR #2783 Support mapping input columns to function arguments in apply kernels
- PR #2645 libcudf unique_count for Series.nunique
- PR #2817 Dask-cudf: `read_parquet` support for remote filesystems
- PR #2823 improve java data movement debugging
- PR #2806 CSV Reader: Clean-up row offset operations
- PR #2828 Optimizations of kernel launch configuration for `DataFrame.apply_rows` and `DataFrame.apply_chunks`
- PR #2831 Add `column` argument to `DataFrame.drop`
- PR #2775 Various optimizations to improve __getitem__ and __setitem__ performance
- PR #2810 cudf::allocate_like can optionally always allocate a mask.
- PR #2833 Parquet reader: align page data allocation sizes to 4-bytes to satisfy cuda-memcheck
- PR #2856 Update group_split_cudf to use scatter_by_map
- PR #2830 Use YYMMDD tag in custreamz nightly build

## Bug Fixes

- PR #2584 ORC Reader: fix parsing of `DECIMAL` index positions
- PR #2619 Fix groupby serialization/deserialization
- PR #2614 Update Java version to match
- PR #2601 Fixes nlargest(1) issue in Series and Dataframe
- PR #2610 Fix a bug in index serialization (properly pass DeviceNDArray)
- PR #2621 Fixes the floordiv issue of not promoting float type when rhs is 0
- PR #2611 Types Test: fix static casting from negative int to string
- PR #2618 IO Readers: Fix datasource memory map failure for multiple reads
- PR #2628 groupby_without_aggregation non-nullable input table produces non-nullable output
- PR #2615 fix string category partitioning in java API
- PR #2641 fix string category and timeunit concat in the java API
- PR #2649 Fix groupby issue resulting from column_empty bug
- PR #2658 Fix astype() for null categorical columns
- PR #2660 fix column string category and timeunit concat in the java API
- PR #2664 ORC reader: fix `skip_rows` larger than first stripe
- PR #2654 Allow Java gdfOrderBy to work with string categories
- PR #2669 AVRO reader: fix non-deterministic output
- PR #2668 Update Java bindings to specify timestamp units for ORC and Parquet readers
- PR #2679 AVRO reader: fix cuda errors when decoding compressed streams
- PR #2692 Add concatenation for data-frame with different headers (empty and non-empty)
- PR #2651 Remove nvidia driver installation from ci/cpu/build.sh
- PR #2697 Ensure csv reader sets datetime column time units
- PR #2698 Return RangeIndex from contiguous slice of RangeIndex
- PR #2672 Fix null and integer handling in round
- PR #2704 Parquet Reader: Fix crash when loading string column with nulls
- PR #2725 Fix Jitify issue with running on Turing using CUDA version < 10
- PR #2731 Fix building of benchmarks
- PR #2738 Fix java to find new NVStrings locations
- PR #2736 Pin Jitify branch to v0.10 version
- PR #2742 IO Readers: Fix possible silent failures when creating `NvStrings` instance
- PR #2753 Fix java quantile API calls
- PR #2762 Fix validity processing for time in java
- PR #2796 Fix handling string slicing and other nvstrings delegated methods with dask
- PR #2769 Fix link to API docs in README.md
- PR #2772 Handle multiindex pandas Series #2772
- PR #2749 Fix apply_rows/apply_chunks pessimistic null mask to use in_cols null masks only
- PR #2752 CSV Reader: Fix exception when there's no rows to process
- PR #2716 Added Exception for `StringMethods` in string methods
- PR #2787 Fix Broadcasting `None` to `cudf-series`
- PR #2794 Fix async race in NVCategory::get_value and get_value_bounds
- PR #2795 Fix java build/cast error
- PR #2496 Fix improper merge of two dataframes when names differ
- PR #2824 Fix issue with incorrect result when Numeric Series replace is called several times
- PR #2751 Replace value with null
- PR #2765 Fix Java inequality comparisons for string category
- PR #2818 Fix java join API to use new C++ join API
- PR #2841 Fix nvstrings.slice and slice_from for range (0,0)
- PR #2837 Fix join benchmark
- PR #2809 Add hash_df and group_split dispatch functions for dask
- PR #2843 Parquet reader: fix skip_rows when not aligned with page or row_group boundaries
- PR #2851 Deleted existing dask-cudf/record.txt
- PR #2859 Fix tail method issue for string columns
- PR #2852 Fixed `cumsum()` and `cumprod()` on boolean series.
- PR #2750 Fixed casting values to cudf::bool8 so non-zero values always cast to true
- PR #2873 Fixed dask_cudf read_partition bug by generating ParquetDatasetPiece

# cuDF 0.9.0 (21 Aug 2019)

## New Features

- PR #1993 Add CUDA-accelerated series aggregations: mean, var, std
- PR #2111 IO Readers: Support memory buffer, file-like object, and URL inputs
- PR #2012 Add `reindex()` to DataFrame and Series
- PR #2097 Add GPU-accelerated AVRO reader
- PR #2098 Support binary ops on DFs and Series with mismatched indices
- PR #2160 Merge `dask-cudf` codebase into `cudf` repo
- PR #2149 CSV Reader: Add `hex` dtype for explicit hexadecimal parsing
- PR #2156 Add `upper_bound()` and `lower_bound()` for libcudf tables and `searchsorted()` for cuDF Series
- PR #2158 CSV Reader: Support single, non-list/dict argument for `dtype`
- PR #2177 CSV Reader: Add `parse_dates` parameter for explicit date inference
- PR #1744 cudf::apply_boolean_mask and cudf::drop_nulls support for cudf::table inputs (multi-column)
- PR #2196 Add `DataFrame.dropna()`
- PR #2197 CSV Writer: add `chunksize` parameter for `to_csv`
- PR #2215 `type_dispatcher` benchmark
- PR #2179 Add Java quantiles
- PR #2157 Add __array_function__ to DataFrame and Series
- PR #2212 Java support for ORC reader
- PR #2224 Add DataFrame isna, isnull, notna functions
- PR #2236 Add Series.drop_duplicates
- PR #2105 Add hash-based join benchmark
- PR #2316 Add unique, nunique, and value_counts for datetime columns
- PR #2337 Add Java support for slicing a ColumnVector
- PR #2049 Add cudf::merge (sorted merge)
- PR #2368 Full cudf+dask Parquet Support
- PR #2380 New cudf::is_sorted checks whether cudf::table is sorted
- PR #2356 Java column vector standard deviation support
- PR #2221 MultiIndex full indexing - Support iloc and wildcards for loc
- PR #2429 Java support for getting length of strings in a ColumnVector
- PR #2415 Add `value_counts` for series of any type
- PR #2446 Add __array_function__ for index
- PR #2437 ORC reader: Add 'use_np_dtypes' option
- PR #2382 Add CategoricalAccessor add, remove, rename, and ordering methods
- PR #2464 Native implement `__cuda_array_interface__` for Series/Index/Column objects
- PR #2425 Rolling window now accepts array-based user-defined functions
- PR #2442 Add __setitem__
- PR #2449 Java support for getting byte count of strings in a ColumnVector
- PR #2492 Add groupby.size() method
- PR #2358 Add cudf::nans_to_nulls: convert floating point column into bitmask
- PR #2489 Add drop argument to set_index
- PR #2491 Add Java bindings for ORC reader 'use_np_dtypes' option
- PR #2213 Support s/ms/us/ns DatetimeColumn time unit resolutions
- PR #2536 Add _constructor properties to Series and DataFrame

## Improvements

- PR #2103 Move old `column` and `bitmask` files into `legacy/` directory
- PR #2109 added name to Python column classes
- PR #1947 Cleanup serialization code
- PR #2125 More aggregate in java API
- PR #2127 Add in java Scalar tests
- PR #2088 Refactor of Python groupby code
- PR #2130 Java serialization and deserialization of tables.
- PR #2131 Chunk rows logic added to csv_writer
- PR #2129 Add functions in the Java API to support nullable column filtering
- PR #2165 made changes to get_dummies api for it to be available in MethodCache
- PR #2171 Add CodeCov integration, fix doc version, make --skip-tests work when invoking with source
- PR #2184 handle remote orc files for dask-cudf
- PR #2186 Add `getitem` and `getattr` style access to Rolling objects
- PR #2168 Use cudf.Column for CategoricalColumn's categories instead of a tuple
- PR #2193 DOC: cudf::type_dispatcher documentation for specializing dispatched functors
- PR #2199 Better java support for appending strings
- PR #2176 Added column dtype support for datetime, int8, int16 to csv_writer
- PR #2209 Matching `get_dummies` & `select_dtypes` behavior to pandas
- PR #2217 Updated Java bindings to use the new groupby API
- PR #2214 DOC: Update doc instructions to build/install `cudf` and `dask-cudf`
- PR #2220 Update Java bindings for reduction rename
- PR #2232 Move CodeCov upload from build script to Jenkins
- PR #2225 refactor to use libcudf for gathering columns in dataframes
- PR #2293 Improve join performance (faster compute_join_output_size)
- PR #2300 Create separate dask codeowners for dask-cudf codebase
- PR #2304 gdf_group_by_without_aggregations returns gdf_column
- PR #2309 Java readers: remove redundant copy of result pointers
- PR #2307 Add `black` and `isort` to style checker script
- PR #2345 Restore removal of old groupby implementation
- PR #2342 Improve `astype()` to operate all ways
- PR #2329 using libcudf cudf::copy for column deep copy
- PR #2344 DOC: docs on code formatting for contributors
- PR #2376 Add inoperative axis= and win_type= arguments to Rolling()
- PR #2378 remove dask for (de-)serialization of cudf objects
- PR #2353 Bump Arrow and Dask versions
- PR #2377 Replace `standard_python_slice` with just `slice.indices()`
- PR #2373 cudf.DataFrame enchancements & Series.values support
- PR #2392 Remove dlpack submodule; make cuDF's Cython API externally accessible
- PR #2430 Updated Java bindings to use the new unary API
- PR #2406 Moved all existing `table` related files to a `legacy/` directory
- PR #2350 Performance related changes to get_dummies
- PR #2420 Remove `cudautils.astype` and replace with `typecast.apply_cast`
- PR #2456 Small improvement to typecast utility
- PR #2458 Fix handling of thirdparty packages in `isort` config
- PR #2459 IO Readers: Consolidate all readers to use `datasource` class
- PR #2475 Exposed type_dispatcher.hpp, nvcategory_util.hpp and wrapper_types.hpp in the include folder
- PR #2484 Enabled building libcudf as a static library
- PR #2453 Streamline CUDA_REL environment variable
- PR #2483 Bundle Boost filesystem dependency in the Java jar
- PR #2486 Java API hash functions
- PR #2481 Adds the ignore_null_keys option to the java api
- PR #2490 Java api: support multiple aggregates for the same column
- PR #2510 Java api: uses table based apply_boolean_mask
- PR #2432 Use pandas formatting for console, html, and latex output
- PR #2573 Bump numba version to 0.45.1
- PR #2606 Fix references to notebooks-contrib

## Bug Fixes

- PR #2086 Fixed quantile api behavior mismatch in series & dataframe
- PR #2128 Add offset param to host buffer readers in java API.
- PR #2145 Work around binops validity checks for java
- PR #2146 Work around unary_math validity checks for java
- PR #2151 Fixes bug in cudf::copy_range where null_count was invalid
- PR #2139 matching to pandas describe behavior & fixing nan values issue
- PR #2161 Implicitly convert unsigned to signed integer types in binops
- PR #2154 CSV Reader: Fix bools misdetected as strings dtype
- PR #2178 Fix bug in rolling bindings where a view of an ephemeral column was being taken
- PR #2180 Fix issue with isort reordering `importorskip` below imports depending on them
- PR #2187 fix to honor dtype when numpy arrays are passed to columnops.as_column
- PR #2190 Fix issue in astype conversion of string column to 'str'
- PR #2208 Fix issue with calling `head()` on one row dataframe
- PR #2229 Propagate exceptions from Cython cdef functions
- PR #2234 Fix issue with local build script not properly building
- PR #2223 Fix CUDA invalid configuration errors reported after loading small compressed ORC files
- PR #2162 Setting is_unique and is_monotonic-related attributes
- PR #2244 Fix ORC RLEv2 delta mode decoding with nonzero residual delta width
- PR #2297 Work around `var/std` unsupported only at debug build
- PR #2302 Fixed java serialization corner case
- PR #2355 Handle float16 in binary operations
- PR #2311 Fix copy behaviour for GenericIndex
- PR #2349 Fix issues with String filter in java API
- PR #2323 Fix groupby on categoricals
- PR #2328 Ensure order is preserved in CategoricalAccessor._set_categories
- PR #2202 Fix issue with unary ops mishandling empty input
- PR #2326 Fix for bug in DLPack when reading multiple columns
- PR #2324 Fix cudf Docker build
- PR #2325 Fix ORC RLEv2 patched base mode decoding with nonzero patch width
- PR #2235 Fix get_dummies to be compatible with dask
- PR #2332 Zero initialize gdf_dtype_extra_info
- PR #2355 Handle float16 in binary operations
- PR #2360 Fix missing dtype handling in cudf.Series & columnops.as_column
- PR #2364 Fix quantile api and other trivial issues around it
- PR #2361 Fixed issue with `codes` of CategoricalIndex
- PR #2357 Fixed inconsistent type of index created with from_pandas vs direct construction
- PR #2389 Fixed Rolling __getattr__ and __getitem__ for offset based windows
- PR #2402 Fixed bug in valid mask computation in cudf::copy_if (apply_boolean_mask)
- PR #2401 Fix to a scalar datetime(of type Days) issue
- PR #2386 Correctly allocate output valids in groupby
- PR #2411 Fixed failures on binary op on single element string column
- PR #2422 Fix Pandas logical binary operation incompatibilites
- PR #2447 Fix CodeCov posting build statuses temporarily
- PR #2450 Fix erroneous null handling in `cudf.DataFrame`'s `apply_rows`
- PR #2470 Fix issues with empty strings and string categories (Java)
- PR #2471 Fix String Column Validity.
- PR #2481 Fix java validity buffer serialization
- PR #2485 Updated bytes calculation to use size_t to avoid overflow in column concat
- PR #2461 Fix groupby multiple aggregations same column
- PR #2514 Fix cudf::drop_nulls threshold handling in Cython
- PR #2516 Fix utilities include paths and meta.yaml header paths
- PR #2517 Fix device memory leak in to_dlpack tensor deleter
- PR #2431 Fix local build generated file ownerships
- PR #2511 Added import of orc, refactored exception handlers to not squash fatal exceptions
- PR #2527 Fix index and column input handling in dask_cudf read_parquet
- PR #2466 Fix `dataframe.query` returning null rows erroneously
- PR #2548 Orc reader: fix non-deterministic data decoding at chunk boundaries
- PR #2557 fix cudautils import in string.py
- PR #2521 Fix casting datetimes from/to the same resolution
- PR #2545 Fix MultiIndexes with datetime levels
- PR #2560 Remove duplicate `dlpack` definition in conda recipe
- PR #2567 Fix ColumnVector.fromScalar issues while dealing with null scalars
- PR #2565 Orc reader: fix incorrect data decoding of int64 data types
- PR #2577 Fix search benchmark compilation error by adding necessary header
- PR #2604 Fix a bug in copying.pyx:_normalize_types that upcasted int32 to int64


# cuDF 0.8.0 (27 June 2019)

## New Features

- PR #1524 Add GPU-accelerated JSON Lines parser with limited feature set
- PR #1569 Add support for Json objects to the JSON Lines reader
- PR #1622 Add Series.loc
- PR #1654 Add cudf::apply_boolean_mask: faster replacement for gdf_apply_stencil
- PR #1487 cython gather/scatter
- PR #1310 Implemented the slice/split functionality.
- PR #1630 Add Python layer to the GPU-accelerated JSON reader
- PR #1745 Add rounding of numeric columns via Numba
- PR #1772 JSON reader: add support for BytesIO and StringIO input
- PR #1527 Support GDF_BOOL8 in readers and writers
- PR #1819 Logical operators (AND, OR, NOT) for libcudf and cuDF
- PR #1813 ORC Reader: Add support for stripe selection
- PR #1828 JSON Reader: add suport for bool8 columns
- PR #1833 Add column iterator with/without nulls
- PR #1665 Add the point-in-polygon GIS function
- PR #1863 Series and Dataframe methods for all and any
- PR #1908 cudf::copy_range and cudf::fill for copying/assigning an index or range to a constant
- PR #1921 Add additional formats for typecasting to/from strings
- PR #1807 Add Series.dropna()
- PR #1987 Allow user defined functions in the form of ptx code to be passed to binops
- PR #1948 Add operator functions like `Series.add()` to DataFrame and Series
- PR #1954 Add skip test argument to GPU build script
- PR #2018 Add bindings for new groupby C++ API
- PR #1984 Add rolling window operations Series.rolling() and DataFrame.rolling()
- PR #1542 Python method and bindings for to_csv
- PR #1995 Add Java API
- PR #1998 Add google benchmark to cudf
- PR #1845 Add cudf::drop_duplicates, DataFrame.drop_duplicates
- PR #1652 Added `Series.where()` feature
- PR #2074 Java Aggregates, logical ops, and better RMM support
- PR #2140 Add a `cudf::transform` function
- PR #2068 Concatenation of different typed columns

## Improvements

- PR #1538 Replacing LesserRTTI with inequality_comparator
- PR #1703 C++: Added non-aggregating `insert` to `concurrent_unordered_map` with specializations to store pairs with a single atomicCAS when possible.
- PR #1422 C++: Added a RAII wrapper for CUDA streams
- PR #1701 Added `unique` method for stringColumns
- PR #1713 Add documentation for Dask-XGBoost
- PR #1666 CSV Reader: Improve performance for files with large number of columns
- PR #1725 Enable the ability to use a single column groupby as its own index
- PR #1759 Add an example showing simultaneous rolling averages to `apply_grouped` documentation
- PR #1746 C++: Remove unused code: `windowed_ops.cu`, `sorting.cu`, `hash_ops.cu`
- PR #1748 C++: Add `bool` nullability flag to `device_table` row operators
- PR #1764 Improve Numerical column: `mean_var` and `mean`
- PR #1767 Speed up Python unit tests
- PR #1770 Added build.sh script, updated CI scripts and documentation
- PR #1739 ORC Reader: Add more pytest coverage
- PR #1696 Added null support in `Series.replace()`.
- PR #1390 Added some basic utility functions for `gdf_column`'s
- PR #1791 Added general column comparison code for testing
- PR #1795 Add printing of git submodule info to `print_env.sh`
- PR #1796 Removing old sort based group by code and gdf_filter
- PR #1811 Added funtions for copying/allocating `cudf::table`s
- PR #1838 Improve columnops.column_empty so that it returns typed columns instead of a generic Column
- PR #1890 Add utils.get_dummies- a pandas-like wrapper around one_hot-encoding
- PR #1823 CSV Reader: default the column type to string for empty dataframes
- PR #1827 Create bindings for scalar-vector binops, and update one_hot_encoding to use them
- PR #1817 Operators now support different sized dataframes as long as they don't share different sized columns
- PR #1855 Transition replace_nulls to new C++ API and update corresponding Cython/Python code
- PR #1858 Add `std::initializer_list` constructor to `column_wrapper`
- PR #1846 C++ type-erased gdf_equal_columns test util; fix gdf_equal_columns logic error
- PR #1390 Added some basic utility functions for `gdf_column`s
- PR #1391 Tidy up bit-resolution-operation and bitmask class code
- PR #1882 Add iloc functionality to MultiIndex dataframes
- PR #1884 Rolling windows: general enhancements and better coverage for unit tests
- PR #1886 support GDF_STRING_CATEGORY columns in apply_boolean_mask, drop_nulls and other libcudf functions
- PR #1896 Improve performance of groupby with levels specified in dask-cudf
- PR #1915 Improve iloc performance for non-contiguous row selection
- PR #1859 Convert read_json into a C++ API
- PR #1919 Rename libcudf namespace gdf to namespace cudf
- PR #1850 Support left_on and right_on for DataFrame merge operator
- PR #1930 Specialize constructor for `cudf::bool8` to cast argument to `bool`
- PR #1938 Add default constructor for `column_wrapper`
- PR #1930 Specialize constructor for `cudf::bool8` to cast argument to `bool`
- PR #1952 consolidate libcudf public API headers in include/cudf
- PR #1949 Improved selection with boolmask using libcudf `apply_boolean_mask`
- PR #1956 Add support for nulls in `query()`
- PR #1973 Update `std::tuple` to `std::pair` in top-most libcudf APIs and C++ transition guide
- PR #1981 Convert read_csv into a C++ API
- PR #1868 ORC Reader: Support row index for speed up on small/medium datasets
- PR #1964 Added support for list-like types in Series.str.cat
- PR #2005 Use HTML5 details tag in bug report issue template
- PR #2003 Removed few redundant unit-tests from test_string.py::test_string_cat
- PR #1944 Groupby design improvements
- PR #2017 Convert `read_orc()` into a C++ API
- PR #2011 Convert `read_parquet()` into a C++ API
- PR #1756 Add documentation "10 Minutes to cuDF and dask_cuDF"
- PR #2034 Adding support for string columns concatenation using "add" binary operator
- PR #2042 Replace old "10 Minutes" guide with new guide for docs build process
- PR #2036 Make library of common test utils to speed up tests compilation
- PR #2022 Facilitating get_dummies to be a high level api too
- PR #2050 Namespace IO readers and add back free-form `read_xxx` functions
- PR #2104 Add a functional ``sort=`` keyword argument to groupby
- PR #2108 Add `find_and_replace` for StringColumn for replacing single values

## Bug Fixes

- PR #1465 Fix for test_orc.py and test_sparse_df.py test failures
- PR #1583 Fix underlying issue in `as_index()` that was causing `Series.quantile()` to fail
- PR #1680 Add errors= keyword to drop() to fix cudf-dask bug
- PR #1651 Fix `query` function on empty dataframe
- PR #1616 Fix CategoricalColumn to access categories by index instead of iteration
- PR #1660 Fix bug in `loc` when indexing with a column name (a string)
- PR #1683 ORC reader: fix timestamp conversion to UTC
- PR #1613 Improve CategoricalColumn.fillna(-1) performance
- PR #1642 Fix failure of CSV_TEST gdf_csv_test.SkiprowsNrows on multiuser systems
- PR #1709 Fix handling of `datetime64[ms]` in `dataframe.select_dtypes`
- PR #1704 CSV Reader: Add support for the plus sign in number fields
- PR #1687 CSV reader: return an empty dataframe for zero size input
- PR #1757 Concatenating columns with null columns
- PR #1755 Add col_level keyword argument to melt
- PR #1758 Fix df.set_index() when setting index from an empty column
- PR #1749 ORC reader: fix long strings of NULL values resulting in incorrect data
- PR #1742 Parquet Reader: Fix index column name to match PANDAS compat
- PR #1782 Update libcudf doc version
- PR #1783 Update conda dependencies
- PR #1786 Maintain the original series name in series.unique output
- PR #1760 CSV Reader: fix segfault when dtype list only includes columns from usecols list
- PR #1831 build.sh: Assuming python is in PATH instead of using PYTHON env var
- PR #1839 Raise an error instead of segfaulting when transposing a DataFrame with StringColumns
- PR #1840 Retain index correctly during merge left_on right_on
- PR #1825 cuDF: Multiaggregation Groupby Failures
- PR #1789 CSV Reader: Fix missing support for specifying `int8` and `int16` dtypes
- PR #1857 Cython Bindings: Handle `bool` columns while calling `column_view_from_NDArrays`
- PR #1849 Allow DataFrame support methods to pass arguments to the methods
- PR #1847 Fixed #1375 by moving the nvstring check into the wrapper function
- PR #1864 Fixing cudf reduction for POWER platform
- PR #1869 Parquet reader: fix Dask timestamps not matching with Pandas (convert to milliseconds)
- PR #1876 add dtype=bool for `any`, `all` to treat integer column correctly
- PR #1875 CSV reader: take NaN values into account in dtype detection
- PR #1873 Add column dtype checking for the all/any methods
- PR #1902 Bug with string iteration in _apply_basic_agg
- PR #1887 Fix for initialization issue in pq_read_arg,orc_read_arg
- PR #1867 JSON reader: add support for null/empty fields, including the 'null' literal
- PR #1891 Fix bug #1750 in string column comparison
- PR #1909 Support of `to_pandas()` of boolean series with null values
- PR #1923 Use prefix removal when two aggs are called on a SeriesGroupBy
- PR #1914 Zero initialize gdf_column local variables
- PR #1959 Add support for comparing boolean Series to scalar
- PR #1966 Ignore index fix in series append
- PR #1967 Compute index __sizeof__ only once for DataFrame __sizeof__
- PR #1977 Support CUDA installation in default system directories
- PR #1982 Fixes incorrect index name after join operation
- PR #1985 Implement `GDF_PYMOD`, a special modulo that follows python's sign rules
- PR #1991 Parquet reader: fix decoding of NULLs
- PR #1990 Fixes a rendering bug in the `apply_grouped` documentation
- PR #1978 Fix for values being filled in an empty dataframe
- PR #2001 Correctly create MultiColumn from Pandas MultiColumn
- PR #2006 Handle empty dataframe groupby construction for dask
- PR #1965 Parquet Reader: Fix duplicate index column when it's already in `use_cols`
- PR #2033 Add pip to conda environment files to fix warning
- PR #2028 CSV Reader: Fix reading of uncompressed files without a recognized file extension
- PR #2073 Fix an issue when gathering columns with NVCategory and nulls
- PR #2053 cudf::apply_boolean_mask return empty column for empty boolean mask
- PR #2066 exclude `IteratorTest.mean_var_output` test from debug build
- PR #2069 Fix JNI code to use read_csv and read_parquet APIs
- PR #2071 Fix bug with unfound transitive dependencies for GTests in Ubuntu 18.04
- PR #2089 Configure Sphinx to render params correctly
- PR #2091 Fix another bug with unfound transitive dependencies for `cudftestutils` in Ubuntu 18.04
- PR #2115 Just apply `--disable-new-dtags` instead of trying to define all the transitive dependencies
- PR #2106 Fix errors in JitCache tests caused by sharing of device memory between processes
- PR #2120 Fix errors in JitCache tests caused by running multiple threads on the same data
- PR #2102 Fix memory leak in groupby
- PR #2113 fixed typo in to_csv code example


# cudf 0.7.2 (16 May 2019)

## New Features

- PR #1735 Added overload for atomicAdd on int64. Streamlined implementation of custom atomic overloads.
- PR #1741 Add MultiIndex concatenation

## Bug Fixes

- PR #1718 Fix issue with SeriesGroupBy MultiIndex in dask-cudf
- PR #1734 Python: fix performance regression for groupby count() aggregations
- PR #1768 Cython: fix handling read only schema buffers in gpuarrow reader


# cudf 0.7.1 (11 May 2019)

## New Features

- PR #1702 Lazy load MultiIndex to return groupby performance to near optimal.

## Bug Fixes

- PR #1708 Fix handling of `datetime64[ms]` in `dataframe.select_dtypes`


# cuDF 0.7.0 (10 May 2019)

## New Features

- PR #982 Implement gdf_group_by_without_aggregations and gdf_unique_indices functions
- PR #1142 Add `GDF_BOOL` column type
- PR #1194 Implement overloads for CUDA atomic operations
- PR #1292 Implemented Bitwise binary ops AND, OR, XOR (&, |, ^)
- PR #1235 Add GPU-accelerated Parquet Reader
- PR #1335 Added local_dict arg in `DataFrame.query()`.
- PR #1282 Add Series and DataFrame.describe()
- PR #1356 Rolling windows
- PR #1381 Add DataFrame._get_numeric_data
- PR #1388 Add CODEOWNERS file to auto-request reviews based on where changes are made
- PR #1396 Add DataFrame.drop method
- PR #1413 Add DataFrame.melt method
- PR #1412 Add DataFrame.pop()
- PR #1419 Initial CSV writer function
- PR #1441 Add Series level cumulative ops (cumsum, cummin, cummax, cumprod)
- PR #1420 Add script to build and test on a local gpuCI image
- PR #1440 Add DatetimeColumn.min(), DatetimeColumn.max()
- PR #1455 Add Series.Shift via Numba kernel
- PR #1441 Add Series level cumulative ops (cumsum, cummin, cummax, cumprod)
- PR #1461 Add Python coverage test to gpu build
- PR #1445 Parquet Reader: Add selective reading of rows and row group
- PR #1532 Parquet Reader: Add support for INT96 timestamps
- PR #1516 Add Series and DataFrame.ndim
- PR #1556 Add libcudf C++ transition guide
- PR #1466 Add GPU-accelerated ORC Reader
- PR #1565 Add build script for nightly doc builds
- PR #1508 Add Series isna, isnull, and notna
- PR #1456 Add Series.diff() via Numba kernel
- PR #1588 Add Index `astype` typecasting
- PR #1301 MultiIndex support
- PR #1599 Level keyword supported in groupby
- PR #929 Add support operations to dataframe
- PR #1609 Groupby accept list of Series
- PR #1658 Support `group_keys=True` keyword in groupby method

## Improvements

- PR #1531 Refactor closures as private functions in gpuarrow
- PR #1404 Parquet reader page data decoding speedup
- PR #1076 Use `type_dispatcher` in join, quantiles, filter, segmented sort, radix sort and hash_groupby
- PR #1202 Simplify README.md
- PR #1149 CSV Reader: Change convertStrToValue() functions to `__device__` only
- PR #1238 Improve performance of the CUDA trie used in the CSV reader
- PR #1245 Use file cache for JIT kernels
- PR #1278 Update CONTRIBUTING for new conda environment yml naming conventions
- PR #1163 Refactored UnaryOps. Reduced API to two functions: `gdf_unary_math` and `gdf_cast`. Added `abs`, `-`, and `~` ops. Changed bindings to Cython
- PR #1284 Update docs version
- PR #1287 add exclude argument to cudf.select_dtype function
- PR #1286 Refactor some of the CSV Reader kernels into generic utility functions
- PR #1291 fillna in `Series.to_gpu_array()` and `Series.to_array()` can accept the scalar too now.
- PR #1005 generic `reduction` and `scan` support
- PR #1349 Replace modernGPU sort join with thrust.
- PR #1363 Add a dataframe.mean(...) that raises NotImplementedError to satisfy `dask.dataframe.utils.is_dataframe_like`
- PR #1319 CSV Reader: Use column wrapper for gdf_column output alloc/dealloc
- PR #1376 Change series quantile default to linear
- PR #1399 Replace CFFI bindings for NVTX functions with Cython bindings
- PR #1389 Refactored `set_null_count()`
- PR #1386 Added macros `GDF_TRY()`, `CUDF_TRY()` and `ASSERT_CUDF_SUCCEEDED()`
- PR #1435 Rework CMake and conda recipes to depend on installed libraries
- PR #1391 Tidy up bit-resolution-operation and bitmask class code
- PR #1439 Add cmake variable to enable compiling CUDA code with -lineinfo
- PR #1462 Add ability to read parquet files from arrow::io::RandomAccessFile
- PR #1453 Convert CSV Reader CFFI to Cython
- PR #1479 Convert Parquet Reader CFFI to Cython
- PR #1397 Add a utility function for producing an overflow-safe kernel launch grid configuration
- PR #1382 Add GPU parsing of nested brackets to cuIO parsing utilities
- PR #1481 Add cudf::table constructor to allocate a set of `gdf_column`s
- PR #1484 Convert GroupBy CFFI to Cython
- PR #1463 Allow and default melt keyword argument var_name to be None
- PR #1486 Parquet Reader: Use device_buffer rather than device_ptr
- PR #1525 Add cudatoolkit conda dependency
- PR #1520 Renamed `src/dataframe` to `src/table` and moved `table.hpp`. Made `types.hpp` to be type declarations only.
- PR #1492 Convert transpose CFFI to Cython
- PR #1495 Convert binary and unary ops CFFI to Cython
- PR #1503 Convert sorting and hashing ops CFFI to Cython
- PR #1522 Use latest release version in update-version CI script
- PR #1533 Remove stale join CFFI, fix memory leaks in join Cython
- PR #1521 Added `row_bitmask` to compute bitmask for rows of a table. Merged `valids_ops.cu` and `bitmask_ops.cu`
- PR #1553 Overload `hash_row` to avoid using intial hash values. Updated `gdf_hash` to select between overloads
- PR #1585 Updated `cudf::table` to maintain own copy of wrapped `gdf_column*`s
- PR #1559 Add `except +` to all Cython function definitions to catch C++ exceptions properly
- PR #1617 `has_nulls` and `column_dtypes` for `cudf::table`
- PR #1590 Remove CFFI from the build / install process entirely
- PR #1536 Convert gpuarrow CFFI to Cython
- PR #1655 Add `Column._pointer` as a way to access underlying `gdf_column*` of a `Column`
- PR #1655 Update readme conda install instructions for cudf version 0.6 and 0.7


## Bug Fixes

- PR #1233 Fix dtypes issue while adding the column to `str` dataframe.
- PR #1254 CSV Reader: fix data type detection for floating-point numbers in scientific notation
- PR #1289 Fix looping over each value instead of each category in concatenation
- PR #1293 Fix Inaccurate error message in join.pyx
- PR #1308 Add atomicCAS overload for `int8_t`, `int16_t`
- PR #1317 Fix catch polymorphic exception by reference in ipc.cu
- PR #1325 Fix dtype of null bitmasks to int8
- PR #1326 Update build documentation to use -DCMAKE_CXX11_ABI=ON
- PR #1334 Add "na_position" argument to CategoricalColumn sort_by_values
- PR #1321 Fix out of bounds warning when checking Bzip2 header
- PR #1359 Add atomicAnd/Or/Xor for integers
- PR #1354 Fix `fillna()` behaviour when replacing values with different dtypes
- PR #1347 Fixed core dump issue while passing dict_dtypes without column names in `cudf.read_csv()`
- PR #1379 Fixed build failure caused due to error: 'col_dtype' may be used uninitialized
- PR #1392 Update cudf Dockerfile and package_versions.sh
- PR #1385 Added INT8 type to `_schema_to_dtype` for use in GpuArrowReader
- PR #1393 Fixed a bug in `gdf_count_nonzero_mask()` for the case of 0 bits to count
- PR #1395 Update CONTRIBUTING to use the environment variable CUDF_HOME
- PR #1416 Fix bug at gdf_quantile_exact and gdf_quantile_appox
- PR #1421 Fix remove creation of series multiple times during `add_column()`
- PR #1405 CSV Reader: Fix memory leaks on read_csv() failure
- PR #1328 Fix CategoricalColumn to_arrow() null mask
- PR #1433 Fix NVStrings/categories includes
- PR #1432 Update NVStrings to 0.7.* to coincide with 0.7 development
- PR #1483 Modify CSV reader to avoid cropping blank quoted characters in non-string fields
- PR #1446 Merge 1275 hotfix from master into branch-0.7
- PR #1447 Fix legacy groupby apply docstring
- PR #1451 Fix hash join estimated result size is not correct
- PR #1454 Fix local build script improperly change directory permissions
- PR #1490 Require Dask 1.1.0+ for `is_dataframe_like` test or skip otherwise.
- PR #1491 Use more specific directories & groups in CODEOWNERS
- PR #1497 Fix Thrust issue on CentOS caused by missing default constructor of host_vector elements
- PR #1498 Add missing include guard to device_atomics.cuh and separated DEVICE_ATOMICS_TEST
- PR #1506 Fix csv-write call to updated NVStrings method
- PR #1510 Added nvstrings `fillna()` function
- PR #1507 Parquet Reader: Default string data to GDF_STRING
- PR #1535 Fix doc issue to ensure correct labelling of cudf.series
- PR #1537 Fix `undefined reference` link error in HashPartitionTest
- PR #1548 Fix ci/local/build.sh README from using an incorrect image example
- PR #1551 CSV Reader: Fix integer column name indexing
- PR #1586 Fix broken `scalar_wrapper::operator==`
- PR #1591 ORC/Parquet Reader: Fix missing import for FileNotFoundError exception
- PR #1573 Parquet Reader: Fix crash due to clash with ORC reader datasource
- PR #1607 Revert change of `column.to_dense_buffer` always return by copy for performance concerns
- PR #1618 ORC reader: fix assert & data output when nrows/skiprows isn't aligned to stripe boundaries
- PR #1631 Fix failure of TYPES_TEST on some gcc-7 based systems.
- PR #1641 CSV Reader: Fix skip_blank_lines behavior with Windows line terminators (\r\n)
- PR #1648 ORC reader: fix non-deterministic output when skiprows is non-zero
- PR #1676 Fix groupby `as_index` behaviour with `MultiIndex`
- PR #1659 Fix bug caused by empty groupbys and multiindex slicing throwing exceptions
- PR #1656 Correct Groupby failure in dask when un-aggregable columns are left in dataframe.
- PR #1689 Fix groupby performance regression
- PR #1694 Add Cython as a runtime dependency since it's required in `setup.py`


# cuDF 0.6.1 (25 Mar 2019)

## Bug Fixes

- PR #1275 Fix CentOS exception in DataFrame.hash_partition from using value "returned" by a void function


# cuDF 0.6.0 (22 Mar 2019)

## New Features

- PR #760 Raise `FileNotFoundError` instead of `GDF_FILE_ERROR` in `read_csv` if the file does not exist
- PR #539 Add Python bindings for replace function
- PR #823 Add Doxygen configuration to enable building HTML documentation for libcudf C/C++ API
- PR #807 CSV Reader: Add byte_range parameter to specify the range in the input file to be read
- PR #857 Add Tail method for Series/DataFrame and update Head method to use iloc
- PR #858 Add series feature hashing support
- PR #871 CSV Reader: Add support for NA values, including user specified strings
- PR #893 Adds PyArrow based parquet readers / writers to Python, fix category dtype handling, fix arrow ingest buffer size issues
- PR #867 CSV Reader: Add support for ignoring blank lines and comment lines
- PR #887 Add Series digitize method
- PR #895 Add Series groupby
- PR #898 Add DataFrame.groupby(level=0) support
- PR #920 Add feather, JSON, HDF5 readers / writers from PyArrow / Pandas
- PR #888 CSV Reader: Add prefix parameter for column names, used when parsing without a header
- PR #913 Add DLPack support: convert between cuDF DataFrame and DLTensor
- PR #939 Add ORC reader from PyArrow
- PR #918 Add Series.groupby(level=0) support
- PR #906 Add binary and comparison ops to DataFrame
- PR #958 Support unary and binary ops on indexes
- PR #964 Add `rename` method to `DataFrame`, `Series`, and `Index`
- PR #985 Add `Series.to_frame` method
- PR #985 Add `drop=` keyword to reset_index method
- PR #994 Remove references to pygdf
- PR #990 Add external series groupby support
- PR #988 Add top-level merge function to cuDF
- PR #992 Add comparison binaryops to DateTime columns
- PR #996 Replace relative path imports with absolute paths in tests
- PR #995 CSV Reader: Add index_col parameter to specify the column name or index to be used as row labels
- PR #1004 Add `from_gpu_matrix` method to DataFrame
- PR #997 Add property index setter
- PR #1007 Replace relative path imports with absolute paths in cudf
- PR #1013 select columns with df.columns
- PR #1016 Rename Series.unique_count() to nunique() to match pandas API
- PR #947 Prefixsum to handle nulls and float types
- PR #1029 Remove rest of relative path imports
- PR #1021 Add filtered selection with assignment for Dataframes
- PR #872 Adding NVCategory support to cudf apis
- PR #1052 Add left/right_index and left/right_on keywords to merge
- PR #1091 Add `indicator=` and `suffixes=` keywords to merge
- PR #1107 Add unsupported keywords to Series.fillna
- PR #1032 Add string support to cuDF python
- PR #1136 Removed `gdf_concat`
- PR #1153 Added function for getting the padded allocation size for valid bitmask
- PR #1148 Add cudf.sqrt for dataframes and Series
- PR #1159 Add Python bindings for libcudf dlpack functions
- PR #1155 Add __array_ufunc__ for DataFrame and Series for sqrt
- PR #1168 to_frame for series accepts a name argument


## Improvements

- PR #1218 Add dask-cudf page to API docs
- PR #892 Add support for heterogeneous types in binary ops with JIT
- PR #730 Improve performance of `gdf_table` constructor
- PR #561 Add Doxygen style comments to Join CUDA functions
- PR #813 unified libcudf API functions by replacing gpu_ with gdf_
- PR #822 Add support for `__cuda_array_interface__` for ingest
- PR #756 Consolidate common helper functions from unordered map and multimap
- PR #753 Improve performance of groupby sum and average, especially for cases with few groups.
- PR #836 Add ingest support for arrow chunked arrays in Column, Series, DataFrame creation
- PR #763 Format doxygen comments for csv_read_arg struct
- PR #532 CSV Reader: Use type dispatcher instead of switch block
- PR #694 Unit test utilities improvements
- PR #878 Add better indexing to Groupby
- PR #554 Add `empty` method and `is_monotonic` attribute to `Index`
- PR #1040 Fixed up Doxygen comment tags
- PR #909 CSV Reader: Avoid host->device->host copy for header row data
- PR #916 Improved unit testing and error checking for `gdf_column_concat`
- PR #941 Replace `numpy` call in `Series.hash_encode` with `numba`
- PR #942 Added increment/decrement operators for wrapper types
- PR #943 Updated `count_nonzero_mask` to return `num_rows` when the mask is null
- PR #952 Added trait to map C++ type to `gdf_dtype`
- PR #966 Updated RMM submodule.
- PR #998 Add IO reader/writer modules to API docs, fix for missing cudf.Series docs
- PR #1017 concatenate along columns for Series and DataFrames
- PR #1002 Support indexing a dataframe with another boolean dataframe
- PR #1018 Better concatenation for Series and Dataframes
- PR #1036 Use Numpydoc style docstrings
- PR #1047 Adding gdf_dtype_extra_info to gdf_column_view_augmented
- PR #1054 Added default ctor to SerialTrieNode to overcome Thrust issue in CentOS7 + CUDA10
- PR #1024 CSV Reader: Add support for hexadecimal integers in integral-type columns
- PR #1033 Update `fillna()` to use libcudf function `gdf_replace_nulls`
- PR #1066 Added inplace assignment for columns and select_dtypes for dataframes
- PR #1026 CSV Reader: Change the meaning and type of the quoting parameter to match Pandas
- PR #1100 Adds `CUDF_EXPECTS` error-checking macro
- PR #1092 Fix select_dtype docstring
- PR #1111 Added cudf::table
- PR #1108 Sorting for datetime columns
- PR #1120 Return a `Series` (not a `Column`) from `Series.cat.set_categories()`
- PR #1128 CSV Reader: The last data row does not need to be line terminated
- PR #1183 Bump Arrow version to 0.12.1
- PR #1208 Default to CXX11_ABI=ON
- PR #1252 Fix NVStrings dependencies for cuda 9.2 and 10.0
- PR #2037 Optimize the existing `gather` and `scatter` routines in `libcudf`

## Bug Fixes

- PR #821 Fix flake8 issues revealed by flake8 update
- PR #808 Resolved renamed `d_columns_valids` variable name
- PR #820 CSV Reader: fix the issue where reader adds additional rows when file uses \r\n as a line terminator
- PR #780 CSV Reader: Fix scientific notation parsing and null values for empty quotes
- PR #815 CSV Reader: Fix data parsing when tabs are present in the input CSV file
- PR #850 Fix bug where left joins where the left df has 0 rows causes a crash
- PR #861 Fix memory leak by preserving the boolean mask index
- PR #875 Handle unnamed indexes in to/from arrow functions
- PR #877 Fix ingest of 1 row arrow tables in from arrow function
- PR #876 Added missing `<type_traits>` include
- PR #889 Deleted test_rmm.py which has now moved to RMM repo
- PR #866 Merge v0.5.1 numpy ABI hotfix into 0.6
- PR #917 value_counts return int type on empty columns
- PR #611 Renamed `gdf_reduce_optimal_output_size()` -> `gdf_reduction_get_intermediate_output_size()`
- PR #923 fix index for negative slicing for cudf dataframe and series
- PR #927 CSV Reader: Fix category GDF_CATEGORY hashes not being computed properly
- PR #921 CSV Reader: Fix parsing errors with delim_whitespace, quotations in the header row, unnamed columns
- PR #933 Fix handling objects of all nulls in series creation
- PR #940 CSV Reader: Fix an issue where the last data row is missing when using byte_range
- PR #945 CSV Reader: Fix incorrect datetime64 when milliseconds or space separator are used
- PR #959 Groupby: Problem with column name lookup
- PR #950 Converting dataframe/recarry with non-contiguous arrays
- PR #963 CSV Reader: Fix another issue with missing data rows when using byte_range
- PR #999 Fix 0 sized kernel launches and empty sort_index exception
- PR #993 Fix dtype in selecting 0 rows from objects
- PR #1009 Fix performance regression in `to_pandas` method on DataFrame
- PR #1008 Remove custom dask communication approach
- PR #1001 CSV Reader: Fix a memory access error when reading a large (>2GB) file with date columns
- PR #1019 Binary Ops: Fix error when one input column has null mask but other doesn't
- PR #1014 CSV Reader: Fix false positives in bool value detection
- PR #1034 CSV Reader: Fix parsing floating point precision and leading zero exponents
- PR #1044 CSV Reader: Fix a segfault when byte range aligns with a page
- PR #1058 Added support for `DataFrame.loc[scalar]`
- PR #1060 Fix column creation with all valid nan values
- PR #1073 CSV Reader: Fix an issue where a column name includes the return character
- PR #1090 Updating Doxygen Comments
- PR #1080 Fix dtypes returned from loc / iloc because of lists
- PR #1102 CSV Reader: Minor fixes and memory usage improvements
- PR #1174: Fix release script typo
- PR #1137 Add prebuild script for CI
- PR #1118 Enhanced the `DataFrame.from_records()` feature
- PR #1129 Fix join performance with index parameter from using numpy array
- PR #1145 Issue with .agg call on multi-column dataframes
- PR #908 Some testing code cleanup
- PR #1167 Fix issue with null_count not being set after inplace fillna()
- PR #1184 Fix iloc performance regression
- PR #1185 Support left_on/right_on and also on=str in merge
- PR #1200 Fix allocating bitmasks with numba instead of rmm in allocate_mask function
- PR #1213 Fix bug with csv reader requesting subset of columns using wrong datatype
- PR #1223 gpuCI: Fix label on rapidsai channel on gpu build scripts
- PR #1242 Add explicit Thrust exec policy to fix NVCATEGORY_TEST segfault on some platforms
- PR #1246 Fix categorical tests that failed due to bad implicit type conversion
- PR #1255 Fix overwriting conda package main label uploads
- PR #1259 Add dlpack includes to pip build


# cuDF 0.5.1 (05 Feb 2019)

## Bug Fixes

- PR #842 Avoid using numpy via cimport to prevent ABI issues in Cython compilation


# cuDF 0.5.0 (28 Jan 2019)

## New Features

- PR #722 Add bzip2 decompression support to `read_csv()`
- PR #693 add ZLIB-based GZIP/ZIP support to `read_csv_strings()`
- PR #411 added null support to gdf_order_by (new API) and cudf_table::sort
- PR #525 Added GitHub Issue templates for bugs, documentation, new features, and questions
- PR #501 CSV Reader: Add support for user-specified decimal point and thousands separator to read_csv_strings()
- PR #455 CSV Reader: Add support for user-specified decimal point and thousands separator to read_csv()
- PR #439 add `DataFrame.drop` method similar to pandas
- PR #356 add `DataFrame.transpose` method and `DataFrame.T` property similar to pandas
- PR #505 CSV Reader: Add support for user-specified boolean values
- PR #350 Implemented Series replace function
- PR #490 Added print_env.sh script to gather relevant environment details when reporting cuDF issues
- PR #474 add ZLIB-based GZIP/ZIP support to `read_csv()`
- PR #547 Added melt similar to `pandas.melt()`
- PR #491 Add CI test script to check for updates to CHANGELOG.md in PRs
- PR #550 Add CI test script to check for style issues in PRs
- PR #558 Add CI scripts for cpu-based conda and gpu-based test builds
- PR #524 Add Boolean Indexing
- PR #564 Update python `sort_values` method to use updated libcudf `gdf_order_by` API
- PR #509 CSV Reader: Input CSV file can now be passed in as a text or a binary buffer
- PR #607 Add `__iter__` and iteritems to DataFrame class
- PR #643 added a new api gdf_replace_nulls that allows a user to replace nulls in a column

## Improvements

- PR #426 Removed sort-based groupby and refactored existing groupby APIs. Also improves C++/CUDA compile time.
- PR #461 Add `CUDF_HOME` variable in README.md to replace relative pathing.
- PR #472 RMM: Created centralized rmm::device_vector alias and rmm::exec_policy
- PR #500 Improved the concurrent hash map class to support partitioned (multi-pass) hash table building.
- PR #454 Improve CSV reader docs and examples
- PR #465 Added templated C++ API for RMM to avoid explicit cast to `void**`
- PR #513 `.gitignore` tweaks
- PR #521 Add `assert_eq` function for testing
- PR #502 Simplify Dockerfile for local dev, eliminate old conda/pip envs
- PR #549 Adds `-rdynamic` compiler flag to nvcc for Debug builds
- PR #472 RMM: Created centralized rmm::device_vector alias and rmm::exec_policy
- PR #577 Added external C++ API for scatter/gather functions
- PR #500 Improved the concurrent hash map class to support partitioned (multi-pass) hash table building
- PR #583 Updated `gdf_size_type` to `int`
- PR #500 Improved the concurrent hash map class to support partitioned (multi-pass) hash table building
- PR #617 Added .dockerignore file. Prevents adding stale cmake cache files to the docker container
- PR #658 Reduced `JOIN_TEST` time by isolating overflow test of hash table size computation
- PR #664 Added Debuging instructions to README
- PR #651 Remove noqa marks in `__init__.py` files
- PR #671 CSV Reader: uncompressed buffer input can be parsed without explicitly specifying compression as None
- PR #684 Make RMM a submodule
- PR #718 Ensure sum, product, min, max methods pandas compatibility on empty datasets
- PR #720 Refactored Index classes to make them more Pandas-like, added CategoricalIndex
- PR #749 Improve to_arrow and from_arrow Pandas compatibility
- PR #766 Remove TravisCI references, remove unused variables from CMake, fix ARROW_VERSION in Cmake
- PR #773 Add build-args back to Dockerfile and handle dependencies based on environment yml file
- PR #781 Move thirdparty submodules to root and symlink in /cpp
- PR #843 Fix broken cudf/python API examples, add new methods to the API index

## Bug Fixes

- PR #569 CSV Reader: Fix days being off-by-one when parsing some dates
- PR #531 CSV Reader: Fix incorrect parsing of quoted numbers
- PR #465 Added templated C++ API for RMM to avoid explicit cast to `void**`
- PR #473 Added missing <random> include
- PR #478 CSV Reader: Add api support for auto column detection, header, mangle_dupe_cols, usecols
- PR #495 Updated README to correct where cffi pytest should be executed
- PR #501 Fix the intermittent segfault caused by the `thousands` and `compression` parameters in the csv reader
- PR #502 Simplify Dockerfile for local dev, eliminate old conda/pip envs
- PR #512 fix bug for `on` parameter in `DataFrame.merge` to allow for None or single column name
- PR #511 Updated python/cudf/bindings/join.pyx to fix cudf merge printing out dtypes
- PR #513 `.gitignore` tweaks
- PR #521 Add `assert_eq` function for testing
- PR #537 Fix CMAKE_CUDA_STANDARD_REQURIED typo in CMakeLists.txt
- PR #447 Fix silent failure in initializing DataFrame from generator
- PR #545 Temporarily disable csv reader thousands test to prevent segfault (test re-enabled in PR #501)
- PR #559 Fix Assertion error while using `applymap` to change the output dtype
- PR #575 Update `print_env.sh` script to better handle missing commands
- PR #612 Prevent an exception from occuring with true division on integer series.
- PR #630 Fix deprecation warning for `pd.core.common.is_categorical_dtype`
- PR #622 Fix Series.append() behaviour when appending values with different numeric dtype
- PR #603 Fix error while creating an empty column using None.
- PR #673 Fix array of strings not being caught in from_pandas
- PR #644 Fix return type and column support of dataframe.quantile()
- PR #634 Fix create `DataFrame.from_pandas()` with numeric column names
- PR #654 Add resolution check for GDF_TIMESTAMP in Join
- PR #648 Enforce one-to-one copy required when using `numba>=0.42.0`
- PR #645 Fix cmake build type handling not setting debug options when CMAKE_BUILD_TYPE=="Debug"
- PR #669 Fix GIL deadlock when launching multiple python threads that make Cython calls
- PR #665 Reworked the hash map to add a way to report the destination partition for a key
- PR #670 CMAKE: Fix env include path taking precedence over libcudf source headers
- PR #674 Check for gdf supported column types
- PR #677 Fix 'gdf_csv_test_Dates' gtest failure due to missing nrows parameter
- PR #604 Fix the parsing errors while reading a csv file using `sep` instead of `delimiter`.
- PR #686 Fix converting nulls to NaT values when converting Series to Pandas/Numpy
- PR #689 CSV Reader: Fix behavior with skiprows+header to match pandas implementation
- PR #691 Fixes Join on empty input DFs
- PR #706 CSV Reader: Fix broken dtype inference when whitespace is in data
- PR #717 CSV reader: fix behavior when parsing a csv file with no data rows
- PR #724 CSV Reader: fix build issue due to parameter type mismatch in a std::max call
- PR #734 Prevents reading undefined memory in gpu_expand_mask_bits numba kernel
- PR #747 CSV Reader: fix an issue where CUDA allocations fail with some large input files
- PR #750 Fix race condition for handling NVStrings in CMake
- PR #719 Fix merge column ordering
- PR #770 Fix issue where RMM submodule pointed to wrong branch and pin other to correct branches
- PR #778 Fix hard coded ABI off setting
- PR #784 Update RMM submodule commit-ish and pip paths
- PR #794 Update `rmm::exec_policy` usage to fix segmentation faults when used as temprory allocator.
- PR #800 Point git submodules to branches of forks instead of exact commits


# cuDF 0.4.0 (05 Dec 2018)

## New Features

- PR #398 add pandas-compatible `DataFrame.shape()` and `Series.shape()`
- PR #394 New documentation feature "10 Minutes to cuDF"
- PR #361 CSV Reader: Add support for strings with delimiters

## Improvements

 - PR #436 Improvements for type_dispatcher and wrapper structs
 - PR #429 Add CHANGELOG.md (this file)
 - PR #266 use faster CUDA-accelerated DataFrame column/Series concatenation.
 - PR #379 new C++ `type_dispatcher` reduces code complexity in supporting many data types.
 - PR #349 Improve performance for creating columns from memoryview objects
 - PR #445 Update reductions to use type_dispatcher. Adds integer types support to sum_of_squares.
 - PR #448 Improve installation instructions in README.md
 - PR #456 Change default CMake build to Release, and added option for disabling compilation of tests

## Bug Fixes

 - PR #444 Fix csv_test CUDA too many resources requested fail.
 - PR #396 added missing output buffer in validity tests for groupbys.
 - PR #408 Dockerfile updates for source reorganization
 - PR #437 Add cffi to Dockerfile conda env, fixes "cannot import name 'librmm'"
 - PR #417 Fix `map_test` failure with CUDA 10
 - PR #414 Fix CMake installation include file paths
 - PR #418 Properly cast string dtypes to programmatic dtypes when instantiating columns
 - PR #427 Fix and tests for Concatenation illegal memory access with nulls


# cuDF 0.3.0 (23 Nov 2018)

## New Features

 - PR #336 CSV Reader string support

## Improvements

 - PR #354 source code refactored for better organization. CMake build system overhaul. Beginning of transition to Cython bindings.
 - PR #290 Add support for typecasting to/from datetime dtype
 - PR #323 Add handling pyarrow boolean arrays in input/out, add tests
 - PR #325 GDF_VALIDITY_UNSUPPORTED now returned for algorithms that don't support non-empty valid bitmasks
 - PR #381 Faster InputTooLarge Join test completes in ms rather than minutes.
 - PR #373 .gitignore improvements
 - PR #367 Doc cleanup & examples for DataFrame methods
 - PR #333 Add Rapids Memory Manager documentation
 - PR #321 Rapids Memory Manager adds file/line location logging and convenience macros
 - PR #334 Implement DataFrame `__copy__` and `__deepcopy__`
 - PR #271 Add NVTX ranges to pygdf
 - PR #311 Document system requirements for conda install

## Bug Fixes

 - PR #337 Retain index on `scale()` function
 - PR #344 Fix test failure due to PyArrow 0.11 Boolean handling
 - PR #364 Remove noexcept from managed_allocator;  CMakeLists fix for NVstrings
 - PR #357 Fix bug that made all series be considered booleans for indexing
 - PR #351 replace conda env configuration for developers
 - PRs #346 #360 Fix CSV reading of negative numbers
 - PR #342 Fix CMake to use conda-installed nvstrings
 - PR #341 Preserve categorical dtype after groupby aggregations
 - PR #315 ReadTheDocs build update to fix missing libcuda.so
 - PR #320 FIX out-of-bounds access error in reductions.cu
 - PR #319 Fix out-of-bounds memory access in libcudf count_valid_bits
 - PR #303 Fix printing empty dataframe


# cuDF 0.2.0 and cuDF 0.1.0

These were initial releases of cuDF based on previously separate pyGDF and libGDF libraries.<|MERGE_RESOLUTION|>--- conflicted
+++ resolved
@@ -1,6 +1,7 @@
 # cuDF 0.10.0 (Date TBD)
 
 ## New Features
+
 - PR #2423 Added `groupby.quantile()`
 - PR #2522 Add Java bindings for NVStrings backed upper and lower case mutators
 - PR #2607 Add Java bindings for parsing JSON
@@ -28,11 +29,8 @@
 - PR #2836 Add nvstrings.code_points method
 - PR #2844 Add Series/DataFrame notnull
 - PR #2858 Add GTest type list utilities
-<<<<<<< HEAD
 - PR #2838 CSV Reader: Support ARROW_RANDOM_FILE input
-=======
 - PR #2655 CuPy-based Series and Dataframe .values property
->>>>>>> 989190fa
 
 ## Improvements
 
@@ -124,6 +122,7 @@
 - PR #2852 Fixed `cumsum()` and `cumprod()` on boolean series.
 - PR #2750 Fixed casting values to cudf::bool8 so non-zero values always cast to true
 - PR #2873 Fixed dask_cudf read_partition bug by generating ParquetDatasetPiece
+
 
 # cuDF 0.9.0 (21 Aug 2019)
 
