--- conflicted
+++ resolved
@@ -29,9 +29,7 @@
 - PR #3029 Update gdf_ numeric types with stdint and move to cudf namespace
 - PR #3070 Move functions.h and related source to legacy
 - PR #2951 Allow set_index to handle a list of column names
-<<<<<<< HEAD
 - PR #3093 Move groupby files to legacy
-=======
 - PR #2988 Removing GIS functionality (now part of cuSpatial library)
 - PR #3067 Java method to return size of device memory buffer
 - PR #3083 Improved some binary operation tests to include null testing.
@@ -40,7 +38,6 @@
 - PR #3046 Define and implement new copying APIs `empty_like` and `allocate_like`
 - PR #3128 Support MultiIndex in DataFrame.join
 - PR #3021 Java host side concat of serialized buffers
->>>>>>> cf53c1c7
 
 ## Bug Fixes
 
