--- conflicted
+++ resolved
@@ -102,12 +102,9 @@
 - PR #1909 Support of `to_pandas()` of boolean series with null values
 - PR #1923 Use prefix removal when two aggs are called on a SeriesGroupBy
 - PR #1914 Zero initialize gdf_column local variables
-<<<<<<< HEAD
-- PR #1965 Parquet Reader: Fix duplicate index column when it's specified in `use_cols`
-=======
 - PR #1966 Ignore index fix in series append
 - PR #1967 Compute index __sizeof__ only once for DataFrame __sizeof__
->>>>>>> c7d9c613
+- PR #1965 Parquet Reader: Fix duplicate index column when it's already in `use_cols`
 
 
 # cudf 0.7.2 (16 May 2019)
