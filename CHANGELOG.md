--- conflicted
+++ resolved
@@ -91,11 +91,8 @@
 - PR #3769 Don't look for a `name` attribute in column
 - PR #3783 Bind cuDF operators to Dask Dataframe
 - PR #3775 Fix segfault when reading compressed CSV files larger than 4GB
-<<<<<<< HEAD
 - PR #3799 Align indices of Series inputs when adding as columns to DataFrame 
-=======
 - PR #3803 Keep name when unpickling Index objects
->>>>>>> 3a0e87f3
 
 
 # cuDF 0.11.0 (11 Dec 2019)
