# cuDF 0.7.0 (Date TBD)

## New Features

- PR #1194 Implement overloads for CUDA atomic operations
- PR #1292 Implemented Bitwise binary ops AND, OR, XOR (&, |, ^)
- PR #1235 Add GPU-accelerated Parquet Reader
- PR #1335 Added local_dict arg in `DataFrame.query()`.
- PR #1282 Add Series and DataFrame.describe()
- PR #1381 Add DataFrame._get_numeric_data
- PR #1388 Add CODEOWNERS file to auto-request reviews based on where changes are made
- PR #1396 Add DataFrame.drop method
- PR #1413 Add DataFrame.melt method
- PR #1412 Add DataFrame.pop()
- PR #1420 Add script to build and test on a local gpuCI image
- PR #1440 Add DatetimeColumn.min(), DatetimeColumn.max()
- PR #1441 Add Series level cumulative ops (cumsum, cummin, cummax, cumprod)

## Improvements

- PR #1404 Parquet reader page data decoding speedup
- PR #1076 Use `type_dispatcher` in join, quantiles, filter, segmented sort, radix sort and hash_groupby
- PR #1202 Simplify README.md
- PR #1149 CSV Reader: Change convertStrToValue() functions to `__device__` only
- PR #1238 Improve performance of the CUDA trie used in the CSV reader
- PR #1278 Update CONTRIBUTING for new conda environment yml naming conventions
- PR #1163 Refactored UnaryOps. Reduced API to two functions: `gdf_unary_math` and `gdf_cast`. Added `abs`, `-`, and `~` ops. Changed bindings to Cython
- PR #1284 Update docs version
- PR #1287 add exclude argument to cudf.select_dtype function
- PR #1286 Refactor some of the CSV Reader kernels into generic utility functions
- PR #1291 fillna in `Series.to_gpu_array()` and `Series.to_array()` can accept the scalar too now.
- PR #1005 generic `reduction` and `scan` support
- PR #1349 Replace modernGPU sort join with thrust.
- PR #1363 Add a dataframe.mean(...) that raises NotImplementedError to satisfy `dask.dataframe.utils.is_dataframe_like`
- PR #1319 CSV Reader: Use column wrapper for gdf_column output alloc/dealloc
- PR #1376 Change series quantile default to linear
- PR #1399 Replace CFFI bindings for NVTX functions with Cython bindings
- PR #1389 Refactored `set_null_count()`
- PR #1386 Added macros `GDF_TRY()`, `CUDF_TRY()` and `ASSERT_CUDF_SUCCEEDED()`
- PR #1435 Rework CMake and conda recipes to depend on installed libraries
- PR #1391 Tidy up bit-resolution-operation and bitmask class code
<<<<<<< HEAD
- PR #1397 Add a utility function for producing an overflow-safe kernel launch grid configuration
- PR #1382 Add GPU parsing of nested brackets to cuIO parsing utilities
=======
- PR #1397 Add a utility function for producing an overflow-safe kernel launch grid configuratio.
- PR #1439 Add cmake variable to enable compiling CUDA code with -lineinfo
>>>>>>> 97833593

## Bug Fixes

- PR #1233 Fix dtypes issue while adding the column to `str` dataframe.
- PR #1254 CSV Reader: fix data type detection for floating-point numbers in scientific notation
- PR #1289 Fix looping over each value instead of each category in concatenation
- PR #1293 Fix Inaccurate error message in join.pyx
- PR #1308 Add atomicCAS overload for `int8_t`, `int16_t`
- PR #1317 Fix catch polymorphic exception by reference in ipc.cu
- PR #1325 Fix dtype of null bitmasks to int8
- PR #1326 Update build documentation to use -DCMAKE_CXX11_ABI=ON
- PR #1334 Add "na_position" argument to CategoricalColumn sort_by_values
- PR #1321 Fix out of bounds warning when checking Bzip2 header
- PR #1359 Add atomicAnd/Or/Xor for integers
- PR #1354 Fix `fillna()` behaviour when replacing values with different dtypes
- PR #1347 Fixed core dump issue while passing dict_dtypes without column names in `cudf.read_csv()`
- PR #1379 Fixed build failure caused due to error: 'col_dtype' may be used uninitialized
- PR #1392 Update cudf Dockerfile and package_versions.sh
- PR #1385 Added INT8 type to `_schema_to_dtype` for use in GpuArrowReader
- PR #1393 Fixed a bug in `gdf_count_nonzero_mask()` for the case of 0 bits to count
- PR #1395 Update CONTRIBUTING to use the environment variable CUDF_HOME
- PR #1421 Fix remove creation of series multiple times during `add_column()`
- PR #1405 CSV Reader: Fix memory leaks on read_csv() failure
- PR #1328 Fix CategoricalColumn to_arrow() null mask
- PR #1433 Fix NVStrings/categories includes
- PR #1432 Update NVStrings to 0.7.* to coincide with 0.7 development
- PR #1446 Merge 1275 hotfix from master into branch-0.7
- PR #1447 Fix legacy groupby apply docstring
- PR #1451 Fix hash join estimated result size is not correct
- PR #1454 Fix local build script improperly change directory permissions

# cuDF 0.6.1 (25 Mar 2019)

## Bug Fixes

- PR #1275 Fix CentOS exception in DataFrame.hash_partition from using value "returned" by a void function


# cuDF 0.6.0 (22 Mar 2019)

## New Features

- PR #760 Raise `FileNotFoundError` instead of `GDF_FILE_ERROR` in `read_csv` if the file does not exist
- PR #539 Add Python bindings for replace function
- PR #823 Add Doxygen configuration to enable building HTML documentation for libcudf C/C++ API
- PR #807 CSV Reader: Add byte_range parameter to specify the range in the input file to be read
- PR #857 Add Tail method for Series/DataFrame and update Head method to use iloc
- PR #858 Add series feature hashing support
- PR #871 CSV Reader: Add support for NA values, including user specified strings
- PR #893 Adds PyArrow based parquet readers / writers to Python, fix category dtype handling, fix arrow ingest buffer size issues
- PR #867 CSV Reader: Add support for ignoring blank lines and comment lines
- PR #887 Add Series digitize method
- PR #895 Add Series groupby
- PR #898 Add DataFrame.groupby(level=0) support
- PR #920 Add feather, JSON, HDF5 readers / writers from PyArrow / Pandas
- PR #888 CSV Reader: Add prefix parameter for column names, used when parsing without a header
- PR #913 Add DLPack support: convert between cuDF DataFrame and DLTensor
- PR #939 Add ORC reader from PyArrow
- PR #918 Add Series.groupby(level=0) support
- PR #906 Add binary and comparison ops to DataFrame
- PR #958 Support unary and binary ops on indexes
- PR #964 Add `rename` method to `DataFrame`, `Series`, and `Index`
- PR #985 Add `Series.to_frame` method
- PR #985 Add `drop=` keyword to reset_index method
- PR #994 Remove references to pygdf
- PR #990 Add external series groupby support
- PR #988 Add top-level merge function to cuDF
- PR #992 Add comparison binaryops to DateTime columns
- PR #996 Replace relative path imports with absolute paths in tests
- PR #995 CSV Reader: Add index_col parameter to specify the column name or index to be used as row labels
- PR #1004 Add `from_gpu_matrix` method to DataFrame
- PR #997 Add property index setter
- PR #1007 Replace relative path imports with absolute paths in cudf
- PR #1013 select columns with df.columns
- PR #1016 Rename Series.unique_count() to nunique() to match pandas API
- PR #947 Prefixsum to handle nulls and float types
- PR #1029 Remove rest of relative path imports
- PR #1021 Add filtered selection with assignment for Dataframes
- PR #872 Adding NVCategory support to cudf apis
- PR #1052 Add left/right_index and left/right_on keywords to merge
- PR #1091 Add `indicator=` and `suffixes=` keywords to merge
- PR #1107 Add unsupported keywords to Series.fillna
- PR #1032 Add string support to cuDF python
- PR #1136 Removed `gdf_concat`
- PR #1153 Added function for getting the padded allocation size for valid bitmask
- PR #1148 Add cudf.sqrt for dataframes and Series
- PR #1159 Add Python bindings for libcudf dlpack functions
- PR #1155 Add __array_ufunc__ for DataFrame and Series for sqrt
- PR #1168 to_frame for series accepts a name argument

## Improvements

- PR #1218 Add dask-cudf page to API docs
- PR #892 Add support for heterogeneous types in binary ops with JIT
- PR #730 Improve performance of `gdf_table` constructor
- PR #561 Add Doxygen style comments to Join CUDA functions
- PR #813 unified libcudf API functions by replacing gpu_ with gdf_
- PR #822 Add support for `__cuda_array_interface__` for ingest
- PR #756 Consolidate common helper functions from unordered map and multimap
- PR #753 Improve performance of groupby sum and average, especially for cases with few groups.
- PR #836 Add ingest support for arrow chunked arrays in Column, Series, DataFrame creation
- PR #763 Format doxygen comments for csv_read_arg struct
- PR #532 CSV Reader: Use type dispatcher instead of switch block
- PR #694 Unit test utilities improvements
- PR #878 Add better indexing to Groupby
- PR #554 Add `empty` method and `is_monotonic` attribute to `Index`
- PR #1040 Fixed up Doxygen comment tags
- PR #909 CSV Reader: Avoid host->device->host copy for header row data
- PR #916 Improved unit testing and error checking for `gdf_column_concat`
- PR #941 Replace `numpy` call in `Series.hash_encode` with `numba`
- PR #942 Added increment/decrement operators for wrapper types
- PR #943 Updated `count_nonzero_mask` to return `num_rows` when the mask is null
- PR #952 Added trait to map C++ type to `gdf_dtype`
- PR #966 Updated RMM submodule.
- PR #998 Add IO reader/writer modules to API docs, fix for missing cudf.Series docs
- PR #1017 concatenate along columns for Series and DataFrames
- PR #1002 Support indexing a dataframe with another boolean dataframe
- PR #1018 Better concatenation for Series and Dataframes
- PR #1036 Use Numpydoc style docstrings
- PR #1047 Adding gdf_dtype_extra_info to gdf_column_view_augmented
- PR #1054 Added default ctor to SerialTrieNode to overcome Thrust issue in CentOS7 + CUDA10
- PR #1024 CSV Reader: Add support for hexadecimal integers in integral-type columns
- PR #1033 Update `fillna()` to use libcudf function `gdf_replace_nulls`
- PR #1066 Added inplace assignment for columns and select_dtypes for dataframes
- PR #1026 CSV Reader: Change the meaning and type of the quoting parameter to match Pandas
- PR #1100 Adds `CUDF_EXPECTS` error-checking macro
- PR #1092 Fix select_dtype docstring
- PR #1111 Added cudf::table
- PR #1108 Sorting for datetime columns
- PR #1120 Return a `Series` (not a `Column`) from `Series.cat.set_categories()`
- PR #1128 CSV Reader: The last data row does not need to be line terminated
- PR #1183 Bump Arrow version to 0.12.1
- PR #1208 Default to CXX11_ABI=ON
- PR #1252 Fix NVStrings dependencies for cuda 9.2 and 10.0

## Bug Fixes

- PR #821 Fix flake8 issues revealed by flake8 update
- PR #808 Resolved renamed `d_columns_valids` variable name
- PR #820 CSV Reader: fix the issue where reader adds additional rows when file uses \r\n as a line terminator
- PR #780 CSV Reader: Fix scientific notation parsing and null values for empty quotes
- PR #815 CSV Reader: Fix data parsing when tabs are present in the input CSV file
- PR #850 Fix bug where left joins where the left df has 0 rows causes a crash
- PR #861 Fix memory leak by preserving the boolean mask index
- PR #875 Handle unnamed indexes in to/from arrow functions
- PR #877 Fix ingest of 1 row arrow tables in from arrow function
- PR #876 Added missing `<type_traits>` include
- PR #889 Deleted test_rmm.py which has now moved to RMM repo
- PR #866 Merge v0.5.1 numpy ABI hotfix into 0.6
- PR #917 value_counts return int type on empty columns
- PR #611 Renamed `gdf_reduce_optimal_output_size()` -> `gdf_reduction_get_intermediate_output_size()`
- PR #923 fix index for negative slicing for cudf dataframe and series
- PR #927 CSV Reader: Fix category GDF_CATEGORY hashes not being computed properly
- PR #921 CSV Reader: Fix parsing errors with delim_whitespace, quotations in the header row, unnamed columns
- PR #933 Fix handling objects of all nulls in series creation
- PR #940 CSV Reader: Fix an issue where the last data row is missing when using byte_range
- PR #945 CSV Reader: Fix incorrect datetime64 when milliseconds or space separator are used
- PR #959 Groupby: Problem with column name lookup
- PR #950 Converting dataframe/recarry with non-contiguous arrays
- PR #963 CSV Reader: Fix another issue with missing data rows when using byte_range
- PR #999 Fix 0 sized kernel launches and empty sort_index exception
- PR #993 Fix dtype in selecting 0 rows from objects
- PR #1009 Fix performance regression in `to_pandas` method on DataFrame
- PR #1008 Remove custom dask communication approach
- PR #1001 CSV Reader: Fix a memory access error when reading a large (>2GB) file with date columns
- PR #1019 Binary Ops: Fix error when one input column has null mask but other doesn't
- PR #1014 CSV Reader: Fix false positives in bool value detection
- PR #1034 CSV Reader: Fix parsing floating point precision and leading zero exponents
- PR #1044 CSV Reader: Fix a segfault when byte range aligns with a page
- PR #1058 Added support for `DataFrame.loc[scalar]`
- PR #1060 Fix column creation with all valid nan values
- PR #1073 CSV Reader: Fix an issue where a column name includes the return character
- PR #1090 Updating Doxygen Comments
- PR #1080 Fix dtypes returned from loc / iloc because of lists
- PR #1102 CSV Reader: Minor fixes and memory usage improvements
- PR #1174: Fix release script typo
- PR #1137 Add prebuild script for CI
- PR #1118 Enhanced the `DataFrame.from_records()` feature
- PR #1129 Fix join performance with index parameter from using numpy array
- PR #1145 Issue with .agg call on multi-column dataframes
- PR #908 Some testing code cleanup
- PR #1167 Fix issue with null_count not being set after inplace fillna()
- PR #1184 Fix iloc performance regression
- PR #1185 Support left_on/right_on and also on=str in merge
- PR #1200 Fix allocating bitmasks with numba instead of rmm in allocate_mask function
- PR #1213 Fix bug with csv reader requesting subset of columns using wrong datatype
- PR #1223 gpuCI: Fix label on rapidsai channel on gpu build scripts
- PR #1242 Add explicit Thrust exec policy to fix NVCATEGORY_TEST segfault on some platforms
- PR #1246 Fix categorical tests that failed due to bad implicit type conversion
- PR #1255 Fix overwriting conda package main label uploads
- PR #1259 Add dlpack includes to pip build


# cuDF 0.5.1 (05 Feb 2019)

## Bug Fixes

- PR #842 Avoid using numpy via cimport to prevent ABI issues in Cython compilation


# cuDF 0.5.0 (28 Jan 2019)

## New Features

- PR #722 Add bzip2 decompression support to `read_csv()`
- PR #693 add ZLIB-based GZIP/ZIP support to `read_csv_strings()`
- PR #411 added null support to gdf_order_by (new API) and cudf_table::sort
- PR #525 Added GitHub Issue templates for bugs, documentation, new features, and questions
- PR #501 CSV Reader: Add support for user-specified decimal point and thousands separator to read_csv_strings()
- PR #455 CSV Reader: Add support for user-specified decimal point and thousands separator to read_csv()
- PR #439 add `DataFrame.drop` method similar to pandas
- PR #356 add `DataFrame.transpose` method and `DataFrame.T` property similar to pandas
- PR #505 CSV Reader: Add support for user-specified boolean values
- PR #350 Implemented Series replace function
- PR #490 Added print_env.sh script to gather relevant environment details when reporting cuDF issues
- PR #474 add ZLIB-based GZIP/ZIP support to `read_csv()`
- PR #547 Added melt similar to `pandas.melt()`
- PR #491 Add CI test script to check for updates to CHANGELOG.md in PRs
- PR #550 Add CI test script to check for style issues in PRs
- PR #558 Add CI scripts for cpu-based conda and gpu-based test builds
- PR #524 Add Boolean Indexing
- PR #564 Update python `sort_values` method to use updated libcudf `gdf_order_by` API
- PR #509 CSV Reader: Input CSV file can now be passed in as a text or a binary buffer
- PR #607 Add `__iter__` and iteritems to DataFrame class
- PR #643 added a new api gdf_replace_nulls that allows a user to replace nulls in a column

## Improvements

- PR #426 Removed sort-based groupby and refactored existing groupby APIs. Also improves C++/CUDA compile time.
- PR #461 Add `CUDF_HOME` variable in README.md to replace relative pathing.
- PR #472 RMM: Created centralized rmm::device_vector alias and rmm::exec_policy
- PR #500 Improved the concurrent hash map class to support partitioned (multi-pass) hash table building.
- PR #454 Improve CSV reader docs and examples
- PR #465 Added templated C++ API for RMM to avoid explicit cast to `void**`
- PR #513 `.gitignore` tweaks
- PR #521 Add `assert_eq` function for testing
- PR #502 Simplify Dockerfile for local dev, eliminate old conda/pip envs
- PR #549 Adds `-rdynamic` compiler flag to nvcc for Debug builds
- PR #472 RMM: Created centralized rmm::device_vector alias and rmm::exec_policy
- PR #577 Added external C++ API for scatter/gather functions
- PR #500 Improved the concurrent hash map class to support partitioned (multi-pass) hash table building
- PR #583 Updated `gdf_size_type` to `int`
- PR #500 Improved the concurrent hash map class to support partitioned (multi-pass) hash table building
- PR #617 Added .dockerignore file. Prevents adding stale cmake cache files to the docker container
- PR #658 Reduced `JOIN_TEST` time by isolating overflow test of hash table size computation
- PR #664 Added Debuging instructions to README
- PR #651 Remove noqa marks in `__init__.py` files
- PR #671 CSV Reader: uncompressed buffer input can be parsed without explicitly specifying compression as None
- PR #684 Make RMM a submodule
- PR #718 Ensure sum, product, min, max methods pandas compatibility on empty datasets
- PR #720 Refactored Index classes to make them more Pandas-like, added CategoricalIndex
- PR #749 Improve to_arrow and from_arrow Pandas compatibility
- PR #766 Remove TravisCI references, remove unused variables from CMake, fix ARROW_VERSION in Cmake
- PR #773 Add build-args back to Dockerfile and handle dependencies based on environment yml file
- PR #781 Move thirdparty submodules to root and symlink in /cpp
- PR #843 Fix broken cudf/python API examples, add new methods to the API index

## Bug Fixes

- PR #569 CSV Reader: Fix days being off-by-one when parsing some dates
- PR #531 CSV Reader: Fix incorrect parsing of quoted numbers
- PR #465 Added templated C++ API for RMM to avoid explicit cast to `void**`
- PR #473 Added missing <random> include
- PR #478 CSV Reader: Add api support for auto column detection, header, mangle_dupe_cols, usecols
- PR #495 Updated README to correct where cffi pytest should be executed
- PR #501 Fix the intermittent segfault caused by the `thousands` and `compression` parameters in the csv reader
- PR #502 Simplify Dockerfile for local dev, eliminate old conda/pip envs
- PR #512 fix bug for `on` parameter in `DataFrame.merge` to allow for None or single column name
- PR #511 Updated python/cudf/bindings/join.pyx to fix cudf merge printing out dtypes
- PR #513 `.gitignore` tweaks
- PR #521 Add `assert_eq` function for testing
- PR #537 Fix CMAKE_CUDA_STANDARD_REQURIED typo in CMakeLists.txt
- PR #447 Fix silent failure in initializing DataFrame from generator
- PR #545 Temporarily disable csv reader thousands test to prevent segfault (test re-enabled in PR #501)
- PR #559 Fix Assertion error while using `applymap` to change the output dtype
- PR #575 Update `print_env.sh` script to better handle missing commands
- PR #612 Prevent an exception from occuring with true division on integer series.
- PR #630 Fix deprecation warning for `pd.core.common.is_categorical_dtype`
- PR #622 Fix Series.append() behaviour when appending values with different numeric dtype
- PR #603 Fix error while creating an empty column using None.
- PR #673 Fix array of strings not being caught in from_pandas
- PR #644 Fix return type and column support of dataframe.quantile()
- PR #634 Fix create `DataFrame.from_pandas()` with numeric column names
- PR #654 Add resolution check for GDF_TIMESTAMP in Join
- PR #648 Enforce one-to-one copy required when using `numba>=0.42.0`
- PR #645 Fix cmake build type handling not setting debug options when CMAKE_BUILD_TYPE=="Debug"
- PR #669 Fix GIL deadlock when launching multiple python threads that make Cython calls
- PR #665 Reworked the hash map to add a way to report the destination partition for a key
- PR #670 CMAKE: Fix env include path taking precedence over libcudf source headers
- PR #674 Check for gdf supported column types
- PR #677 Fix 'gdf_csv_test_Dates' gtest failure due to missing nrows parameter
- PR #604 Fix the parsing errors while reading a csv file using `sep` instead of `delimiter`.
- PR #686 Fix converting nulls to NaT values when converting Series to Pandas/Numpy
- PR #689 CSV Reader: Fix behavior with skiprows+header to match pandas implementation
- PR #691 Fixes Join on empty input DFs
- PR #706 CSV Reader: Fix broken dtype inference when whitespace is in data
- PR #717 CSV reader: fix behavior when parsing a csv file with no data rows
- PR #724 CSV Reader: fix build issue due to parameter type mismatch in a std::max call
- PR #734 Prevents reading undefined memory in gpu_expand_mask_bits numba kernel
- PR #747 CSV Reader: fix an issue where CUDA allocations fail with some large input files
- PR #750 Fix race condition for handling NVStrings in CMake
- PR #719 Fix merge column ordering
- PR #770 Fix issue where RMM submodule pointed to wrong branch and pin other to correct branches
- PR #778 Fix hard coded ABI off setting
- PR #784 Update RMM submodule commit-ish and pip paths
- PR #794 Update `rmm::exec_policy` usage to fix segmentation faults when used as temprory allocator.
- PR #800 Point git submodules to branches of forks instead of exact commits


# cuDF 0.4.0 (05 Dec 2018)

## New Features

- PR #398 add pandas-compatible `DataFrame.shape()` and `Series.shape()`
- PR #394 New documentation feature "10 Minutes to cuDF"
- PR #361 CSV Reader: Add support for strings with delimiters

## Improvements

 - PR #436 Improvements for type_dispatcher and wrapper structs
 - PR #429 Add CHANGELOG.md (this file)
 - PR #266 use faster CUDA-accelerated DataFrame column/Series concatenation.
 - PR #379 new C++ `type_dispatcher` reduces code complexity in supporting many data types.
 - PR #349 Improve performance for creating columns from memoryview objects
 - PR #445 Update reductions to use type_dispatcher. Adds integer types support to sum_of_squares.
 - PR #448 Improve installation instructions in README.md
 - PR #456 Change default CMake build to Release, and added option for disabling compilation of tests

## Bug Fixes

 - PR #444 Fix csv_test CUDA too many resources requested fail.
 - PR #396 added missing output buffer in validity tests for groupbys.
 - PR #408 Dockerfile updates for source reorganization
 - PR #437 Add cffi to Dockerfile conda env, fixes "cannot import name 'librmm'"
 - PR #417 Fix `map_test` failure with CUDA 10
 - PR #414 Fix CMake installation include file paths
 - PR #418 Properly cast string dtypes to programmatic dtypes when instantiating columns
 - PR #427 Fix and tests for Concatenation illegal memory access with nulls


# cuDF 0.3.0 (23 Nov 2018)

## New Features

 - PR #336 CSV Reader string support

## Improvements

 - PR #354 source code refactored for better organization. CMake build system overhaul. Beginning of transition to Cython bindings.
 - PR #290 Add support for typecasting to/from datetime dtype
 - PR #323 Add handling pyarrow boolean arrays in input/out, add tests
 - PR #325 GDF_VALIDITY_UNSUPPORTED now returned for algorithms that don't support non-empty valid bitmasks
 - PR #381 Faster InputTooLarge Join test completes in ms rather than minutes.
 - PR #373 .gitignore improvements
 - PR #367 Doc cleanup & examples for DataFrame methods
 - PR #333 Add Rapids Memory Manager documentation
 - PR #321 Rapids Memory Manager adds file/line location logging and convenience macros
 - PR #334 Implement DataFrame `__copy__` and `__deepcopy__`
 - PR #271 Add NVTX ranges to pygdf
 - PR #311 Document system requirements for conda install

## Bug Fixes

 - PR #337 Retain index on `scale()` function
 - PR #344 Fix test failure due to PyArrow 0.11 Boolean handling
 - PR #364 Remove noexcept from managed_allocator;  CMakeLists fix for NVstrings
 - PR #357 Fix bug that made all series be considered booleans for indexing
 - PR #351 replace conda env configuration for developers
 - PRs #346 #360 Fix CSV reading of negative numbers
 - PR #342 Fix CMake to use conda-installed nvstrings
 - PR #341 Preserve categorical dtype after groupby aggregations
 - PR #315 ReadTheDocs build update to fix missing libcuda.so
 - PR #320 FIX out-of-bounds access error in reductions.cu
 - PR #319 Fix out-of-bounds memory access in libcudf count_valid_bits
 - PR #303 Fix printing empty dataframe


# cuDF 0.2.0 and cuDF 0.1.0

These were initial releases of cuDF based on previously separate pyGDF and libGDF libraries.<|MERGE_RESOLUTION|>--- conflicted
+++ resolved
@@ -39,13 +39,9 @@
 - PR #1386 Added macros `GDF_TRY()`, `CUDF_TRY()` and `ASSERT_CUDF_SUCCEEDED()`
 - PR #1435 Rework CMake and conda recipes to depend on installed libraries
 - PR #1391 Tidy up bit-resolution-operation and bitmask class code
-<<<<<<< HEAD
+- PR #1439 Add cmake variable to enable compiling CUDA code with -lineinfo
 - PR #1397 Add a utility function for producing an overflow-safe kernel launch grid configuration
 - PR #1382 Add GPU parsing of nested brackets to cuIO parsing utilities
-=======
-- PR #1397 Add a utility function for producing an overflow-safe kernel launch grid configuratio.
-- PR #1439 Add cmake variable to enable compiling CUDA code with -lineinfo
->>>>>>> 97833593
 
 ## Bug Fixes
 
