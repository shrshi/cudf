# cuDF 0.8.0 (Date TBD)

## New Features

- PR #1524 Add GPU-accelerated JSON Lines parser with limited feature set
- PR #1569 Add support for Json objects to the JSON Lines reader
- PR #1622 Add Series.loc
- PR #1654 Add cudf::apply_boolean_mask: faster replacement for gdf_apply_stencil
- PR #1487 cython gather/scatter
- PR #1310 Implemented the slice/split functionality.
- PR #1630 Add Python layer to the GPU-accelerated JSON reader
- PR #1745 Add rounding of numeric columns via Numba
- PR #1772 JSON reader: add support for BytesIO and StringIO input
- PR #1527 Support GDF_BOOL8 in readers and writers
- PR #1813 ORC Reader: Add support for stripe selection

## Improvements
- PR #1538 Replacing LesserRTTI with inequality_comparator
- PR #1703 C++: Added non-aggregating `insert` to `concurrent_unordered_map` with specializations to store pairs with a single atomicCAS when possible.
- PR #1422 C++: Added a RAII wrapper for CUDA streams
- PR #1701 Added `unique` method for stringColumns
- PR #1713 Add documentation for Dask-XGBoost
- PR #1666 CSV Reader: Improve performance for files with large number of columns
- PR #1725 Enable the ability to use a single column groupby as its own index
- PR #1759 Add an example showing simultaneous rolling averages to `apply_grouped` documentation
- PR #1746 C++: Remove unused code: `windowed_ops.cu`, `sorting.cu`, `hash_ops.cu`
- PR #1748 C++: Add `bool` nullability flag to `device_table` row operators
- PR #1767 Speed up Python unit tests
- PR #1770 Added build.sh script, updated CI scripts and documentation
- PR #1739 ORC Reader: Add more pytest coverage
- PR #1795 Add printing of git submodule info to `print_env.sh`
- PR #1796 Removing old sort based group by code and gdf_filter
- PR #1811 Added funtions for copying/allocating `cudf::table`s
<<<<<<< HEAD
- PR #1838 Improve columnops.column_empty so that it returns typed columns instead of a generic Column
=======
- PR #1823 CSV Reader: default the column type to string for empty dataframes
>>>>>>> d7aa419c

## Bug Fixes

- PR #1465 Fix for test_orc.py and test_sparse_df.py test failures
- PR #1583 Fix underlying issue in `as_index()` that was causing `Series.quantile()` to fail
- PR #1680 Add errors= keyword to drop() to fix cudf-dask bug
- PR #1651 Fix `query` function on empty dataframe
- PR #1616 Fix CategoricalColumn to access categories by index instead of iteration
- PR #1660 Fix bug in `loc` when indexing with a column name (a string)
- PR #1683 ORC reader: fix timestamp conversion to UTC
- PR #1613 Improve CategoricalColumn.fillna(-1) performance
- PR #1642 Fix failure of CSV_TEST gdf_csv_test.SkiprowsNrows on multiuser systems
- PR #1709 Fix handling of `datetime64[ms]` in `dataframe.select_dtypes`
- PR #1704 CSV Reader: Add support for the plus sign in number fields
- PR #1687 CSV reader: return an empty dataframe for zero size input
- PR #1757 Concatenating columns with null columns
- PR #1755 Add col_level keyword argument to melt
- PR #1758 Fix df.set_index() when setting index from an empty column
- PR #1749 ORC reader: fix long strings of NULL values resulting in incorrect data
- PR #1742 Parquet Reader: Fix index column name to match PANDAS compat
- PR #1782 Update libcudf doc version
- PR #1783 Update conda dependencies
- PR #1786 Maintain the original series name in series.unique output
- PR #1760 CSV Reader: fix segfault when dtype list only includes columns from usecols list
- PR #1831 build.sh: Assuming python is in PATH instead of using PYTHON env var
- PR #1825 cuDF: Multiaggregation Groupby Failures

# cudf 0.7.2 (16 May 2019)

## New Features

- PR #1735 Added overload for atomicAdd on int64. Streamlined implementation of custom atomic overloads.
- PR #1741 Add MultiIndex concatenation

## Bug Fixes

- PR #1718 Fix issue with SeriesGroupBy MultiIndex in dask-cudf
- PR #1734 Python: fix performance regression for groupby count() aggregations
- PR #1768 Cython: fix handling read only schema buffers in gpuarrow reader


# cudf 0.7.1 (11 May 2019)

## New Features

- PR #1702 Lazy load MultiIndex to return groupby performance to near optimal.

## Bug Fixes

- PR #1708 Fix handling of `datetime64[ms]` in `dataframe.select_dtypes`


# cuDF 0.7.0 (10 May 2019)

## New Features

- PR #982 Implement gdf_group_by_without_aggregations and gdf_unique_indices functions
- PR #1142 Add `GDF_BOOL` column type
- PR #1194 Implement overloads for CUDA atomic operations
- PR #1292 Implemented Bitwise binary ops AND, OR, XOR (&, |, ^)
- PR #1235 Add GPU-accelerated Parquet Reader
- PR #1335 Added local_dict arg in `DataFrame.query()`.
- PR #1282 Add Series and DataFrame.describe()
- PR #1356 Rolling windows
- PR #1381 Add DataFrame._get_numeric_data
- PR #1388 Add CODEOWNERS file to auto-request reviews based on where changes are made
- PR #1396 Add DataFrame.drop method
- PR #1413 Add DataFrame.melt method
- PR #1412 Add DataFrame.pop()
- PR #1419 Initial CSV writer function
- PR #1441 Add Series level cumulative ops (cumsum, cummin, cummax, cumprod)
- PR #1420 Add script to build and test on a local gpuCI image
- PR #1440 Add DatetimeColumn.min(), DatetimeColumn.max()
- PR #1455 Add Series.Shift via Numba kernel
- PR #1441 Add Series level cumulative ops (cumsum, cummin, cummax, cumprod)
- PR #1461 Add Python coverage test to gpu build
- PR #1445 Parquet Reader: Add selective reading of rows and row group
- PR #1532 Parquet Reader: Add support for INT96 timestamps
- PR #1516 Add Series and DataFrame.ndim
- PR #1556 Add libcudf C++ transition guide
- PR #1466 Add GPU-accelerated ORC Reader
- PR #1565 Add build script for nightly doc builds
- PR #1508 Add Series isna, isnull, and notna
- PR #1456 Add Series.diff() via Numba kernel
- PR #1588 Add Index `astype` typecasting
- PR #1301 MultiIndex support
- PR #1599 Level keyword supported in groupby
- PR #929 Add support operations to dataframe
- PR #1609 Groupby accept list of Series
- PR #1658 Support `group_keys=True` keyword in groupby method

## Improvements

- PR #1531 Refactor closures as private functions in gpuarrow
- PR #1404 Parquet reader page data decoding speedup
- PR #1076 Use `type_dispatcher` in join, quantiles, filter, segmented sort, radix sort and hash_groupby
- PR #1202 Simplify README.md
- PR #1149 CSV Reader: Change convertStrToValue() functions to `__device__` only
- PR #1238 Improve performance of the CUDA trie used in the CSV reader
- PR #1278 Update CONTRIBUTING for new conda environment yml naming conventions
- PR #1163 Refactored UnaryOps. Reduced API to two functions: `gdf_unary_math` and `gdf_cast`. Added `abs`, `-`, and `~` ops. Changed bindings to Cython
- PR #1284 Update docs version
- PR #1287 add exclude argument to cudf.select_dtype function
- PR #1286 Refactor some of the CSV Reader kernels into generic utility functions
- PR #1291 fillna in `Series.to_gpu_array()` and `Series.to_array()` can accept the scalar too now.
- PR #1005 generic `reduction` and `scan` support
- PR #1349 Replace modernGPU sort join with thrust.
- PR #1363 Add a dataframe.mean(...) that raises NotImplementedError to satisfy `dask.dataframe.utils.is_dataframe_like`
- PR #1319 CSV Reader: Use column wrapper for gdf_column output alloc/dealloc
- PR #1376 Change series quantile default to linear
- PR #1399 Replace CFFI bindings for NVTX functions with Cython bindings
- PR #1407 Rename and cleanup of `gdf_table` to `device_table`
- PR #1389 Refactored `set_null_count()`
- PR #1386 Added macros `GDF_TRY()`, `CUDF_TRY()` and `ASSERT_CUDF_SUCCEEDED()`
- PR #1435 Rework CMake and conda recipes to depend on installed libraries
- PR #1391 Tidy up bit-resolution-operation and bitmask class code
- PR #1439 Add cmake variable to enable compiling CUDA code with -lineinfo
- PR #1462 Add ability to read parquet files from arrow::io::RandomAccessFile
- PR #1453 Convert CSV Reader CFFI to Cython
- PR #1479 Convert Parquet Reader CFFI to Cython
- PR #1397 Add a utility function for producing an overflow-safe kernel launch grid configuration
- PR #1382 Add GPU parsing of nested brackets to cuIO parsing utilities
- PR #1481 Add cudf::table constructor to allocate a set of `gdf_column`s
- PR #1484 Convert GroupBy CFFI to Cython
- PR #1463 Allow and default melt keyword argument var_name to be None
- PR #1486 Parquet Reader: Use device_buffer rather than device_ptr
- PR #1525 Add cudatoolkit conda dependency
- PR #1520 Renamed `src/dataframe` to `src/table` and moved `table.hpp`. Made `types.hpp` to be type declarations only.
- PR #1492 Convert transpose CFFI to Cython
- PR #1495 Convert binary and unary ops CFFI to Cython
- PR #1503 Convert sorting and hashing ops CFFI to Cython
- PR #1522 Use latest release version in update-version CI script
- PR #1533 Remove stale join CFFI, fix memory leaks in join Cython
- PR #1521 Added `row_bitmask` to compute bitmask for rows of a table. Merged `valids_ops.cu` and `bitmask_ops.cu`
- PR #1553 Overload `hash_row` to avoid using intial hash values. Updated `gdf_hash` to select between overloads
- PR #1585 Updated `cudf::table` to maintain own copy of wrapped `gdf_column*`s
- PR #1559 Add `except +` to all Cython function definitions to catch C++ exceptions properly
- PR #1617 `has_nulls` and `column_dtypes` for `cudf::table`
- PR #1590 Remove CFFI from the build / install process entirely
- PR #1536 Convert gpuarrow CFFI to Cython
- PR #1655 Add `Column._pointer` as a way to access underlying `gdf_column*` of a `Column`
- PR #1655 Update readme conda install instructions for cudf version 0.6 and 0.7


## Bug Fixes

- PR #1233 Fix dtypes issue while adding the column to `str` dataframe.
- PR #1254 CSV Reader: fix data type detection for floating-point numbers in scientific notation
- PR #1289 Fix looping over each value instead of each category in concatenation
- PR #1293 Fix Inaccurate error message in join.pyx
- PR #1308 Add atomicCAS overload for `int8_t`, `int16_t`
- PR #1317 Fix catch polymorphic exception by reference in ipc.cu
- PR #1325 Fix dtype of null bitmasks to int8
- PR #1326 Update build documentation to use -DCMAKE_CXX11_ABI=ON
- PR #1334 Add "na_position" argument to CategoricalColumn sort_by_values
- PR #1321 Fix out of bounds warning when checking Bzip2 header
- PR #1359 Add atomicAnd/Or/Xor for integers
- PR #1354 Fix `fillna()` behaviour when replacing values with different dtypes
- PR #1347 Fixed core dump issue while passing dict_dtypes without column names in `cudf.read_csv()`
- PR #1379 Fixed build failure caused due to error: 'col_dtype' may be used uninitialized
- PR #1392 Update cudf Dockerfile and package_versions.sh
- PR #1385 Added INT8 type to `_schema_to_dtype` for use in GpuArrowReader
- PR #1393 Fixed a bug in `gdf_count_nonzero_mask()` for the case of 0 bits to count
- PR #1395 Update CONTRIBUTING to use the environment variable CUDF_HOME
- PR #1416 Fix bug at gdf_quantile_exact and gdf_quantile_appox
- PR #1421 Fix remove creation of series multiple times during `add_column()`
- PR #1405 CSV Reader: Fix memory leaks on read_csv() failure
- PR #1328 Fix CategoricalColumn to_arrow() null mask
- PR #1433 Fix NVStrings/categories includes
- PR #1432 Update NVStrings to 0.7.* to coincide with 0.7 development
- PR #1483 Modify CSV reader to avoid cropping blank quoted characters in non-string fields
- PR #1446 Merge 1275 hotfix from master into branch-0.7
- PR #1447 Fix legacy groupby apply docstring
- PR #1451 Fix hash join estimated result size is not correct
- PR #1454 Fix local build script improperly change directory permissions
- PR #1490 Require Dask 1.1.0+ for `is_dataframe_like` test or skip otherwise.
- PR #1491 Use more specific directories & groups in CODEOWNERS
- PR #1497 Fix Thrust issue on CentOS caused by missing default constructor of host_vector elements
- PR #1498 Add missing include guard to device_atomics.cuh and separated DEVICE_ATOMICS_TEST
- PR #1506 Fix csv-write call to updated NVStrings method
- PR #1510 Added nvstrings `fillna()` function
- PR #1507 Parquet Reader: Default string data to GDF_STRING
- PR #1535 Fix doc issue to ensure correct labelling of cudf.series
- PR #1537 Fix `undefined reference` link error in HashPartitionTest
- PR #1548 Fix ci/local/build.sh README from using an incorrect image example
- PR #1551 CSV Reader: Fix integer column name indexing
- PR #1586 Fix broken `scalar_wrapper::operator==`
- PR #1591 ORC/Parquet Reader: Fix missing import for FileNotFoundError exception
- PR #1573 Parquet Reader: Fix crash due to clash with ORC reader datasource
- PR #1607 Revert change of `column.to_dense_buffer` always return by copy for performance concerns
- PR #1618 ORC reader: fix assert & data output when nrows/skiprows isn't aligned to stripe boundaries
- PR #1631 Fix failure of TYPES_TEST on some gcc-7 based systems.
- PR #1641 CSV Reader: Fix skip_blank_lines behavior with Windows line terminators (\r\n)
- PR #1648 ORC reader: fix non-deterministic output when skiprows is non-zero
- PR #1676 Fix groupby `as_index` behaviour with `MultiIndex`
- PR #1659 Fix bug caused by empty groupbys and multiindex slicing throwing exceptions
- PR #1656 Correct Groupby failure in dask when un-aggregable columns are left in dataframe.
- PR #1689 Fix groupby performance regression
- PR #1694 Add Cython as a runtime dependency since it's required in `setup.py`


# cuDF 0.6.1 (25 Mar 2019)

## Bug Fixes

- PR #1275 Fix CentOS exception in DataFrame.hash_partition from using value "returned" by a void function


# cuDF 0.6.0 (22 Mar 2019)

## New Features

- PR #760 Raise `FileNotFoundError` instead of `GDF_FILE_ERROR` in `read_csv` if the file does not exist
- PR #539 Add Python bindings for replace function
- PR #823 Add Doxygen configuration to enable building HTML documentation for libcudf C/C++ API
- PR #807 CSV Reader: Add byte_range parameter to specify the range in the input file to be read
- PR #857 Add Tail method for Series/DataFrame and update Head method to use iloc
- PR #858 Add series feature hashing support
- PR #871 CSV Reader: Add support for NA values, including user specified strings
- PR #893 Adds PyArrow based parquet readers / writers to Python, fix category dtype handling, fix arrow ingest buffer size issues
- PR #867 CSV Reader: Add support for ignoring blank lines and comment lines
- PR #887 Add Series digitize method
- PR #895 Add Series groupby
- PR #898 Add DataFrame.groupby(level=0) support
- PR #920 Add feather, JSON, HDF5 readers / writers from PyArrow / Pandas
- PR #888 CSV Reader: Add prefix parameter for column names, used when parsing without a header
- PR #913 Add DLPack support: convert between cuDF DataFrame and DLTensor
- PR #939 Add ORC reader from PyArrow
- PR #918 Add Series.groupby(level=0) support
- PR #906 Add binary and comparison ops to DataFrame
- PR #958 Support unary and binary ops on indexes
- PR #964 Add `rename` method to `DataFrame`, `Series`, and `Index`
- PR #985 Add `Series.to_frame` method
- PR #985 Add `drop=` keyword to reset_index method
- PR #994 Remove references to pygdf
- PR #990 Add external series groupby support
- PR #988 Add top-level merge function to cuDF
- PR #992 Add comparison binaryops to DateTime columns
- PR #996 Replace relative path imports with absolute paths in tests
- PR #995 CSV Reader: Add index_col parameter to specify the column name or index to be used as row labels
- PR #1004 Add `from_gpu_matrix` method to DataFrame
- PR #997 Add property index setter
- PR #1007 Replace relative path imports with absolute paths in cudf
- PR #1013 select columns with df.columns
- PR #1016 Rename Series.unique_count() to nunique() to match pandas API
- PR #947 Prefixsum to handle nulls and float types
- PR #1029 Remove rest of relative path imports
- PR #1021 Add filtered selection with assignment for Dataframes
- PR #872 Adding NVCategory support to cudf apis
- PR #1052 Add left/right_index and left/right_on keywords to merge
- PR #1091 Add `indicator=` and `suffixes=` keywords to merge
- PR #1107 Add unsupported keywords to Series.fillna
- PR #1032 Add string support to cuDF python
- PR #1136 Removed `gdf_concat`
- PR #1153 Added function for getting the padded allocation size for valid bitmask
- PR #1148 Add cudf.sqrt for dataframes and Series
- PR #1159 Add Python bindings for libcudf dlpack functions
- PR #1155 Add __array_ufunc__ for DataFrame and Series for sqrt
- PR #1168 to_frame for series accepts a name argument


## Improvements

- PR #1218 Add dask-cudf page to API docs
- PR #892 Add support for heterogeneous types in binary ops with JIT
- PR #730 Improve performance of `gdf_table` constructor
- PR #561 Add Doxygen style comments to Join CUDA functions
- PR #813 unified libcudf API functions by replacing gpu_ with gdf_
- PR #822 Add support for `__cuda_array_interface__` for ingest
- PR #756 Consolidate common helper functions from unordered map and multimap
- PR #753 Improve performance of groupby sum and average, especially for cases with few groups.
- PR #836 Add ingest support for arrow chunked arrays in Column, Series, DataFrame creation
- PR #763 Format doxygen comments for csv_read_arg struct
- PR #532 CSV Reader: Use type dispatcher instead of switch block
- PR #694 Unit test utilities improvements
- PR #878 Add better indexing to Groupby
- PR #554 Add `empty` method and `is_monotonic` attribute to `Index`
- PR #1040 Fixed up Doxygen comment tags
- PR #909 CSV Reader: Avoid host->device->host copy for header row data
- PR #916 Improved unit testing and error checking for `gdf_column_concat`
- PR #941 Replace `numpy` call in `Series.hash_encode` with `numba`
- PR #942 Added increment/decrement operators for wrapper types
- PR #943 Updated `count_nonzero_mask` to return `num_rows` when the mask is null
- PR #952 Added trait to map C++ type to `gdf_dtype`
- PR #966 Updated RMM submodule.
- PR #998 Add IO reader/writer modules to API docs, fix for missing cudf.Series docs
- PR #1017 concatenate along columns for Series and DataFrames
- PR #1002 Support indexing a dataframe with another boolean dataframe
- PR #1018 Better concatenation for Series and Dataframes
- PR #1036 Use Numpydoc style docstrings
- PR #1047 Adding gdf_dtype_extra_info to gdf_column_view_augmented
- PR #1054 Added default ctor to SerialTrieNode to overcome Thrust issue in CentOS7 + CUDA10
- PR #1024 CSV Reader: Add support for hexadecimal integers in integral-type columns
- PR #1033 Update `fillna()` to use libcudf function `gdf_replace_nulls`
- PR #1066 Added inplace assignment for columns and select_dtypes for dataframes
- PR #1026 CSV Reader: Change the meaning and type of the quoting parameter to match Pandas
- PR #1100 Adds `CUDF_EXPECTS` error-checking macro
- PR #1092 Fix select_dtype docstring
- PR #1111 Added cudf::table
- PR #1108 Sorting for datetime columns
- PR #1120 Return a `Series` (not a `Column`) from `Series.cat.set_categories()`
- PR #1128 CSV Reader: The last data row does not need to be line terminated
- PR #1183 Bump Arrow version to 0.12.1
- PR #1208 Default to CXX11_ABI=ON
- PR #1252 Fix NVStrings dependencies for cuda 9.2 and 10.0

## Bug Fixes

- PR #821 Fix flake8 issues revealed by flake8 update
- PR #808 Resolved renamed `d_columns_valids` variable name
- PR #820 CSV Reader: fix the issue where reader adds additional rows when file uses \r\n as a line terminator
- PR #780 CSV Reader: Fix scientific notation parsing and null values for empty quotes
- PR #815 CSV Reader: Fix data parsing when tabs are present in the input CSV file
- PR #850 Fix bug where left joins where the left df has 0 rows causes a crash
- PR #861 Fix memory leak by preserving the boolean mask index
- PR #875 Handle unnamed indexes in to/from arrow functions
- PR #877 Fix ingest of 1 row arrow tables in from arrow function
- PR #876 Added missing `<type_traits>` include
- PR #889 Deleted test_rmm.py which has now moved to RMM repo
- PR #866 Merge v0.5.1 numpy ABI hotfix into 0.6
- PR #917 value_counts return int type on empty columns
- PR #611 Renamed `gdf_reduce_optimal_output_size()` -> `gdf_reduction_get_intermediate_output_size()`
- PR #923 fix index for negative slicing for cudf dataframe and series
- PR #927 CSV Reader: Fix category GDF_CATEGORY hashes not being computed properly
- PR #921 CSV Reader: Fix parsing errors with delim_whitespace, quotations in the header row, unnamed columns
- PR #933 Fix handling objects of all nulls in series creation
- PR #940 CSV Reader: Fix an issue where the last data row is missing when using byte_range
- PR #945 CSV Reader: Fix incorrect datetime64 when milliseconds or space separator are used
- PR #959 Groupby: Problem with column name lookup
- PR #950 Converting dataframe/recarry with non-contiguous arrays
- PR #963 CSV Reader: Fix another issue with missing data rows when using byte_range
- PR #999 Fix 0 sized kernel launches and empty sort_index exception
- PR #993 Fix dtype in selecting 0 rows from objects
- PR #1009 Fix performance regression in `to_pandas` method on DataFrame
- PR #1008 Remove custom dask communication approach
- PR #1001 CSV Reader: Fix a memory access error when reading a large (>2GB) file with date columns
- PR #1019 Binary Ops: Fix error when one input column has null mask but other doesn't
- PR #1014 CSV Reader: Fix false positives in bool value detection
- PR #1034 CSV Reader: Fix parsing floating point precision and leading zero exponents
- PR #1044 CSV Reader: Fix a segfault when byte range aligns with a page
- PR #1058 Added support for `DataFrame.loc[scalar]`
- PR #1060 Fix column creation with all valid nan values
- PR #1073 CSV Reader: Fix an issue where a column name includes the return character
- PR #1090 Updating Doxygen Comments
- PR #1080 Fix dtypes returned from loc / iloc because of lists
- PR #1102 CSV Reader: Minor fixes and memory usage improvements
- PR #1174: Fix release script typo
- PR #1137 Add prebuild script for CI
- PR #1118 Enhanced the `DataFrame.from_records()` feature
- PR #1129 Fix join performance with index parameter from using numpy array
- PR #1145 Issue with .agg call on multi-column dataframes
- PR #908 Some testing code cleanup
- PR #1167 Fix issue with null_count not being set after inplace fillna()
- PR #1184 Fix iloc performance regression
- PR #1185 Support left_on/right_on and also on=str in merge
- PR #1200 Fix allocating bitmasks with numba instead of rmm in allocate_mask function
- PR #1213 Fix bug with csv reader requesting subset of columns using wrong datatype
- PR #1223 gpuCI: Fix label on rapidsai channel on gpu build scripts
- PR #1242 Add explicit Thrust exec policy to fix NVCATEGORY_TEST segfault on some platforms
- PR #1246 Fix categorical tests that failed due to bad implicit type conversion
- PR #1255 Fix overwriting conda package main label uploads
- PR #1259 Add dlpack includes to pip build


# cuDF 0.5.1 (05 Feb 2019)

## Bug Fixes

- PR #842 Avoid using numpy via cimport to prevent ABI issues in Cython compilation


# cuDF 0.5.0 (28 Jan 2019)

## New Features

- PR #722 Add bzip2 decompression support to `read_csv()`
- PR #693 add ZLIB-based GZIP/ZIP support to `read_csv_strings()`
- PR #411 added null support to gdf_order_by (new API) and cudf_table::sort
- PR #525 Added GitHub Issue templates for bugs, documentation, new features, and questions
- PR #501 CSV Reader: Add support for user-specified decimal point and thousands separator to read_csv_strings()
- PR #455 CSV Reader: Add support for user-specified decimal point and thousands separator to read_csv()
- PR #439 add `DataFrame.drop` method similar to pandas
- PR #356 add `DataFrame.transpose` method and `DataFrame.T` property similar to pandas
- PR #505 CSV Reader: Add support for user-specified boolean values
- PR #350 Implemented Series replace function
- PR #490 Added print_env.sh script to gather relevant environment details when reporting cuDF issues
- PR #474 add ZLIB-based GZIP/ZIP support to `read_csv()`
- PR #547 Added melt similar to `pandas.melt()`
- PR #491 Add CI test script to check for updates to CHANGELOG.md in PRs
- PR #550 Add CI test script to check for style issues in PRs
- PR #558 Add CI scripts for cpu-based conda and gpu-based test builds
- PR #524 Add Boolean Indexing
- PR #564 Update python `sort_values` method to use updated libcudf `gdf_order_by` API
- PR #509 CSV Reader: Input CSV file can now be passed in as a text or a binary buffer
- PR #607 Add `__iter__` and iteritems to DataFrame class
- PR #643 added a new api gdf_replace_nulls that allows a user to replace nulls in a column

## Improvements

- PR #426 Removed sort-based groupby and refactored existing groupby APIs. Also improves C++/CUDA compile time.
- PR #461 Add `CUDF_HOME` variable in README.md to replace relative pathing.
- PR #472 RMM: Created centralized rmm::device_vector alias and rmm::exec_policy
- PR #500 Improved the concurrent hash map class to support partitioned (multi-pass) hash table building.
- PR #454 Improve CSV reader docs and examples
- PR #465 Added templated C++ API for RMM to avoid explicit cast to `void**`
- PR #513 `.gitignore` tweaks
- PR #521 Add `assert_eq` function for testing
- PR #502 Simplify Dockerfile for local dev, eliminate old conda/pip envs
- PR #549 Adds `-rdynamic` compiler flag to nvcc for Debug builds
- PR #472 RMM: Created centralized rmm::device_vector alias and rmm::exec_policy
- PR #577 Added external C++ API for scatter/gather functions
- PR #500 Improved the concurrent hash map class to support partitioned (multi-pass) hash table building
- PR #583 Updated `gdf_size_type` to `int`
- PR #500 Improved the concurrent hash map class to support partitioned (multi-pass) hash table building
- PR #617 Added .dockerignore file. Prevents adding stale cmake cache files to the docker container
- PR #658 Reduced `JOIN_TEST` time by isolating overflow test of hash table size computation
- PR #664 Added Debuging instructions to README
- PR #651 Remove noqa marks in `__init__.py` files
- PR #671 CSV Reader: uncompressed buffer input can be parsed without explicitly specifying compression as None
- PR #684 Make RMM a submodule
- PR #718 Ensure sum, product, min, max methods pandas compatibility on empty datasets
- PR #720 Refactored Index classes to make them more Pandas-like, added CategoricalIndex
- PR #749 Improve to_arrow and from_arrow Pandas compatibility
- PR #766 Remove TravisCI references, remove unused variables from CMake, fix ARROW_VERSION in Cmake
- PR #773 Add build-args back to Dockerfile and handle dependencies based on environment yml file
- PR #781 Move thirdparty submodules to root and symlink in /cpp
- PR #843 Fix broken cudf/python API examples, add new methods to the API index

## Bug Fixes

- PR #569 CSV Reader: Fix days being off-by-one when parsing some dates
- PR #531 CSV Reader: Fix incorrect parsing of quoted numbers
- PR #465 Added templated C++ API for RMM to avoid explicit cast to `void**`
- PR #473 Added missing <random> include
- PR #478 CSV Reader: Add api support for auto column detection, header, mangle_dupe_cols, usecols
- PR #495 Updated README to correct where cffi pytest should be executed
- PR #501 Fix the intermittent segfault caused by the `thousands` and `compression` parameters in the csv reader
- PR #502 Simplify Dockerfile for local dev, eliminate old conda/pip envs
- PR #512 fix bug for `on` parameter in `DataFrame.merge` to allow for None or single column name
- PR #511 Updated python/cudf/bindings/join.pyx to fix cudf merge printing out dtypes
- PR #513 `.gitignore` tweaks
- PR #521 Add `assert_eq` function for testing
- PR #537 Fix CMAKE_CUDA_STANDARD_REQURIED typo in CMakeLists.txt
- PR #447 Fix silent failure in initializing DataFrame from generator
- PR #545 Temporarily disable csv reader thousands test to prevent segfault (test re-enabled in PR #501)
- PR #559 Fix Assertion error while using `applymap` to change the output dtype
- PR #575 Update `print_env.sh` script to better handle missing commands
- PR #612 Prevent an exception from occuring with true division on integer series.
- PR #630 Fix deprecation warning for `pd.core.common.is_categorical_dtype`
- PR #622 Fix Series.append() behaviour when appending values with different numeric dtype
- PR #603 Fix error while creating an empty column using None.
- PR #673 Fix array of strings not being caught in from_pandas
- PR #644 Fix return type and column support of dataframe.quantile()
- PR #634 Fix create `DataFrame.from_pandas()` with numeric column names
- PR #654 Add resolution check for GDF_TIMESTAMP in Join
- PR #648 Enforce one-to-one copy required when using `numba>=0.42.0`
- PR #645 Fix cmake build type handling not setting debug options when CMAKE_BUILD_TYPE=="Debug"
- PR #669 Fix GIL deadlock when launching multiple python threads that make Cython calls
- PR #665 Reworked the hash map to add a way to report the destination partition for a key
- PR #670 CMAKE: Fix env include path taking precedence over libcudf source headers
- PR #674 Check for gdf supported column types
- PR #677 Fix 'gdf_csv_test_Dates' gtest failure due to missing nrows parameter
- PR #604 Fix the parsing errors while reading a csv file using `sep` instead of `delimiter`.
- PR #686 Fix converting nulls to NaT values when converting Series to Pandas/Numpy
- PR #689 CSV Reader: Fix behavior with skiprows+header to match pandas implementation
- PR #691 Fixes Join on empty input DFs
- PR #706 CSV Reader: Fix broken dtype inference when whitespace is in data
- PR #717 CSV reader: fix behavior when parsing a csv file with no data rows
- PR #724 CSV Reader: fix build issue due to parameter type mismatch in a std::max call
- PR #734 Prevents reading undefined memory in gpu_expand_mask_bits numba kernel
- PR #747 CSV Reader: fix an issue where CUDA allocations fail with some large input files
- PR #750 Fix race condition for handling NVStrings in CMake
- PR #719 Fix merge column ordering
- PR #770 Fix issue where RMM submodule pointed to wrong branch and pin other to correct branches
- PR #778 Fix hard coded ABI off setting
- PR #784 Update RMM submodule commit-ish and pip paths
- PR #794 Update `rmm::exec_policy` usage to fix segmentation faults when used as temprory allocator.
- PR #800 Point git submodules to branches of forks instead of exact commits


# cuDF 0.4.0 (05 Dec 2018)

## New Features

- PR #398 add pandas-compatible `DataFrame.shape()` and `Series.shape()`
- PR #394 New documentation feature "10 Minutes to cuDF"
- PR #361 CSV Reader: Add support for strings with delimiters

## Improvements

 - PR #436 Improvements for type_dispatcher and wrapper structs
 - PR #429 Add CHANGELOG.md (this file)
 - PR #266 use faster CUDA-accelerated DataFrame column/Series concatenation.
 - PR #379 new C++ `type_dispatcher` reduces code complexity in supporting many data types.
 - PR #349 Improve performance for creating columns from memoryview objects
 - PR #445 Update reductions to use type_dispatcher. Adds integer types support to sum_of_squares.
 - PR #448 Improve installation instructions in README.md
 - PR #456 Change default CMake build to Release, and added option for disabling compilation of tests

## Bug Fixes

 - PR #444 Fix csv_test CUDA too many resources requested fail.
 - PR #396 added missing output buffer in validity tests for groupbys.
 - PR #408 Dockerfile updates for source reorganization
 - PR #437 Add cffi to Dockerfile conda env, fixes "cannot import name 'librmm'"
 - PR #417 Fix `map_test` failure with CUDA 10
 - PR #414 Fix CMake installation include file paths
 - PR #418 Properly cast string dtypes to programmatic dtypes when instantiating columns
 - PR #427 Fix and tests for Concatenation illegal memory access with nulls


# cuDF 0.3.0 (23 Nov 2018)

## New Features

 - PR #336 CSV Reader string support

## Improvements

 - PR #354 source code refactored for better organization. CMake build system overhaul. Beginning of transition to Cython bindings.
 - PR #290 Add support for typecasting to/from datetime dtype
 - PR #323 Add handling pyarrow boolean arrays in input/out, add tests
 - PR #325 GDF_VALIDITY_UNSUPPORTED now returned for algorithms that don't support non-empty valid bitmasks
 - PR #381 Faster InputTooLarge Join test completes in ms rather than minutes.
 - PR #373 .gitignore improvements
 - PR #367 Doc cleanup & examples for DataFrame methods
 - PR #333 Add Rapids Memory Manager documentation
 - PR #321 Rapids Memory Manager adds file/line location logging and convenience macros
 - PR #334 Implement DataFrame `__copy__` and `__deepcopy__`
 - PR #271 Add NVTX ranges to pygdf
 - PR #311 Document system requirements for conda install

## Bug Fixes

 - PR #337 Retain index on `scale()` function
 - PR #344 Fix test failure due to PyArrow 0.11 Boolean handling
 - PR #364 Remove noexcept from managed_allocator;  CMakeLists fix for NVstrings
 - PR #357 Fix bug that made all series be considered booleans for indexing
 - PR #351 replace conda env configuration for developers
 - PRs #346 #360 Fix CSV reading of negative numbers
 - PR #342 Fix CMake to use conda-installed nvstrings
 - PR #341 Preserve categorical dtype after groupby aggregations
 - PR #315 ReadTheDocs build update to fix missing libcuda.so
 - PR #320 FIX out-of-bounds access error in reductions.cu
 - PR #319 Fix out-of-bounds memory access in libcudf count_valid_bits
 - PR #303 Fix printing empty dataframe


# cuDF 0.2.0 and cuDF 0.1.0

These were initial releases of cuDF based on previously separate pyGDF and libGDF libraries.<|MERGE_RESOLUTION|>--- conflicted
+++ resolved
@@ -31,11 +31,8 @@
 - PR #1795 Add printing of git submodule info to `print_env.sh`
 - PR #1796 Removing old sort based group by code and gdf_filter
 - PR #1811 Added funtions for copying/allocating `cudf::table`s
-<<<<<<< HEAD
 - PR #1838 Improve columnops.column_empty so that it returns typed columns instead of a generic Column
-=======
 - PR #1823 CSV Reader: default the column type to string for empty dataframes
->>>>>>> d7aa419c
 
 ## Bug Fixes
 
