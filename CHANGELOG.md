# cuDF 0.14.0 (Date TBD)

## New Features
- PR #4472 Add new `partition` API to replace `scatter_to_tables`.

- PR #4626 LogBase binops

## Improvements
- PR #4471 Consolidate partitioning functionality into a single header.
- PR #4486 Remove explicit template parameter from detail::scatter.
- PR #4531 Add doc note on conda channel_priority
- PR #4479 Adding cuda 10.2 support via conda environment file addition
- PR #4486 Remove explicit template parameter from detail::scatter.
- PR #4471 Consolidate partitioning functionality into a single header.
- PR #4498 Adds in support for chunked writers to java
- PR #4073 Enable contiguous split java test
- PR #4527 Add JNI and java bindings for matches_re
- PR #4599 Add Java and JNI bindings for string replace
- PR #4548 Remove string_view is_null method
- PR #4645 Add Alias for `kurtosis` as `kurt`

## Bug Fixes

- PR #4386 Update Java package to 0.14
- PR #4402 Fix cudf::strings::join_strings logic with all-null strings and null narep
- PR #4610 Fix validity bug in string scalar factory
- PR #4570 Fixing loc ordering issue in dataframe
- PR #4614 Fix cuda-memcheck errors found in column_tests.cu and copying/utility_tests.cu
- PR #4639 Fix java column of empty strings issue
- PR #4613 Fix issue related to downcasting in `.loc`
- PR #4615 Fix potential OOB write in ORC writer compression stage
- PR #4617 Fix memory leak in aggregation object destructor
- PR #4633 String concatenation fix in `DataFrame.rename`
- PR #4609 Fix to handle `Series.factorize` when index is set
- PR #4651 Fix hashing benchmark missing includes


# cuDF 0.13.0 (Date TBD)

## New Features

- PR #4360 Added Java bindings for bitwise shift operators
- PR #3577 Add initial dictionary support to column classes
- PR #3777 Add support for dictionary column in gather
- PR #3693 add string support, skipna to scan operation
- PR #3662 Define and implement `shift`.
- PR #3861 Added Series.sum feature for String
- PR #4069 Added cast of numeric columns from/to String
- PR #3681 Add cudf::experimental::boolean_mask_scatter
<<<<<<< HEAD
- PR #3504 Add External Kafka Datasource
- PR #4088 Added asString() on ColumnVector in Java that takes a format string
=======
>>>>>>> 259a13e9
- PR #4040 Add support for n-way merge of sorted tables
- PR #4053 Multi-column quantiles.
- PR #4100 Add set_keys function for dictionary columns
- PR #3894 Add remove_keys functions for dictionary columns
- PR #4107 Add groupby nunique aggregation
- PR #4235 Port nvtx.pyx to use non-legacy libcudf APIs
- PR #4153 Support Dask serialization protocol on cuDF objects
- PR #4127 Add python API for n-way sorted merge (merge_sorted)
- PR #4164 Add Buffer "constructor-kwargs" header
- PR #4172 Add groupby nth aggregation
- PR #4159 Add COUNT aggregation that includes null values
- PR #4190 Add libcudf++ transpose Cython implementation
- PR #4063 Define and implement string capitalize and title API
- PR #4217 Add libcudf++ quantiles Cython implementation
- PR #4216 Add cudf.Scalar Python type
- PR #3782 Add `fixed_point` class to support DecimalType
- PR #4272 Add stable sorted order
- PR #4129 Add libcudf++ interleave_columns and tile Cython implementation
- PR #4262 Port unaryops.pyx to use libcudf++ APIs
- PR #4276 Port avro.pyx to libcudf++
- PR #4259 Ability to create Java host buffers from memory-mapped files
- PR #4240 Add groupby::groups()
- PR #4304 Add new NVTX infrastructure and add ranges to all top-level compute APIs.
- PR #4319 Add repartition_by_hash API to dask_cudf
- PR #4315 ShiftLeft, ShiftRight, ShiftRightUnsigned binops
- PR #4321 Expose Python Semi and Anti Joins
- PR #4291 Add Java callback support for RMM events
- PR #4298 Port orc.pyx to libcudf++
- PR #4344 Port concat.pyx to libcudf++
- PR #4329 Add support for dictionary columns in scatter
- PR #4352 Add factory function make_column_from_scalar
- PR #4381 Add Java support for copying buffers with asynchronous streams
- PR #4288 Add libcudf++ shift Cython implementation
- PR #4338 Add cudf::sequence() for generating an incrementing list of numeric values
- PR #4456 Add argmin/max and string min/max to sort groupby
- PR #4564 Added Java bindings for clamp operator.
- PR #4602 Add Cython bindings for functions in `datetime.hpp`

## Improvements

- PR #4641 Add replace example in dataframe.py and update 10min.ipynb
- PR #4140 Add cudf series examples and corr() method for dataframe in dataframe.py
- PR #4187 exposed getNativeView method in Java bindings
- PR #3525 build.sh option to disable nvtx
- PR #3748 Optimize hash_partition using shared memory
- PR #3808 Optimize hash_partition using shared memory and cub block scan
- PR #3698 Add count_(un)set_bits functions taking multiple ranges and updated slice to compute null counts at once.
- PR #3909 Move java backend to libcudf++
- PR #3971 Adding `as_table` to convert Column to Table in python
- PR #3910 Adding sinh, cosh, tanh, asinh, acosh, atanh cube root and rint unary support.
- PR #3972 Add Java bindings for left_semi_join and left_anti_join
- PR #3975 Simplify and generalize data handling in `Buffer`
- PR #3985 Update RMM include files and remove extraneously included header files.
- PR #3601 Port UDF functionality for rolling windows to libcudf++
- PR #3911 Adding null boolean handling for copy_if_else
- PR #4003 Drop old `to_device` utility wrapper function
- PR #4002 Adding to_frame and fix for categorical column issue
- PR #4009 build script update to enable cudf build without installing
- PR #3897 Port cuIO JSON reader to cudf::column types
- PR #4008 Eliminate extra copy in column constructor
- PR #4013 Add cython definition for io readers cudf/io/io_types.hpp
- PR #4028 Port json.pyx to use new libcudf APIs
- PR #4014 ORC/Parquet: add count parameter to stripe/rowgroup-based reader API
- PR #3880 Add aggregation infrastructure support for cudf::reduce
- PR #4059 Add aggregation infrastructure support for cudf::scan 
- PR #4021 Change quantiles signature for clarity.
- PR #4057 Handle offsets in cython Column class
- PR #4045 Reorganize `libxx` directory
- PR #4029 Port stream_compaction.pyx to use libcudf++ APIs
- PR #4031 Docs build scripts and instructions update
- PR #4062 Improve how java classifiers are produced
- PR #4038 JNI and Java support for is_nan and is_not_nan
- PR #3786 Adding string support to rolling_windows
- PR #4067 Removed unused `CATEGORY` type ID.
- PR #3891 Port NVStrings (r)split_record to contiguous_(r)split_record
- PR #4070 Port NVText normalize_spaces to use libcudf strings column
- PR #4072 Allow round_robin_partition to single partition
- PR #4064 Add cudaGetDeviceCount to JNI layer
- PR #4075 Port nvtext ngrams-tokenize to libcudf++
- PR #4087 Add support for writing large Parquet files in a chunked manner.
- PR #3716 Update cudf.to_parquet to use new GPU accelerated Parquet writer
- PR #4083 Use two partitions in test_groupby_multiindex_reset_index
- PR #4071 Add Java bindings for round robin partition
- PR #4079 Simply use `mask.size` to create the array view
- PR #4092 Keep mask on GPU for bit unpacking
- PR #4081 Copy from `Buffer`'s pointer directly to host
- PR #4105 Change threshold of using optimized hash partition code
- PR #4101 Redux serialize `Buffer` directly with `__cuda_array_interface__`
- PR #4098 Remove legacy calls from libcudf strings column code
- PR #4044 Port join.pyx to use libcudf++ APIs
- PR #4111 Use `Buffer`'s to serialize `StringColumn`
- PR #4567 Optimize `__reduce__` in `StringColumn`
- PR #4590 Register a few more types for Dask serialization
- PR #4113 Get `len` of `StringColumn`s without `nvstrings`
- PR #4147 Remove workaround for UNKNOWN_NULL_COUNT in contiguous_split.
- PR #4130 Renames in-place `cudf::experimental::fill` to `cudf::experimental::fill_in_place`
- PR #4136 Add `Index.names` property
- PR #4139 Port rolling.pyx to new libcudf APIs
- PR #4143 Renames in-place `cudf::experimental::copy_range` to `cudf::experimental::copy_range_in_place`
- PR #4144 Release GIL when calling libcudf++ functions
- PR #4082 Rework MultiColumns in cuDF
- PR #4149 Use "type-serialized" for pickled types like Dask
- PR #4174 Port hash groupby to libcudf++
- PR #4171 Split java host and device vectors to make a vector truly immutable
- PR #4167 Port `search` to libcudf++ (support multi-column searchsorted)
- PR #4163 Assert Dask CUDA serializers have `Buffer` frames
- PR #4165 List serializable classes once
- PR #4168 IO readers: do not create null mask for non-nullable columns
- PR #4177 Use `uint8` type for host array copy of `Buffer`
- PR #4183 Update Google Test Execution
- PR #4182 Rename cuDF serialize functions to be more generic
- PR #4176 Add option to parallelize setup.py's cythonize
- PR #4191 Porting sort.pyx to use new libcudf APIs
- PR #4196 reduce CHANGELOG.md merge conflicts
- PR #4197 Added notebook testing to gpuCI gpu build
- PR #4220 Port strings wrap functionality.
- PR #4204 Port nvtext create-ngrams function
- PR #4219 Port dlpack.pyx to use new libcudf APIs
- PR #4225 Remove stale notebooks
- PR #4233 Porting replace.pyx to use new libcudf APIs
- PR #4223 Fix a few of the Cython warnings
- PR #4224 Optimize concatenate for many columns
- PR #4234 Add BUILD_LEGACY_TESTS cmake option
- PR #4231 Support for custom cuIO data_sink classes.
- PR #4251 Add class to docs in `dask-cudf` `derived_from`
- PR #4261 libxx Cython reorganization
- PR #4274 Support negative position values in slice_strings
- PR #4282 Porting nvstrings conversion functions from new libcudf++ to Python/Cython
- PR #4290 Port Parquet to use new libcudf APIs
- PR #4299 Convert cudf::shift to column-based api
- PR #4301 Add support for writing large ORC files in a chunked manner
- PR #4306 Use libcudf++ `unary.pyx` cast instead of legacy cast
- PR #4295 Port reduce.pyx to libcudf++ API
- PR #4305 Move gpuarrow.pyx and related libarrow_cuda files into `_libxx`
- PR #4244 Port nvstrings Substring Gather/Scatter functions to cuDF Python/Cython
- PR #4280 Port nvstrings Numeric Handling functions to cuDF Python/Cython
- PR #4278 Port filling.pyx to libcudf++ API
- PR #4328 Add memory threshold callbacks for Java RMM event handler
- PR #4336 Move a bunch of internal nvstrings code to use native StringColumns
- PR #4166 Port `is_sorted.pyx` to use libcudf++ APIs
- PR #4351 Remove a bunch of internal usage of Numba; set rmm as cupy allocator
- PR #4333 nvstrings case/capitalization cython bindings
- PR #4345 Removed an undesirable backwards include from /include to /src in cuIO writers.hpp
- PR #4367 Port copying.pyx to use new libcudf
- PR #4362 Move pq_chunked_state struct into it's own header to match how orc writer is doing it.
- PR #4339 Port libcudf strings `wrap` api to cython/python
- PR #4236 Update dask_cudf.io.to_parquet to use cudf to_parquet
- PR #4311 Port nvstrings String Manipulations functions to cuDF Python/Cython
- PR #4373 Port nvstrings Regular Expressions functions to cuDF Python/Cython
- PR #4308 Replace dask_cudf sort_values and improve set_index
- PR #4407 Enable `.str.slice` & `.str.get` and `.str.zfill` unit-tests
- PR #4412 Require Dask + Distributed 2.12.0+
- PR #4377 Support loading avro files that contain nested arrays
- PR #4436 Enable `.str.cat` and fix `.str.split` on python side
- PR #4405 Port nvstrings (Sub)string Comparisons functions to cuDF Python/Cython
- PR #4316 Add Java and JNI bindings for substring expression
- PR #4314 Add Java and JNI bindings for string contains
- PR #4461 Port nvstrings Miscellaneous functions to cuDF Python/Cython
- PR #4495 Port nvtext to cuDF Python/Cython
- PR #4503 Port binaryop.pyx to libcudf++ API
- PR #4499 Adding changes to handle include `keep_index` and `RangeIndex`
- PR #4533 Import `tlz` for optional `cytoolz` support
- PR #4493 Skip legacy testing in CI
- PR #4346 Port groupby Cython/Python to use libcudf++ API
- PR #4524 Updating `__setitem__` for DataFrame to use scalar scatter
- PR #4611 Fix to use direct slicing in iloc for multiindex than using gather under `_get_row_major`
- PR #4534 Disable deprecation warnings as errors.
- PR #4542 Remove RMM init/finalize in cudf test fixture.
- PR #4506 Check for multi-dimensional data in column/Series creation
- PR #4549 Add option to disable deprecation warnings.
- PR #4516 Add negative value support for `.str.get`
- PR #4563 Remove copying to host for metadata generation in `generate_pandas_metadata`
- PR #4554 Removed raw RMM allocation from `column_device_view`
- PR #4619 Remove usage of `nvstrings` in `data_array_view`

## Bug Fixes

- PR #3888 Drop `ptr=None` from `DeviceBuffer` call
- PR #3976 Fix string serialization and memory_usage method to be consistent
- PR #3902 Fix conversion of large size GPU array to dataframe
- PR #3953 Fix overflow in column_buffer when computing the device buffer size
- PR #3959 Add missing hash-dispatch function for cudf.Series
- PR #3970 Fix for Series Pickle
- PR #3964 Restore legacy NVStrings and NVCategory dependencies in Java jar
- PR #3982 Fix java unary op enum and add missing ops
- PR #3999 Fix issue serializing empty string columns (java)
- PR #3979 Add `name` to Series serialize and deserialize
- PR #4005 Fix null mask allocation bug in gather_bitmask
- PR #4000 Fix dask_cudf sort_values performance for single partitions
- PR #4007 Fix for copy_bitmask issue with uninitialized device_buffer
- PR #4037 Fix JNI quantile compile issue
- PR #4054 Fixed JNI to deal with reduction API changes
- PR #4052 Fix for round-robin when num_partitions divides nrows.
- PR #4061 Add NDEBUG guard on `constexpr_assert`.
- PR #4049 Fix `cudf::split` issue returning one less than expected column vectors
- PR #4065 Parquet writer: fix for out-of-range dictionary indices
- PR #4066 Fixed mismatch with dtype enums
- PR #4078 Fix joins for when column_in_common input parameter is empty
- PR #4080 Fix multi-index dask test with sort issue
- PR #4084 Update Java for removal of CATEGORY type
- PR #4086 ORC reader: fix potentially incorrect timestamp decoding in the last rowgroup
- PR #4089 Fix dask groupby mutliindex test case issues in join
- PR #4097 Fix strings concatenate logic with column offsets
- PR #4076 All null string entries should have null data buffer
- PR #4109 Use rmm::device_vector instead of thrust::device_vector
- PR #4113 Use `.nvstrings` in `StringColumn.sum(...)`
- PR #4116 Fix a bug in contiguous_split() where tables with mixed column types could corrupt string output
- PR #4125 Fix type enum to account for added Dictionary type in `types.hpp`
- PR #4132 Fix `hash_partition` null mask allocation
- PR #4137 Update Java for mutating fill and rolling window changes
- PR #4184 Add missing except+ to Cython bindings
- PR #4141 Fix NVStrings test_convert failure in 10.2 build
- PR #4156 Make fill/copy_range no-op on empty columns
- PR #4158 Fix merge issue with empty table return if one of the two tables are empty
- PR #4162 Properly handle no index metadata generation for to_parquet
- PR #4175 Fix `__sizeof__` calculation in `StringColumn`
- PR #4155 Update groupby group_offsets size and fix unnecessary device dispatch.
- PR #4186 Fix from_timestamps 12-hour specifiers support
- PR #4198 Fix constructing `RangeIndex` from `range`
- PR #4192 Parquet writer: fix OOB read when computing string hash
- PR #4201 Fix java window tests
- PR #4199 Fix potential race condition in memcpy_block
- PR #4221 Fix series dict alignment to not drop index name
- PR #4218 Fix `get_aggregation` definition with `except *`
- PR #4215 Fix performance regression in strings::detail::concatenate
- PR #4214 Alter ValueError exception for GPU accelerated Parquet writer to properly report `categorical` columns are not supported.
- PR #4232 Fix handling empty tuples of children in string columns
- PR #4222 Fix no-return compile error in binop-null-test
- PR #4242 Fix for rolling tests CI failure
- PR #4245 Fix race condition in parquet reader
- PR #4253 Fix dictionary decode and set_keys with column offset
- PR #4258 Fix dask-cudf losing index name in `reset_index`
- PR #4268 Fix java build for hash aggregate
- PR #4275 Fix bug in searching nullable values in non-nullable search space in `upper_bound`
- PR #4273 Fix losing `StringIndex` name in dask `_meta_nonempty`
- PR #4279 Fix converting `np.float64` to Scalar
- PR #4285 Add init files for cython pkgs and fix `setup.py`
- PR #4287 Parquet reader: fix empty string potentially read as null
- PR #4310 Fix empty values case in groupby
- PR #4297 Fix specification of package_data in setup.py
- PR #4302 Fix `_is_local_filesystem` check
- PR #4303 Parquet reader: fix empty columns missing from table
- PR #4317 Fix fill() when using string_scalar with an empty string
- PR #4324 Fix slice_strings for out-of-range start position value
- PR #4115 Serialize an empty column table with non zero rows
- PR #4327 Preemptive dispatch fix for changes in dask#5973
- PR #4379 Correct regex reclass count variable to number of pairs instead of the number of literals
- PR #4364 Fix libcudf zfill strings to ignore '+/-' chars
- PR #4358 Fix strings::concat where narep is an empty string
- PR #4369 Fix race condition in gpuinflate
- PR #4390 Disable ScatterValid and ScatterNull legacy tests
- PR #4399 Make scalar destructor virtual.
- PR #4398 Fixes the failure in groupby in MIN/MAX on strings when some groups are empty
- PR #4406 Fix sorted merge issue with null values and ascending=False
- PR #4445 Fix string issue for parquet reader and support `keep_index` for `scatter_to_tables`
- PR #4423 Tighten up Dask serialization checks
- PR #4537 Use `elif` in Dask deserialize check
- PR #4438 Fix repl-template error for replace_with_backrefs
- PR #4434 Fix join_strings logic with all-null strings and non-null narep
- PR #4465 Fix use_pandas_index having no effect in libcudf++ parquet reader
- PR #4464 Update Cmake to always link in libnvToolsExt
- PR #4467 Fix dropna issue for a DataFrame having np.nan
- PR #4480 Fix string_scalar.value to return an empty string_view for empty string-scalar
- PR #4474 Fix to not materialize RangeIndex in copy_categories
- PR #4496 Skip tests which require 2+ GPUs
- PR #4494 Update Java memory event handler for new RMM resource API
- PR #4505 Fix 0 length buffers during serialization
- PR #4482 Fix `.str.rsplit`, `.str.split`, `.str.find`, `.str.rfind`, `.str.index`, `.str.rindex` and enable related tests
- PR #4513 Backport scalar virtual destructor fix
- PR #4519 Remove `n` validation for `nlargest` & `nsmallest` and add negative support for `n`
- PR #4596 Fix `_popn` issue with performance
- PR #4526 Fix index slicing issue for index incase of an empty dataframe
- PR #4538 Fix cudf::strings::slice_strings(step=-1) for empty strings
- PR #4557 Disable compile-errors on deprecation warnings, for JNI
- PR #4576 Fix typo in `serialize.py`
- PR #4571 Load JNI native dependencies for Scalar class
- PR #4598 Fix to handle `pd.DataFrame` in `DataFrame.__init__`
- PR #4594 Fix exec dangling pointer issue in legacy groupby
- PR #4591 Fix issue when reading consecutive rowgroups
- PR #4600 Fix missing include in benchmark_fixture.hpp
- PR #4588 Fix ordering issue in `MultiIndex`
- PR #4632 Fix handling of empty inputs to concatenate
- PR #4630 Remove dangling reference to RMM exec policy in drop duplicates tests.
- PR #4625 Fix hash-based repartition bug in dask_cudf
- PR #4662 Fix to handle `keep_index` in `partition_by_hash`


# cuDF 0.12.0 (04 Feb 2020)

## New Features

- PR #3759 Updated 10 Minutes with clarification on how `dask_cudf` uses `cudf` API
- PR #3224 Define and implement new join APIs.
- PR #3284 Add gpu-accelerated parquet writer
- PR #3254 Python redesign for libcudf++
- PR #3336 Add `from_dlpack` and `to_dlpack`
- PR #3555 Add column names support to libcudf++ io readers and writers
- PR #3527 Add string functionality for merge API
- PR #3610 Add memory_usage to DataFrame and Series APIs
- PR #3557 Add contiguous_split() function.
- PR #3619 Support CuPy 7
- PR #3604 Add nvtext ngrams-tokenize function
- PR #3403 Define and implement new stack + tile APIs
- PR #3627 Adding cudf::sort and cudf::sort_by_key
- PR #3597 Implement new sort based groupby
- PR #3776 Add column equivalence comparator (using epsilon for float equality)
- PR #3667 Define and implement round-robin partition API.
- PR #3690 Add bools_to_mask
- PR #3761 Introduce a Frame class and make Index, DataFrame and Series subclasses
- PR #3538 Define and implement left semi join and left anti join
- PR #3683 Added support for multiple delimiters in `nvtext.token_count()`
- PR #3792 Adding is_nan and is_notnan
- PR #3594 Adding clamp support to libcudf++

## Improvements

- PR #3124 Add support for grand-children in cudf column classes
- PR #3292 Port NVStrings regex contains function
- PR #3409 Port NVStrings regex replace function
- PR #3417 Port NVStrings regex findall function
- PR #3351 Add warning when filepath resolves to multiple files in cudf readers
- PR #3370 Port NVStrings strip functions
- PR #3453 Port NVStrings IPv4 convert functions to cudf strings column
- PR #3441 Port NVStrings url encode/decode to cudf strings column
- PR #3364 Port NVStrings split functions
- PR #3463 Port NVStrings partition/rpartition to cudf strings column
- PR #3502 ORC reader: add option to read DECIMALs as INT64
- PR #3461 Add a new overload to allocate_like() that takes explicit type and size params.
- PR #3590 Specialize hash functions for floating point
- PR #3569 Use `np.asarray` in `StringColumn.deserialize`
- PR #3553 Support Python NoneType in numeric binops
- PR #3511 Support DataFrame / Series mixed arithmetic
- PR #3567 Include `strides` in `__cuda_array_interface__`
- PR #3608 Update OPS codeowner group name
- PR #3431 Port NVStrings translate to cudf strings column
- PR #3507 Define and implement new binary operation APIs
- PR #3620 Add stream parameter to unary ops detail API
- PR #3593 Adding begin/end for mutable_column_device_view
- PR #3587 Merge CHECK_STREAM & CUDA_CHECK_LAST to CHECK_CUDA
- PR #3733 Rework `hash_partition` API
- PR #3655 Use move with make_pair to avoid copy construction
- PR #3402 Define and implement new quantiles APIs
- PR #3612 Add ability to customize the JIT kernel cache path
- PR #3647 Remove PatchedNumbaDeviceArray with CuPy 6.6.0
- PR #3641 Remove duplicate definitions of CUDA_DEVICE_CALLABLE
- PR #3640 Enable memory_usage in dask_cudf (also adds pd.Index from_pandas)
- PR #3654 Update Jitify submodule ref to include gcc-8 fix
- PR #3639 Define and implement `nans_to_nulls`
- PR #3561 Rework contains implementation in search
- PR #3616 Add aggregation infrastructure for argmax/argmin.
- PR #3673 Parquet reader: improve rounding of timestamp conversion to seconds
- PR #3699 Stringify libcudacxx headers for binary op JIT
- PR #3697 Improve column insert performance for wide frames
- PR #3653 Make `gather_bitmask_kernel` more reusable.
- PR #3710 Remove multiple CMake configuration steps from root build script
- PR #3657 Define and implement compiled binops for string column comparisons
- PR #3520 Change read_parquet defaults and add warnings
- PR #3780 Java APIs for selecting a GPU
- PR #3796 Improve on round-robin with the case when number partitions greater than number of rows.
- PR #3805 Avoid CuPy 7.1.0 for now
- PR #3758 detail::scatter variant with map iterator support
- PR #3882 Fail loudly when creating a StringColumn from nvstrings with > MAX_VAL(int32) bytes
- PR #3823 Add header file for detail search functions
- PR #2438 Build GBench Benchmarks in CI
- PR #3713 Adding aggregation support to rolling_window
- PR #3875 Add abstract sink for IO writers, used by ORC and Parquet writers for now
- PR #3916 Refactor gather bindings

## Bug Fixes

- PR #3618 Update 10 minutes to cudf and cupy to hide warning that were being shown in the docs
- PR #3550 Update Java package to 0.12
- PR #3549 Fix index name issue with iloc with RangeIndex
- PR #3562 Fix 4GB limit for gzipped-compressed csv files
- PR #2981 enable build.sh to build all targets without installation
- PR #3563 Use `__cuda_array_interface__` for serialization
- PR #3564 Fix cuda memory access error in gather_bitmask_kernel
- PR #3548 Replaced CUDA_RT_CALL with CUDA_TRY
- PR #3486 Pandas > 0.25 compatability
- PR #3622 Fix new warnings and errors when building with gcc-8
- PR #3588 Remove avro reader column order reversal
- PR #3629 Fix hash map test failure
- PR #3637 Fix sorted set_index operations in dask_cudf
- PR #3663 Fix libcudf++ ORC reader microseconds and milliseconds conversion
- PR #3668 Fixing CHECK_CUDA debug build issue
- PR #3684 Fix ends_with logic for matching string case
- PR #3691 Fix create_offsets to handle offset correctly
- PR #3687 Fixed bug while passing input GPU memory pointer in `nvtext.scatter_count()`
- PR #3701 Fix hash_partition hashing all columns instead of columns_to_hash
- PR #3694 Allow for null columns parameter in `csv_writer`
- PR #3706 Removed extra type-dispatcher call from merge
- PR #3704 Changed the default delimiter to `whitespace` for nvtext methods.
- PR #3741 Construct DataFrame from dict-of-Series with alignment
- PR #3724 Update rmm version to match release
- PR #3743 Fix for `None` data in `__array_interface__`
- PR #3731 Fix performance of zero sized dataframe slice
- PR #3709 Fix inner_join incorrect result issue
- PR #3734 Update numba to 0.46 in conda files
- PR #3738 Update libxx cython types.hpp path
- PR #3672 Fix to_host issue with column_view having offset
- PR #3730 CSV reader: Set invalid float values to NaN/null
- PR #3670 Floor when casting between timestamps of different precisions
- PR #3728 Fix apply_boolean_mask issue with non-null string column
- PR #3769 Don't look for a `name` attribute in column
- PR #3783 Bind cuDF operators to Dask Dataframe
- PR #3775 Fix segfault when reading compressed CSV files larger than 4GB
- PR #3799 Align indices of Series inputs when adding as columns to DataFrame
- PR #3803 Keep name when unpickling Index objects
- PR #3804 Fix cuda crash in AVRO reader
- PR #3766 Remove references to cudf::type_id::CATEGORY from IO code
- PR #3817 Don't always deepcopy an index
- PR #3821 Fix OOB read in gpuinflate prefetcher
- PR #3829 Parquet writer: fix empty dataframe causing cuda launch errors
- PR #3835 Fix memory leak in Cython when dealing with nulls in string columns
- PR #3866 Remove unnecessary if check in NVStrings.create_offsets
- PR #3858 Fixes the broken debug build after #3728
- PR #3850 Fix merge typecast scope issue and resulting memory leak
- PR #3855 Fix MultiColumn recreation with reset_index
- PR #3869 Fixed size calculation in NVStrings::byte_count()
- PR #3868 Fix apply_grouped moving average example
- PR #3900 Properly link `NVStrings` and `NVCategory` into tests
- PR #3868 Fix apply_grouped moving average example
- PR #3871 Fix `split_out` error
- PR #3886 Fix string column materialization from column view
- PR #3893 Parquet reader: fix segfault reading empty parquet file
- PR #3931 Dask-cudf groupby `.agg` multicolumn handling fix
- PR #4017 Fix memory leaks in `GDF_STRING` cython handling and `nans_to_nulls` cython


# cuDF 0.11.0 (11 Dec 2019)

## New Features

- PR #2905 Added `Series.median()` and null support for `Series.quantile()`
- PR #2930 JSON Reader: Support ARROW_RANDOM_FILE input
- PR #2956 Add `cudf::stack` and `cudf::tile`
- PR #2980 Added nvtext is_vowel/is_consonant functions
- PR #2987 Add `inplace` arg to `DataFrame.reset_index` and `Series`
- PR #3011 Added libcudf++ transition guide
- PR #3129 Add strings column factory from `std::vector`s
- PR #3054 Add parquet reader support for decimal data types
- PR #3022 adds DataFrame.astype for cuDF dataframes
- PR #2962 Add isnull(), notnull() and related functions
- PR #3025 Move search files to legacy
- PR #3068 Add `scalar` class
- PR #3094 Adding `any` and `all` support from libcudf
- PR #3130 Define and implement new `column_wrapper`
- PR #3143 Define and implement new copying APIs `slice` and `split`
- PR #3161 Move merge files to legacy
- PR #3079 Added support to write ORC files given a local path
- PR #3192 Add dtype param to cast `DataFrame` on init
- PR #3213 Port cuIO to libcudf++
- PR #3222 Add nvtext character tokenizer
- PR #3223 Java expose underlying buffers
- PR #3300 Add `DataFrame.insert`
- PR #3263 Define and implement new `valid_if`
- PR #3278 Add `to_host` utility to copy `column_view` to host
- PR #3087 Add new cudf::experimental bool8 wrapper
- PR #3219 Construct column from column_view
- PR #3250 Define and implement new merge APIs
- PR #3144 Define and implement new hashing APIs `hash` and `hash_partition`
- PR #3229 Define and implement new search APIs
- PR #3308 java add API for memory usage callbacks
- PR #2691 Row-wise reduction and scan operations via CuPy
- PR #3291 Add normalize_nans_and_zeros
- PR #3187 Define and implement new replace APIs
- PR #3356 Add vertical concatenation for table/columns
- PR #3344 java split API
- PR #2791 Add `groupby.std()`
- PR #3368 Enable dropna argument in dask_cudf groupby
- PR #3298 add null replacement iterator for column_device_view
- PR #3297 Define and implement new groupby API.
- PR #3396 Update device_atomics with new bool8 and timestamp specializations
- PR #3411 Java host memory management API
- PR #3393 Implement df.cov and enable covariance/correlation in dask_cudf
- PR #3401 Add dask_cudf ORC writer (to_orc)
- PR #3331 Add copy_if_else
- PR #3427 Define and Implement new multi-search API
- PR #3442 Add Bool-index + Multi column + DataFrame support for set-item
- PR #3172 Define and implement new fill/repeat/copy_range APIs
- PR #3490 Add pair iterators for columns
- PR #3497 Add DataFrame.drop(..., inplace=False) argument
- PR #3469 Add string functionality for replace API
- PR #3527 Add string functionality for merge API
- PR #3557 Add contiguous_split() function.
- PR #3507 Define and implement new binary operation APIs
- PR #3273 Define and implement new reduction APIs

## Improvements

- PR #2904 Move gpu decompressors to cudf::io namespace
- PR #2977 Moved old C++ test utilities to legacy directory.
- PR #2965 Fix slow orc reader perf with large uncompressed blocks
- PR #2995 Move JIT type utilities to legacy directory
- PR #2927 Add ``Table`` and ``TableView`` extension classes that wrap legacy cudf::table
- PR #3005 Renames `cudf::exp` namespace to `cudf::experimental`
- PR #3008 Make safe versions of `is_null` and `is_valid` in `column_device_view`
- PR #3026 Move fill and repeat files to legacy
- PR #3027 Move copying.hpp and related source to legacy folder
- PR #3014 Snappy decompression optimizations
- PR #3032 Use `asarray` to coerce indices to a NumPy array
- PR #2996 IO Readers: Replace `cuio::device_buffer` with `rmm::device_buffer`
- PR #3051 Specialized hash function for strings column
- PR #3065 Select and Concat for cudf::experimental::table
- PR #3080 Move `valid_if.cuh` to `legacy/`
- PR #3052 Moved replace.hpp functionality to legacy
- PR #3091 Move join files to legacy
- PR #3092 Implicitly init RMM if Java allocates before init
- PR #3029 Update gdf_ numeric types with stdint and move to cudf namespace
- PR #3052 Moved replace.hpp functionality to legacy
- PR #2955 Add cmake option to only build for present GPU architecture
- PR #3070 Move functions.h and related source to legacy
- PR #2951 Allow set_index to handle a list of column names
- PR #3093 Move groupby files to legacy
- PR #2988 Removing GIS functionality (now part of cuSpatial library)
- PR #3067 Java method to return size of device memory buffer
- PR #3083 Improved some binary operation tests to include null testing.
- PR #3084 Update to arrow-cpp and pyarrow 0.15.0
- PR #3071 Move cuIO to legacy
- PR #3126 Round 2 of snappy decompression optimizations
- PR #3046 Define and implement new copying APIs `empty_like` and `allocate_like`
- PR #3128 Support MultiIndex in DataFrame.join
- PR #2971 Added initial gather and scatter methods for strings_column_view
- PR #3133 Port NVStrings to cudf column: count_characters and count_bytes
- PR #2991 Added strings column functions concatenate and join_strings
- PR #3028 Define and implement new `gather` APIs.
- PR #3135 Add nvtx utilities to cudf::nvtx namespace
- PR #3021 Java host side concat of serialized buffers
- PR #3138 Move unary files to legacy
- PR #3170 Port NVStrings substring functions to cudf strings column
- PR #3159 Port NVStrings is-chars-types function to cudf strings column
- PR #3154 Make `table_view_base.column()` const and add `mutable_table_view.column()`
- PR #3175 Set cmake cuda version variables
- PR #3171 Move deprecated error macros to legacy
- PR #3191 Port NVStrings integer convert ops to cudf column
- PR #3189 Port NVStrings find ops to cudf column
- PR #3352 Port NVStrings convert float functions to cudf strings column
- PR #3193 Add cuPy as a formal dependency
- PR #3195 Support for zero columned `table_view`
- PR #3165 Java device memory size for string category
- PR #3205 Move transform files to legacy
- PR #3202 Rename and move error.hpp to public headers
- PR #2878 Use upstream merge code in dask_cudf
- PR #3217 Port NVStrings upper and lower case conversion functions
- PR #3350 Port NVStrings booleans convert functions
- PR #3231 Add `column::release()` to give up ownership of contents.
- PR #3157 Use enum class rather than enum for mask_allocation_policy
- PR #3232 Port NVStrings datetime conversion to cudf strings column
- PR #3136 Define and implement new transpose API
- PR #3237 Define and implement new transform APIs
- PR #3245 Move binaryop files to legacy
- PR #3241 Move stream_compaction files to legacy
- PR #3166 Move reductions to legacy
- PR #3261 Small cleanup: remove `== true`
- PR #3271 Update rmm API based on `rmm.reinitialize(...)` change
- PR #3266 Remove optional checks for CuPy
- PR #3268 Adding null ordering per column feature when sorting
- PR #3239 Adding floating point specialization to comparators for NaNs
- PR #3270 Move predicates files to legacy
- PR #3281 Add to_host specialization for strings in column test utilities
- PR #3282 Add `num_bitmask_words`
- PR #3252 Add new factory methods to include passing an existing null mask
- PR #3288 Make `bit.cuh` utilities usable from host code.
- PR #3287 Move rolling windows files to legacy
- PR #3182 Define and implement new unary APIs `is_null` and `is_not_null`
- PR #3314 Drop `cython` from run requirements
- PR #3301 Add tests for empty column wrapper.
- PR #3294 Update to arrow-cpp and pyarrow 0.15.1
- PR #3310 Add `row_hasher` and `element_hasher` utilities
- PR #3272 Support non-default streams when creating/destroying hash maps
- PR #3286 Clean up the starter code on README
- PR #3332 Port NVStrings replace to cudf strings column
- PR #3354 Define and implement new `scatter` APIs
- PR #3322 Port NVStrings pad operations to cudf strings column
- PR #3345 Add cache member for number of characters in string_view class
- PR #3299 Define and implement new `is_sorted` APIs
- PR #3328 Partition by stripes in dask_cudf ORC reader
- PR #3243 Use upstream join code in dask_cudf
- PR #3371 Add `select` method to `table_view`
- PR #3309 Add java and JNI bindings for search bounds
- PR #3305 Define and implement new rolling window APIs
- PR #3380 Concatenate columns of strings
- PR #3382 Add fill function for strings column
- PR #3391 Move device_atomics_tests.cu files to legacy
- PR #3303 Define and implement new stream compaction APIs `copy_if`, `drop_nulls`,
           `apply_boolean_mask`, `drop_duplicate` and `unique_count`.
- PR #3387 Strings column gather function
- PR #3440 Strings column scatter function
- PR #3389 Move quantiles.hpp + group_quantiles.hpp files to legacy
- PR #3397 Port unary cast to libcudf++
- PR #3398 Move reshape.hpp files to legacy
- PR #3395 Port NVStrings regex extract to cudf strings column
- PR #3423 Port NVStrings htoi to cudf strings column
- PR #3425 Strings column copy_if_else implementation
- PR #3422 Move utilities to legacy
- PR #3201 Define and implement new datetime_ops APIs
- PR #3421 Port NVStrings find_multiple to cudf strings column
- PR #3448 Port scatter_to_tables to libcudf++
- PR #3458 Update strings sections in the transition guide
- PR #3462 Add `make_empty_column` and update `empty_like`.
- PR #3465 Port `aggregation` traits and utilities.
- PR #3214 Define and implement new unary operations APIs
- PR #3475 Add `bitmask_to_host` column utility
- PR #3487 Add is_boolean trait and random timestamp generator for testing
- PR #3492 Small cleanup (remove std::abs) and comment
- PR #3407 Allow multiple row-groups per task in dask_cudf read_parquet
- PR #3512 Remove unused CUDA conda labels
- PR #3500 cudf::fill()/cudf::repeat() support for strings columns.
- PR #3438 Update scalar and scalar_device_view to better support strings
- PR #3414 Add copy_range function for strings column
- PR #3685 Add string support to contiguous_split.
- PR #3471 Add scalar/column, column/scalar and scalar/scalar overloads to copy_if_else.
- PR #3451 Add support for implicit typecasting of join columns

## Bug Fixes

- PR #2895 Fixed dask_cudf group_split behavior to handle upstream rearrange_by_divisions
- PR #3048 Support for zero columned tables
- PR #3030 Fix snappy decoding regression in PR #3014
- PR #3041 Fixed exp to experimental namespace name change issue
- PR #3056 Add additional cmake hint for finding local build of RMM files
- PR #3060 Move copying.hpp includes to legacy
- PR #3139 Fixed java RMM auto initalization
- PR #3141 Java fix for relocated IO headers
- PR #3149 Rename column_wrapper.cuh to column_wrapper.hpp
- PR #3168 Fix mutable_column_device_view head const_cast
- PR #3199 Update JNI includes for legacy moves
- PR #3204 ORC writer: Fix ByteRLE encoding of NULLs
- PR #2994 Fix split_out-support but with hash_object_dispatch
- PR #3212 Fix string to date casting when format is not specified
- PR #3218 Fixes `row_lexicographic_comparator` issue with handling two tables
- PR #3228 Default initialize RMM when Java native dependencies are loaded
- PR #3012 replacing instances of `to_gpu_array` with `mem`
- PR #3236 Fix Numba 0.46+/CuPy 6.3 interface compatibility
- PR #3276 Update JNI includes for legacy moves
- PR #3256 Fix orc writer crash with multiple string columns
- PR #3211 Fix breaking change caused by rapidsai/rmm#167
- PR #3265 Fix dangling pointer in `is_sorted`
- PR #3267 ORC writer: fix incorrect ByteRLE encoding of long literal runs
- PR #3277 Fix invalid reference to deleted temporary in `is_sorted`.
- PR #3274 ORC writer: fix integer RLEv2 mode2 unsigned base value encoding
- PR #3279 Fix shutdown hang issues with pinned memory pool init executor
- PR #3280 Invalid children check in mutable_column_device_view
- PR #3289 fix java memory usage API for empty columns
- PR #3293 Fix loading of csv files zipped on MacOS (disabled zip min version check)
- PR #3295 Fix storing storing invalid RMM exec policies.
- PR #3307 Add pd.RangeIndex to from_pandas to fix dask_cudf meta_nonempty bug
- PR #3313 Fix public headers including non-public headers
- PR #3318 Revert arrow to 0.15.0 temporarily to unblock downstream projects CI
- PR #3317 Fix index-argument bug in dask_cudf parquet reader
- PR #3323 Fix `insert` non-assert test case
- PR #3341 Fix `Series` constructor converting NoneType to "None"
- PR #3326 Fix and test for detail::gather map iterator type inference
- PR #3334 Remove zero-size exception check from make_strings_column factories
- PR #3333 Fix compilation issues with `constexpr` functions not marked `__device__`
- PR #3340 Make all benchmarks use cudf base fixture to initialize RMM pool
- PR #3337 Fix Java to pad validity buffers to 64-byte boundary
- PR #3362 Fix `find_and_replace` upcasting series for python scalars and lists
- PR #3357 Disabling `column_view` iterators for non fixed-width types
- PR #3383 Fix : properly compute null counts for rolling_window.
- PR #3386 Removing external includes from `column_view.hpp`
- PR #3369 Add write_partition to dask_cudf to fix to_parquet bug
- PR #3388 Support getitem with bools when DataFrame has a MultiIndex
- PR #3408 Fix String and Column (De-)Serialization
- PR #3372 Fix dask-distributed scatter_by_map bug
- PR #3419 Fix a bug in parse_into_parts (incomplete input causing walking past the end of string).
- PR #3413 Fix dask_cudf read_csv file-list bug
- PR #3416 Fix memory leak in ColumnVector when pulling strings off the GPU
- PR #3424 Fix benchmark build by adding libcudacxx to benchmark's CMakeLists.txt
- PR #3435 Fix diff and shift for empty series
- PR #3439 Fix index-name bug in StringColumn concat
- PR #3445 Fix ORC Writer default stripe size
- PR #3459 Fix printing of invalid entries
- PR #3466 Fix gather null mask allocation for invalid index
- PR #3468 Fix memory leak issue in `drop_duplicates`
- PR #3474 Fix small doc error in capitalize Docs
- PR #3491 Fix more doc errors in NVStrings
- PR #3478 Fix as_index deep copy via Index.rename inplace arg
- PR #3476 Fix ORC reader timezone conversion
- PR #3188 Repr slices up large DataFrames
- PR #3519 Fix strings column concatenate handling zero-sized columns
- PR #3530 Fix copy_if_else test case fail issue
- PR #3523 Fix lgenfe issue with debug build
- PR #3532 Fix potential use-after-free in cudf parquet reader
- PR #3540 Fix unary_op null_mask bug and add missing test cases
- PR #3559 Use HighLevelGraph api in DataFrame constructor (Fix upstream compatibility)
- PR #3572 Fix CI Issue with hypothesis tests that are flaky


# cuDF 0.10.0 (16 Oct 2019)

## New Features

- PR #2423 Added `groupby.quantile()`
- PR #2522 Add Java bindings for NVStrings backed upper and lower case mutators
- PR #2605 Added Sort based groupby in libcudf
- PR #2607 Add Java bindings for parsing JSON
- PR #2629 Add dropna= parameter to groupby
- PR #2585 ORC & Parquet Readers: Remove millisecond timestamp restriction
- PR #2507 Add GPU-accelerated ORC Writer
- PR #2559 Add Series.tolist()
- PR #2653 Add Java bindings for rolling window operations
- PR #2480 Merge `custreamz` codebase into `cudf` repo
- PR #2674 Add __contains__ for Index/Series/Column
- PR #2635 Add support to read from remote and cloud sources like s3, gcs, hdfs
- PR #2722 Add Java bindings for NVTX ranges
- PR #2702 Add make_bool to dataset generation functions
- PR #2394 Move `rapidsai/custrings` into `cudf`
- PR #2734 Final sync of custrings source into cudf
- PR #2724 Add libcudf support for __contains__
- PR #2777 Add python bindings for porter stemmer measure functionality
- PR #2781 Add issorted to is_monotonic
- PR #2685 Add cudf::scatter_to_tables and cython binding
- PR #2743 Add Java bindings for NVStrings timestamp2long as part of String ColumnVector casting
- PR #2785 Add nvstrings Python docs
- PR #2786 Add benchmarks option to root build.sh
- PR #2802 Add `cudf::repeat()` and `cudf.Series.repeat()`
- PR #2773 Add Fisher's unbiased kurtosis and skew for Series/DataFrame
- PR #2748 Parquet Reader: Add option to specify loading of PANDAS index
- PR #2807 Add scatter_by_map to DataFrame python API
- PR #2836 Add nvstrings.code_points method
- PR #2844 Add Series/DataFrame notnull
- PR #2858 Add GTest type list utilities
- PR #2870 Add support for grouping by Series of arbitrary length
- PR #2719 Series covariance and Pearson correlation
- PR #2207 Beginning of libcudf overhaul: introduce new column and table types
- PR #2869 Add `cudf.CategoricalDtype`
- PR #2838 CSV Reader: Support ARROW_RANDOM_FILE input
- PR #2655 CuPy-based Series and Dataframe .values property
- PR #2803 Added `edit_distance_matrix()` function to calculate pairwise edit distance for each string on a given nvstrings object.
- PR #2811 Start of cudf strings column work based on 2207
- PR #2872 Add Java pinned memory pool allocator
- PR #2969 Add findAndReplaceAll to ColumnVector
- PR #2814 Add Datetimeindex.weekday
- PR #2999 Add timestamp conversion support for string categories
- PR #2918 Add cudf::column timestamp wrapper types

## Improvements

- PR #2578 Update legacy_groupby to use libcudf group_by_without_aggregation
- PR #2581 Removed `managed` allocator from hash map classes.
- PR #2571 Remove unnecessary managed memory from gdf_column_concat
- PR #2648 Cython/Python reorg
- PR #2588 Update Series.append documentation
- PR #2632 Replace dask-cudf set_index code with upstream
- PR #2682 Add cudf.set_allocator() function for easier allocator init
- PR #2642 Improve null printing and testing
- PR #2747 Add missing Cython headers / cudftestutil lib to conda package for cuspatial build
- PR #2706 Compute CSV format in device code to speedup performance
- PR #2673 Add support for np.longlong type
- PR #2703 move dask serialization dispatch into cudf
- PR #2728 Add YYMMDD to version tag for nightly conda packages
- PR #2729 Handle file-handle input in to_csv
- PR #2741 CSV Reader: Move kernel functions into its own file
- PR #2766 Improve nvstrings python cmake flexibility
- PR #2756 Add out_time_unit option to csv reader, support timestamp resolutions
- PR #2771 Stopgap alias for to_gpu_matrix()
- PR #2783 Support mapping input columns to function arguments in apply kernels
- PR #2645 libcudf unique_count for Series.nunique
- PR #2817 Dask-cudf: `read_parquet` support for remote filesystems
- PR #2823 improve java data movement debugging
- PR #2806 CSV Reader: Clean-up row offset operations
- PR #2640 Add dask wait/persist exmaple to 10 minute guide
- PR #2828 Optimizations of kernel launch configuration for `DataFrame.apply_rows` and `DataFrame.apply_chunks`
- PR #2831 Add `column` argument to `DataFrame.drop`
- PR #2775 Various optimizations to improve __getitem__ and __setitem__ performance
- PR #2810 cudf::allocate_like can optionally always allocate a mask.
- PR #2833 Parquet reader: align page data allocation sizes to 4-bytes to satisfy cuda-memcheck
- PR #2832 Using the new Python bindings for UCX
- PR #2856 Update group_split_cudf to use scatter_by_map
- PR #2890 Optionally keep serialized table data on the host.
- PR #2778 Doc: Updated and fixed some docstrings that were formatted incorrectly.
- PR #2830 Use YYMMDD tag in custreamz nightly build
- PR #2875 Java: Remove synchronized from register methods in MemoryCleaner
- PR #2887 Minor snappy decompression optimization
- PR #2899 Use new RMM API based on Cython
- PR #2788 Guide to Python UDFs
- PR #2919 Change java API to use operators in groupby namespace
- PR #2909 CSV Reader: Avoid row offsets host vector default init
- PR #2834 DataFrame supports setting columns via attribute syntax `df.x = col`
- PR #3147 DataFrame can be initialized from rows via list of tuples
- PR #3539 Restrict CuPy to 6

## Bug Fixes

- PR #2584 ORC Reader: fix parsing of `DECIMAL` index positions
- PR #2619 Fix groupby serialization/deserialization
- PR #2614 Update Java version to match
- PR #2601 Fixes nlargest(1) issue in Series and Dataframe
- PR #2610 Fix a bug in index serialization (properly pass DeviceNDArray)
- PR #2621 Fixes the floordiv issue of not promoting float type when rhs is 0
- PR #2611 Types Test: fix static casting from negative int to string
- PR #2618 IO Readers: Fix datasource memory map failure for multiple reads
- PR #2628 groupby_without_aggregation non-nullable input table produces non-nullable output
- PR #2615 fix string category partitioning in java API
- PR #2641 fix string category and timeunit concat in the java API
- PR #2649 Fix groupby issue resulting from column_empty bug
- PR #2658 Fix astype() for null categorical columns
- PR #2660 fix column string category and timeunit concat in the java API
- PR #2664 ORC reader: fix `skip_rows` larger than first stripe
- PR #2654 Allow Java gdfOrderBy to work with string categories
- PR #2669 AVRO reader: fix non-deterministic output
- PR #2668 Update Java bindings to specify timestamp units for ORC and Parquet readers
- PR #2679 AVRO reader: fix cuda errors when decoding compressed streams
- PR #2692 Add concatenation for data-frame with different headers (empty and non-empty)
- PR #2651 Remove nvidia driver installation from ci/cpu/build.sh
- PR #2697 Ensure csv reader sets datetime column time units
- PR #2698 Return RangeIndex from contiguous slice of RangeIndex
- PR #2672 Fix null and integer handling in round
- PR #2704 Parquet Reader: Fix crash when loading string column with nulls
- PR #2725 Fix Jitify issue with running on Turing using CUDA version < 10
- PR #2731 Fix building of benchmarks
- PR #2738 Fix java to find new NVStrings locations
- PR #2736 Pin Jitify branch to v0.10 version
- PR #2742 IO Readers: Fix possible silent failures when creating `NvStrings` instance
- PR #2753 Fix java quantile API calls
- PR #2762 Fix validity processing for time in java
- PR #2796 Fix handling string slicing and other nvstrings delegated methods with dask
- PR #2769 Fix link to API docs in README.md
- PR #2772 Handle multiindex pandas Series #2772
- PR #2749 Fix apply_rows/apply_chunks pessimistic null mask to use in_cols null masks only
- PR #2752 CSV Reader: Fix exception when there's no rows to process
- PR #2716 Added Exception for `StringMethods` in string methods
- PR #2787 Fix Broadcasting `None` to `cudf-series`
- PR #2794 Fix async race in NVCategory::get_value and get_value_bounds
- PR #2795 Fix java build/cast error
- PR #2496 Fix improper merge of two dataframes when names differ
- PR #2824 Fix issue with incorrect result when Numeric Series replace is called several times
- PR #2751 Replace value with null
- PR #2765 Fix Java inequality comparisons for string category
- PR #2818 Fix java join API to use new C++ join API
- PR #2841 Fix nvstrings.slice and slice_from for range (0,0)
- PR #2837 Fix join benchmark
- PR #2809 Add hash_df and group_split dispatch functions for dask
- PR #2843 Parquet reader: fix skip_rows when not aligned with page or row_group boundaries
- PR #2851 Deleted existing dask-cudf/record.txt
- PR #2854 Fix column creation from ephemeral objects exposing __cuda_array_interface__
- PR #2860 Fix boolean indexing when the result is a single row
- PR #2859 Fix tail method issue for string columns
- PR #2852 Fixed `cumsum()` and `cumprod()` on boolean series.
- PR #2865 DaskIO: Fix `read_csv` and `read_orc` when input is list of files
- PR #2750 Fixed casting values to cudf::bool8 so non-zero values always cast to true
- PR #2873 Fixed dask_cudf read_partition bug by generating ParquetDatasetPiece
- PR #2850 Fixes dask_cudf.read_parquet on partitioned datasets
- PR #2896 Properly handle `axis` string keywords in `concat`
- PR #2926 Update rounding algorithm to avoid using fmod
- PR #2968 Fix Java dependency loading when using NVTX
- PR #2963 Fix ORC writer uncompressed block indexing
- PR #2928 CSV Reader: Fix using `byte_range` for large datasets
- PR #2983 Fix sm_70+ race condition in gpu_unsnap
- PR #2964 ORC Writer: Segfault when writing mixed numeric and string columns
- PR #3007 Java: Remove unit test that frees RMM invalid pointer
- PR #3009 Fix orc reader RLEv2 patch position regression from PR #2507
- PR #3002 Fix CUDA invalid configuration errors reported after loading an ORC file without data
- PR #3035 Update update-version.sh for new docs locations
- PR #3038 Fix uninitialized stream parameter in device_table deleter
- PR #3064 Fixes groupby performance issue
- PR #3061 Add rmmInitialize to nvstrings gtests
- PR #3058 Fix UDF doc markdown formatting
- PR #3059 Add nvstrings python build instructions to contributing.md


# cuDF 0.9.0 (21 Aug 2019)

## New Features

- PR #1993 Add CUDA-accelerated series aggregations: mean, var, std
- PR #2111 IO Readers: Support memory buffer, file-like object, and URL inputs
- PR #2012 Add `reindex()` to DataFrame and Series
- PR #2097 Add GPU-accelerated AVRO reader
- PR #2098 Support binary ops on DFs and Series with mismatched indices
- PR #2160 Merge `dask-cudf` codebase into `cudf` repo
- PR #2149 CSV Reader: Add `hex` dtype for explicit hexadecimal parsing
- PR #2156 Add `upper_bound()` and `lower_bound()` for libcudf tables and `searchsorted()` for cuDF Series
- PR #2158 CSV Reader: Support single, non-list/dict argument for `dtype`
- PR #2177 CSV Reader: Add `parse_dates` parameter for explicit date inference
- PR #1744 cudf::apply_boolean_mask and cudf::drop_nulls support for cudf::table inputs (multi-column)
- PR #2196 Add `DataFrame.dropna()`
- PR #2197 CSV Writer: add `chunksize` parameter for `to_csv`
- PR #2215 `type_dispatcher` benchmark
- PR #2179 Add Java quantiles
- PR #2157 Add __array_function__ to DataFrame and Series
- PR #2212 Java support for ORC reader
- PR #2224 Add DataFrame isna, isnull, notna functions
- PR #2236 Add Series.drop_duplicates
- PR #2105 Add hash-based join benchmark
- PR #2316 Add unique, nunique, and value_counts for datetime columns
- PR #2337 Add Java support for slicing a ColumnVector
- PR #2049 Add cudf::merge (sorted merge)
- PR #2368 Full cudf+dask Parquet Support
- PR #2380 New cudf::is_sorted checks whether cudf::table is sorted
- PR #2356 Java column vector standard deviation support
- PR #2221 MultiIndex full indexing - Support iloc and wildcards for loc
- PR #2429 Java support for getting length of strings in a ColumnVector
- PR #2415 Add `value_counts` for series of any type
- PR #2446 Add __array_function__ for index
- PR #2437 ORC reader: Add 'use_np_dtypes' option
- PR #2382 Add CategoricalAccessor add, remove, rename, and ordering methods
- PR #2464 Native implement `__cuda_array_interface__` for Series/Index/Column objects
- PR #2425 Rolling window now accepts array-based user-defined functions
- PR #2442 Add __setitem__
- PR #2449 Java support for getting byte count of strings in a ColumnVector
- PR #2492 Add groupby.size() method
- PR #2358 Add cudf::nans_to_nulls: convert floating point column into bitmask
- PR #2489 Add drop argument to set_index
- PR #2491 Add Java bindings for ORC reader 'use_np_dtypes' option
- PR #2213 Support s/ms/us/ns DatetimeColumn time unit resolutions
- PR #2536 Add _constructor properties to Series and DataFrame

## Improvements

- PR #2103 Move old `column` and `bitmask` files into `legacy/` directory
- PR #2109 added name to Python column classes
- PR #1947 Cleanup serialization code
- PR #2125 More aggregate in java API
- PR #2127 Add in java Scalar tests
- PR #2088 Refactor of Python groupby code
- PR #2130 Java serialization and deserialization of tables.
- PR #2131 Chunk rows logic added to csv_writer
- PR #2129 Add functions in the Java API to support nullable column filtering
- PR #2165 made changes to get_dummies api for it to be available in MethodCache
- PR #2171 Add CodeCov integration, fix doc version, make --skip-tests work when invoking with source
- PR #2184 handle remote orc files for dask-cudf
- PR #2186 Add `getitem` and `getattr` style access to Rolling objects
- PR #2168 Use cudf.Column for CategoricalColumn's categories instead of a tuple
- PR #2193 DOC: cudf::type_dispatcher documentation for specializing dispatched functors
- PR #2199 Better java support for appending strings
- PR #2176 Added column dtype support for datetime, int8, int16 to csv_writer
- PR #2209 Matching `get_dummies` & `select_dtypes` behavior to pandas
- PR #2217 Updated Java bindings to use the new groupby API
- PR #2214 DOC: Update doc instructions to build/install `cudf` and `dask-cudf`
- PR #2220 Update Java bindings for reduction rename
- PR #2232 Move CodeCov upload from build script to Jenkins
- PR #2225 refactor to use libcudf for gathering columns in dataframes
- PR #2293 Improve join performance (faster compute_join_output_size)
- PR #2300 Create separate dask codeowners for dask-cudf codebase
- PR #2304 gdf_group_by_without_aggregations returns gdf_column
- PR #2309 Java readers: remove redundant copy of result pointers
- PR #2307 Add `black` and `isort` to style checker script
- PR #2345 Restore removal of old groupby implementation
- PR #2342 Improve `astype()` to operate all ways
- PR #2329 using libcudf cudf::copy for column deep copy
- PR #2344 DOC: docs on code formatting for contributors
- PR #2376 Add inoperative axis= and win_type= arguments to Rolling()
- PR #2378 remove dask for (de-)serialization of cudf objects
- PR #2353 Bump Arrow and Dask versions
- PR #2377 Replace `standard_python_slice` with just `slice.indices()`
- PR #2373 cudf.DataFrame enchancements & Series.values support
- PR #2392 Remove dlpack submodule; make cuDF's Cython API externally accessible
- PR #2430 Updated Java bindings to use the new unary API
- PR #2406 Moved all existing `table` related files to a `legacy/` directory
- PR #2350 Performance related changes to get_dummies
- PR #2420 Remove `cudautils.astype` and replace with `typecast.apply_cast`
- PR #2456 Small improvement to typecast utility
- PR #2458 Fix handling of thirdparty packages in `isort` config
- PR #2459 IO Readers: Consolidate all readers to use `datasource` class
- PR #2475 Exposed type_dispatcher.hpp, nvcategory_util.hpp and wrapper_types.hpp in the include folder
- PR #2484 Enabled building libcudf as a static library
- PR #2453 Streamline CUDA_REL environment variable
- PR #2483 Bundle Boost filesystem dependency in the Java jar
- PR #2486 Java API hash functions
- PR #2481 Adds the ignore_null_keys option to the java api
- PR #2490 Java api: support multiple aggregates for the same column
- PR #2510 Java api: uses table based apply_boolean_mask
- PR #2432 Use pandas formatting for console, html, and latex output
- PR #2573 Bump numba version to 0.45.1
- PR #2606 Fix references to notebooks-contrib

## Bug Fixes

- PR #2086 Fixed quantile api behavior mismatch in series & dataframe
- PR #2128 Add offset param to host buffer readers in java API.
- PR #2145 Work around binops validity checks for java
- PR #2146 Work around unary_math validity checks for java
- PR #2151 Fixes bug in cudf::copy_range where null_count was invalid
- PR #2139 matching to pandas describe behavior & fixing nan values issue
- PR #2161 Implicitly convert unsigned to signed integer types in binops
- PR #2154 CSV Reader: Fix bools misdetected as strings dtype
- PR #2178 Fix bug in rolling bindings where a view of an ephemeral column was being taken
- PR #2180 Fix issue with isort reordering `importorskip` below imports depending on them
- PR #2187 fix to honor dtype when numpy arrays are passed to columnops.as_column
- PR #2190 Fix issue in astype conversion of string column to 'str'
- PR #2208 Fix issue with calling `head()` on one row dataframe
- PR #2229 Propagate exceptions from Cython cdef functions
- PR #2234 Fix issue with local build script not properly building
- PR #2223 Fix CUDA invalid configuration errors reported after loading small compressed ORC files
- PR #2162 Setting is_unique and is_monotonic-related attributes
- PR #2244 Fix ORC RLEv2 delta mode decoding with nonzero residual delta width
- PR #2297 Work around `var/std` unsupported only at debug build
- PR #2302 Fixed java serialization corner case
- PR #2355 Handle float16 in binary operations
- PR #2311 Fix copy behaviour for GenericIndex
- PR #2349 Fix issues with String filter in java API
- PR #2323 Fix groupby on categoricals
- PR #2328 Ensure order is preserved in CategoricalAccessor._set_categories
- PR #2202 Fix issue with unary ops mishandling empty input
- PR #2326 Fix for bug in DLPack when reading multiple columns
- PR #2324 Fix cudf Docker build
- PR #2325 Fix ORC RLEv2 patched base mode decoding with nonzero patch width
- PR #2235 Fix get_dummies to be compatible with dask
- PR #2332 Zero initialize gdf_dtype_extra_info
- PR #2355 Handle float16 in binary operations
- PR #2360 Fix missing dtype handling in cudf.Series & columnops.as_column
- PR #2364 Fix quantile api and other trivial issues around it
- PR #2361 Fixed issue with `codes` of CategoricalIndex
- PR #2357 Fixed inconsistent type of index created with from_pandas vs direct construction
- PR #2389 Fixed Rolling __getattr__ and __getitem__ for offset based windows
- PR #2402 Fixed bug in valid mask computation in cudf::copy_if (apply_boolean_mask)
- PR #2401 Fix to a scalar datetime(of type Days) issue
- PR #2386 Correctly allocate output valids in groupby
- PR #2411 Fixed failures on binary op on single element string column
- PR #2422 Fix Pandas logical binary operation incompatibilites
- PR #2447 Fix CodeCov posting build statuses temporarily
- PR #2450 Fix erroneous null handling in `cudf.DataFrame`'s `apply_rows`
- PR #2470 Fix issues with empty strings and string categories (Java)
- PR #2471 Fix String Column Validity.
- PR #2481 Fix java validity buffer serialization
- PR #2485 Updated bytes calculation to use size_t to avoid overflow in column concat
- PR #2461 Fix groupby multiple aggregations same column
- PR #2514 Fix cudf::drop_nulls threshold handling in Cython
- PR #2516 Fix utilities include paths and meta.yaml header paths
- PR #2517 Fix device memory leak in to_dlpack tensor deleter
- PR #2431 Fix local build generated file ownerships
- PR #2511 Added import of orc, refactored exception handlers to not squash fatal exceptions
- PR #2527 Fix index and column input handling in dask_cudf read_parquet
- PR #2466 Fix `dataframe.query` returning null rows erroneously
- PR #2548 Orc reader: fix non-deterministic data decoding at chunk boundaries
- PR #2557 fix cudautils import in string.py
- PR #2521 Fix casting datetimes from/to the same resolution
- PR #2545 Fix MultiIndexes with datetime levels
- PR #2560 Remove duplicate `dlpack` definition in conda recipe
- PR #2567 Fix ColumnVector.fromScalar issues while dealing with null scalars
- PR #2565 Orc reader: fix incorrect data decoding of int64 data types
- PR #2577 Fix search benchmark compilation error by adding necessary header
- PR #2604 Fix a bug in copying.pyx:_normalize_types that upcasted int32 to int64


# cuDF 0.8.0 (27 June 2019)

## New Features

- PR #1524 Add GPU-accelerated JSON Lines parser with limited feature set
- PR #1569 Add support for Json objects to the JSON Lines reader
- PR #1622 Add Series.loc
- PR #1654 Add cudf::apply_boolean_mask: faster replacement for gdf_apply_stencil
- PR #1487 cython gather/scatter
- PR #1310 Implemented the slice/split functionality.
- PR #1630 Add Python layer to the GPU-accelerated JSON reader
- PR #1745 Add rounding of numeric columns via Numba
- PR #1772 JSON reader: add support for BytesIO and StringIO input
- PR #1527 Support GDF_BOOL8 in readers and writers
- PR #1819 Logical operators (AND, OR, NOT) for libcudf and cuDF
- PR #1813 ORC Reader: Add support for stripe selection
- PR #1828 JSON Reader: add suport for bool8 columns
- PR #1833 Add column iterator with/without nulls
- PR #1665 Add the point-in-polygon GIS function
- PR #1863 Series and Dataframe methods for all and any
- PR #1908 cudf::copy_range and cudf::fill for copying/assigning an index or range to a constant
- PR #1921 Add additional formats for typecasting to/from strings
- PR #1807 Add Series.dropna()
- PR #1987 Allow user defined functions in the form of ptx code to be passed to binops
- PR #1948 Add operator functions like `Series.add()` to DataFrame and Series
- PR #1954 Add skip test argument to GPU build script
- PR #2018 Add bindings for new groupby C++ API
- PR #1984 Add rolling window operations Series.rolling() and DataFrame.rolling()
- PR #1542 Python method and bindings for to_csv
- PR #1995 Add Java API
- PR #1998 Add google benchmark to cudf
- PR #1845 Add cudf::drop_duplicates, DataFrame.drop_duplicates
- PR #1652 Added `Series.where()` feature
- PR #2074 Java Aggregates, logical ops, and better RMM support
- PR #2140 Add a `cudf::transform` function
- PR #2068 Concatenation of different typed columns

## Improvements

- PR #1538 Replacing LesserRTTI with inequality_comparator
- PR #1703 C++: Added non-aggregating `insert` to `concurrent_unordered_map` with specializations to store pairs with a single atomicCAS when possible.
- PR #1422 C++: Added a RAII wrapper for CUDA streams
- PR #1701 Added `unique` method for stringColumns
- PR #1713 Add documentation for Dask-XGBoost
- PR #1666 CSV Reader: Improve performance for files with large number of columns
- PR #1725 Enable the ability to use a single column groupby as its own index
- PR #1759 Add an example showing simultaneous rolling averages to `apply_grouped` documentation
- PR #1746 C++: Remove unused code: `windowed_ops.cu`, `sorting.cu`, `hash_ops.cu`
- PR #1748 C++: Add `bool` nullability flag to `device_table` row operators
- PR #1764 Improve Numerical column: `mean_var` and `mean`
- PR #1767 Speed up Python unit tests
- PR #1770 Added build.sh script, updated CI scripts and documentation
- PR #1739 ORC Reader: Add more pytest coverage
- PR #1696 Added null support in `Series.replace()`.
- PR #1390 Added some basic utility functions for `gdf_column`'s
- PR #1791 Added general column comparison code for testing
- PR #1795 Add printing of git submodule info to `print_env.sh`
- PR #1796 Removing old sort based group by code and gdf_filter
- PR #1811 Added funtions for copying/allocating `cudf::table`s
- PR #1838 Improve columnops.column_empty so that it returns typed columns instead of a generic Column
- PR #1890 Add utils.get_dummies- a pandas-like wrapper around one_hot-encoding
- PR #1823 CSV Reader: default the column type to string for empty dataframes
- PR #1827 Create bindings for scalar-vector binops, and update one_hot_encoding to use them
- PR #1817 Operators now support different sized dataframes as long as they don't share different sized columns
- PR #1855 Transition replace_nulls to new C++ API and update corresponding Cython/Python code
- PR #1858 Add `std::initializer_list` constructor to `column_wrapper`
- PR #1846 C++ type-erased gdf_equal_columns test util; fix gdf_equal_columns logic error
- PR #1390 Added some basic utility functions for `gdf_column`s
- PR #1391 Tidy up bit-resolution-operation and bitmask class code
- PR #1882 Add iloc functionality to MultiIndex dataframes
- PR #1884 Rolling windows: general enhancements and better coverage for unit tests
- PR #1886 support GDF_STRING_CATEGORY columns in apply_boolean_mask, drop_nulls and other libcudf functions
- PR #1896 Improve performance of groupby with levels specified in dask-cudf
- PR #1915 Improve iloc performance for non-contiguous row selection
- PR #1859 Convert read_json into a C++ API
- PR #1919 Rename libcudf namespace gdf to namespace cudf
- PR #1850 Support left_on and right_on for DataFrame merge operator
- PR #1930 Specialize constructor for `cudf::bool8` to cast argument to `bool`
- PR #1938 Add default constructor for `column_wrapper`
- PR #1930 Specialize constructor for `cudf::bool8` to cast argument to `bool`
- PR #1952 consolidate libcudf public API headers in include/cudf
- PR #1949 Improved selection with boolmask using libcudf `apply_boolean_mask`
- PR #1956 Add support for nulls in `query()`
- PR #1973 Update `std::tuple` to `std::pair` in top-most libcudf APIs and C++ transition guide
- PR #1981 Convert read_csv into a C++ API
- PR #1868 ORC Reader: Support row index for speed up on small/medium datasets
- PR #1964 Added support for list-like types in Series.str.cat
- PR #2005 Use HTML5 details tag in bug report issue template
- PR #2003 Removed few redundant unit-tests from test_string.py::test_string_cat
- PR #1944 Groupby design improvements
- PR #2017 Convert `read_orc()` into a C++ API
- PR #2011 Convert `read_parquet()` into a C++ API
- PR #1756 Add documentation "10 Minutes to cuDF and dask_cuDF"
- PR #2034 Adding support for string columns concatenation using "add" binary operator
- PR #2042 Replace old "10 Minutes" guide with new guide for docs build process
- PR #2036 Make library of common test utils to speed up tests compilation
- PR #2022 Facilitating get_dummies to be a high level api too
- PR #2050 Namespace IO readers and add back free-form `read_xxx` functions
- PR #2104 Add a functional ``sort=`` keyword argument to groupby
- PR #2108 Add `find_and_replace` for StringColumn for replacing single values
- PR #1803 cuDF/CuPy interoperability documentation

## Bug Fixes

- PR #1465 Fix for test_orc.py and test_sparse_df.py test failures
- PR #1583 Fix underlying issue in `as_index()` that was causing `Series.quantile()` to fail
- PR #1680 Add errors= keyword to drop() to fix cudf-dask bug
- PR #1651 Fix `query` function on empty dataframe
- PR #1616 Fix CategoricalColumn to access categories by index instead of iteration
- PR #1660 Fix bug in `loc` when indexing with a column name (a string)
- PR #1683 ORC reader: fix timestamp conversion to UTC
- PR #1613 Improve CategoricalColumn.fillna(-1) performance
- PR #1642 Fix failure of CSV_TEST gdf_csv_test.SkiprowsNrows on multiuser systems
- PR #1709 Fix handling of `datetime64[ms]` in `dataframe.select_dtypes`
- PR #1704 CSV Reader: Add support for the plus sign in number fields
- PR #1687 CSV reader: return an empty dataframe for zero size input
- PR #1757 Concatenating columns with null columns
- PR #1755 Add col_level keyword argument to melt
- PR #1758 Fix df.set_index() when setting index from an empty column
- PR #1749 ORC reader: fix long strings of NULL values resulting in incorrect data
- PR #1742 Parquet Reader: Fix index column name to match PANDAS compat
- PR #1782 Update libcudf doc version
- PR #1783 Update conda dependencies
- PR #1786 Maintain the original series name in series.unique output
- PR #1760 CSV Reader: fix segfault when dtype list only includes columns from usecols list
- PR #1831 build.sh: Assuming python is in PATH instead of using PYTHON env var
- PR #1839 Raise an error instead of segfaulting when transposing a DataFrame with StringColumns
- PR #1840 Retain index correctly during merge left_on right_on
- PR #1825 cuDF: Multiaggregation Groupby Failures
- PR #1789 CSV Reader: Fix missing support for specifying `int8` and `int16` dtypes
- PR #1857 Cython Bindings: Handle `bool` columns while calling `column_view_from_NDArrays`
- PR #1849 Allow DataFrame support methods to pass arguments to the methods
- PR #1847 Fixed #1375 by moving the nvstring check into the wrapper function
- PR #1864 Fixing cudf reduction for POWER platform
- PR #1869 Parquet reader: fix Dask timestamps not matching with Pandas (convert to milliseconds)
- PR #1876 add dtype=bool for `any`, `all` to treat integer column correctly
- PR #1875 CSV reader: take NaN values into account in dtype detection
- PR #1873 Add column dtype checking for the all/any methods
- PR #1902 Bug with string iteration in _apply_basic_agg
- PR #1887 Fix for initialization issue in pq_read_arg,orc_read_arg
- PR #1867 JSON reader: add support for null/empty fields, including the 'null' literal
- PR #1891 Fix bug #1750 in string column comparison
- PR #1909 Support of `to_pandas()` of boolean series with null values
- PR #1923 Use prefix removal when two aggs are called on a SeriesGroupBy
- PR #1914 Zero initialize gdf_column local variables
- PR #1959 Add support for comparing boolean Series to scalar
- PR #1966 Ignore index fix in series append
- PR #1967 Compute index __sizeof__ only once for DataFrame __sizeof__
- PR #1977 Support CUDA installation in default system directories
- PR #1982 Fixes incorrect index name after join operation
- PR #1985 Implement `GDF_PYMOD`, a special modulo that follows python's sign rules
- PR #1991 Parquet reader: fix decoding of NULLs
- PR #1990 Fixes a rendering bug in the `apply_grouped` documentation
- PR #1978 Fix for values being filled in an empty dataframe
- PR #2001 Correctly create MultiColumn from Pandas MultiColumn
- PR #2006 Handle empty dataframe groupby construction for dask
- PR #1965 Parquet Reader: Fix duplicate index column when it's already in `use_cols`
- PR #2033 Add pip to conda environment files to fix warning
- PR #2028 CSV Reader: Fix reading of uncompressed files without a recognized file extension
- PR #2073 Fix an issue when gathering columns with NVCategory and nulls
- PR #2053 cudf::apply_boolean_mask return empty column for empty boolean mask
- PR #2066 exclude `IteratorTest.mean_var_output` test from debug build
- PR #2069 Fix JNI code to use read_csv and read_parquet APIs
- PR #2071 Fix bug with unfound transitive dependencies for GTests in Ubuntu 18.04
- PR #2089 Configure Sphinx to render params correctly
- PR #2091 Fix another bug with unfound transitive dependencies for `cudftestutils` in Ubuntu 18.04
- PR #2115 Just apply `--disable-new-dtags` instead of trying to define all the transitive dependencies
- PR #2106 Fix errors in JitCache tests caused by sharing of device memory between processes
- PR #2120 Fix errors in JitCache tests caused by running multiple threads on the same data
- PR #2102 Fix memory leak in groupby
- PR #2113 fixed typo in to_csv code example


# cudf 0.7.2 (16 May 2019)

## New Features

- PR #1735 Added overload for atomicAdd on int64. Streamlined implementation of custom atomic overloads.
- PR #1741 Add MultiIndex concatenation

## Bug Fixes

- PR #1718 Fix issue with SeriesGroupBy MultiIndex in dask-cudf
- PR #1734 Python: fix performance regression for groupby count() aggregations
- PR #1768 Cython: fix handling read only schema buffers in gpuarrow reader


# cudf 0.7.1 (11 May 2019)

## New Features

- PR #1702 Lazy load MultiIndex to return groupby performance to near optimal.

## Bug Fixes

- PR #1708 Fix handling of `datetime64[ms]` in `dataframe.select_dtypes`


# cuDF 0.7.0 (10 May 2019)

## New Features

- PR #982 Implement gdf_group_by_without_aggregations and gdf_unique_indices functions
- PR #1142 Add `GDF_BOOL` column type
- PR #1194 Implement overloads for CUDA atomic operations
- PR #1292 Implemented Bitwise binary ops AND, OR, XOR (&, |, ^)
- PR #1235 Add GPU-accelerated Parquet Reader
- PR #1335 Added local_dict arg in `DataFrame.query()`.
- PR #1282 Add Series and DataFrame.describe()
- PR #1356 Rolling windows
- PR #1381 Add DataFrame._get_numeric_data
- PR #1388 Add CODEOWNERS file to auto-request reviews based on where changes are made
- PR #1396 Add DataFrame.drop method
- PR #1413 Add DataFrame.melt method
- PR #1412 Add DataFrame.pop()
- PR #1419 Initial CSV writer function
- PR #1441 Add Series level cumulative ops (cumsum, cummin, cummax, cumprod)
- PR #1420 Add script to build and test on a local gpuCI image
- PR #1440 Add DatetimeColumn.min(), DatetimeColumn.max()
- PR #1455 Add Series.Shift via Numba kernel
- PR #1441 Add Series level cumulative ops (cumsum, cummin, cummax, cumprod)
- PR #1461 Add Python coverage test to gpu build
- PR #1445 Parquet Reader: Add selective reading of rows and row group
- PR #1532 Parquet Reader: Add support for INT96 timestamps
- PR #1516 Add Series and DataFrame.ndim
- PR #1556 Add libcudf C++ transition guide
- PR #1466 Add GPU-accelerated ORC Reader
- PR #1565 Add build script for nightly doc builds
- PR #1508 Add Series isna, isnull, and notna
- PR #1456 Add Series.diff() via Numba kernel
- PR #1588 Add Index `astype` typecasting
- PR #1301 MultiIndex support
- PR #1599 Level keyword supported in groupby
- PR #929 Add support operations to dataframe
- PR #1609 Groupby accept list of Series
- PR #1658 Support `group_keys=True` keyword in groupby method

## Improvements

- PR #1531 Refactor closures as private functions in gpuarrow
- PR #1404 Parquet reader page data decoding speedup
- PR #1076 Use `type_dispatcher` in join, quantiles, filter, segmented sort, radix sort and hash_groupby
- PR #1202 Simplify README.md
- PR #1149 CSV Reader: Change convertStrToValue() functions to `__device__` only
- PR #1238 Improve performance of the CUDA trie used in the CSV reader
- PR #1245 Use file cache for JIT kernels
- PR #1278 Update CONTRIBUTING for new conda environment yml naming conventions
- PR #1163 Refactored UnaryOps. Reduced API to two functions: `gdf_unary_math` and `gdf_cast`. Added `abs`, `-`, and `~` ops. Changed bindings to Cython
- PR #1284 Update docs version
- PR #1287 add exclude argument to cudf.select_dtype function
- PR #1286 Refactor some of the CSV Reader kernels into generic utility functions
- PR #1291 fillna in `Series.to_gpu_array()` and `Series.to_array()` can accept the scalar too now.
- PR #1005 generic `reduction` and `scan` support
- PR #1349 Replace modernGPU sort join with thrust.
- PR #1363 Add a dataframe.mean(...) that raises NotImplementedError to satisfy `dask.dataframe.utils.is_dataframe_like`
- PR #1319 CSV Reader: Use column wrapper for gdf_column output alloc/dealloc
- PR #1376 Change series quantile default to linear
- PR #1399 Replace CFFI bindings for NVTX functions with Cython bindings
- PR #1389 Refactored `set_null_count()`
- PR #1386 Added macros `GDF_TRY()`, `CUDF_TRY()` and `ASSERT_CUDF_SUCCEEDED()`
- PR #1435 Rework CMake and conda recipes to depend on installed libraries
- PR #1391 Tidy up bit-resolution-operation and bitmask class code
- PR #1439 Add cmake variable to enable compiling CUDA code with -lineinfo
- PR #1462 Add ability to read parquet files from arrow::io::RandomAccessFile
- PR #1453 Convert CSV Reader CFFI to Cython
- PR #1479 Convert Parquet Reader CFFI to Cython
- PR #1397 Add a utility function for producing an overflow-safe kernel launch grid configuration
- PR #1382 Add GPU parsing of nested brackets to cuIO parsing utilities
- PR #1481 Add cudf::table constructor to allocate a set of `gdf_column`s
- PR #1484 Convert GroupBy CFFI to Cython
- PR #1463 Allow and default melt keyword argument var_name to be None
- PR #1486 Parquet Reader: Use device_buffer rather than device_ptr
- PR #1525 Add cudatoolkit conda dependency
- PR #1520 Renamed `src/dataframe` to `src/table` and moved `table.hpp`. Made `types.hpp` to be type declarations only.
- PR #1492 Convert transpose CFFI to Cython
- PR #1495 Convert binary and unary ops CFFI to Cython
- PR #1503 Convert sorting and hashing ops CFFI to Cython
- PR #1522 Use latest release version in update-version CI script
- PR #1533 Remove stale join CFFI, fix memory leaks in join Cython
- PR #1521 Added `row_bitmask` to compute bitmask for rows of a table. Merged `valids_ops.cu` and `bitmask_ops.cu`
- PR #1553 Overload `hash_row` to avoid using intial hash values. Updated `gdf_hash` to select between overloads
- PR #1585 Updated `cudf::table` to maintain own copy of wrapped `gdf_column*`s
- PR #1559 Add `except +` to all Cython function definitions to catch C++ exceptions properly
- PR #1617 `has_nulls` and `column_dtypes` for `cudf::table`
- PR #1590 Remove CFFI from the build / install process entirely
- PR #1536 Convert gpuarrow CFFI to Cython
- PR #1655 Add `Column._pointer` as a way to access underlying `gdf_column*` of a `Column`
- PR #1655 Update readme conda install instructions for cudf version 0.6 and 0.7


## Bug Fixes

- PR #1233 Fix dtypes issue while adding the column to `str` dataframe.
- PR #1254 CSV Reader: fix data type detection for floating-point numbers in scientific notation
- PR #1289 Fix looping over each value instead of each category in concatenation
- PR #1293 Fix Inaccurate error message in join.pyx
- PR #1308 Add atomicCAS overload for `int8_t`, `int16_t`
- PR #1317 Fix catch polymorphic exception by reference in ipc.cu
- PR #1325 Fix dtype of null bitmasks to int8
- PR #1326 Update build documentation to use -DCMAKE_CXX11_ABI=ON
- PR #1334 Add "na_position" argument to CategoricalColumn sort_by_values
- PR #1321 Fix out of bounds warning when checking Bzip2 header
- PR #1359 Add atomicAnd/Or/Xor for integers
- PR #1354 Fix `fillna()` behaviour when replacing values with different dtypes
- PR #1347 Fixed core dump issue while passing dict_dtypes without column names in `cudf.read_csv()`
- PR #1379 Fixed build failure caused due to error: 'col_dtype' may be used uninitialized
- PR #1392 Update cudf Dockerfile and package_versions.sh
- PR #1385 Added INT8 type to `_schema_to_dtype` for use in GpuArrowReader
- PR #1393 Fixed a bug in `gdf_count_nonzero_mask()` for the case of 0 bits to count
- PR #1395 Update CONTRIBUTING to use the environment variable CUDF_HOME
- PR #1416 Fix bug at gdf_quantile_exact and gdf_quantile_appox
- PR #1421 Fix remove creation of series multiple times during `add_column()`
- PR #1405 CSV Reader: Fix memory leaks on read_csv() failure
- PR #1328 Fix CategoricalColumn to_arrow() null mask
- PR #1433 Fix NVStrings/categories includes
- PR #1432 Update NVStrings to 0.7.* to coincide with 0.7 development
- PR #1483 Modify CSV reader to avoid cropping blank quoted characters in non-string fields
- PR #1446 Merge 1275 hotfix from master into branch-0.7
- PR #1447 Fix legacy groupby apply docstring
- PR #1451 Fix hash join estimated result size is not correct
- PR #1454 Fix local build script improperly change directory permissions
- PR #1490 Require Dask 1.1.0+ for `is_dataframe_like` test or skip otherwise.
- PR #1491 Use more specific directories & groups in CODEOWNERS
- PR #1497 Fix Thrust issue on CentOS caused by missing default constructor of host_vector elements
- PR #1498 Add missing include guard to device_atomics.cuh and separated DEVICE_ATOMICS_TEST
- PR #1506 Fix csv-write call to updated NVStrings method
- PR #1510 Added nvstrings `fillna()` function
- PR #1507 Parquet Reader: Default string data to GDF_STRING
- PR #1535 Fix doc issue to ensure correct labelling of cudf.series
- PR #1537 Fix `undefined reference` link error in HashPartitionTest
- PR #1548 Fix ci/local/build.sh README from using an incorrect image example
- PR #1551 CSV Reader: Fix integer column name indexing
- PR #1586 Fix broken `scalar_wrapper::operator==`
- PR #1591 ORC/Parquet Reader: Fix missing import for FileNotFoundError exception
- PR #1573 Parquet Reader: Fix crash due to clash with ORC reader datasource
- PR #1607 Revert change of `column.to_dense_buffer` always return by copy for performance concerns
- PR #1618 ORC reader: fix assert & data output when nrows/skiprows isn't aligned to stripe boundaries
- PR #1631 Fix failure of TYPES_TEST on some gcc-7 based systems.
- PR #1641 CSV Reader: Fix skip_blank_lines behavior with Windows line terminators (\r\n)
- PR #1648 ORC reader: fix non-deterministic output when skiprows is non-zero
- PR #1676 Fix groupby `as_index` behaviour with `MultiIndex`
- PR #1659 Fix bug caused by empty groupbys and multiindex slicing throwing exceptions
- PR #1656 Correct Groupby failure in dask when un-aggregable columns are left in dataframe.
- PR #1689 Fix groupby performance regression
- PR #1694 Add Cython as a runtime dependency since it's required in `setup.py`


# cuDF 0.6.1 (25 Mar 2019)

## Bug Fixes

- PR #1275 Fix CentOS exception in DataFrame.hash_partition from using value "returned" by a void function


# cuDF 0.6.0 (22 Mar 2019)

## New Features

- PR #760 Raise `FileNotFoundError` instead of `GDF_FILE_ERROR` in `read_csv` if the file does not exist
- PR #539 Add Python bindings for replace function
- PR #823 Add Doxygen configuration to enable building HTML documentation for libcudf C/C++ API
- PR #807 CSV Reader: Add byte_range parameter to specify the range in the input file to be read
- PR #857 Add Tail method for Series/DataFrame and update Head method to use iloc
- PR #858 Add series feature hashing support
- PR #871 CSV Reader: Add support for NA values, including user specified strings
- PR #893 Adds PyArrow based parquet readers / writers to Python, fix category dtype handling, fix arrow ingest buffer size issues
- PR #867 CSV Reader: Add support for ignoring blank lines and comment lines
- PR #887 Add Series digitize method
- PR #895 Add Series groupby
- PR #898 Add DataFrame.groupby(level=0) support
- PR #920 Add feather, JSON, HDF5 readers / writers from PyArrow / Pandas
- PR #888 CSV Reader: Add prefix parameter for column names, used when parsing without a header
- PR #913 Add DLPack support: convert between cuDF DataFrame and DLTensor
- PR #939 Add ORC reader from PyArrow
- PR #918 Add Series.groupby(level=0) support
- PR #906 Add binary and comparison ops to DataFrame
- PR #958 Support unary and binary ops on indexes
- PR #964 Add `rename` method to `DataFrame`, `Series`, and `Index`
- PR #985 Add `Series.to_frame` method
- PR #985 Add `drop=` keyword to reset_index method
- PR #994 Remove references to pygdf
- PR #990 Add external series groupby support
- PR #988 Add top-level merge function to cuDF
- PR #992 Add comparison binaryops to DateTime columns
- PR #996 Replace relative path imports with absolute paths in tests
- PR #995 CSV Reader: Add index_col parameter to specify the column name or index to be used as row labels
- PR #1004 Add `from_gpu_matrix` method to DataFrame
- PR #997 Add property index setter
- PR #1007 Replace relative path imports with absolute paths in cudf
- PR #1013 select columns with df.columns
- PR #1016 Rename Series.unique_count() to nunique() to match pandas API
- PR #947 Prefixsum to handle nulls and float types
- PR #1029 Remove rest of relative path imports
- PR #1021 Add filtered selection with assignment for Dataframes
- PR #872 Adding NVCategory support to cudf apis
- PR #1052 Add left/right_index and left/right_on keywords to merge
- PR #1091 Add `indicator=` and `suffixes=` keywords to merge
- PR #1107 Add unsupported keywords to Series.fillna
- PR #1032 Add string support to cuDF python
- PR #1136 Removed `gdf_concat`
- PR #1153 Added function for getting the padded allocation size for valid bitmask
- PR #1148 Add cudf.sqrt for dataframes and Series
- PR #1159 Add Python bindings for libcudf dlpack functions
- PR #1155 Add __array_ufunc__ for DataFrame and Series for sqrt
- PR #1168 to_frame for series accepts a name argument


## Improvements

- PR #1218 Add dask-cudf page to API docs
- PR #892 Add support for heterogeneous types in binary ops with JIT
- PR #730 Improve performance of `gdf_table` constructor
- PR #561 Add Doxygen style comments to Join CUDA functions
- PR #813 unified libcudf API functions by replacing gpu_ with gdf_
- PR #822 Add support for `__cuda_array_interface__` for ingest
- PR #756 Consolidate common helper functions from unordered map and multimap
- PR #753 Improve performance of groupby sum and average, especially for cases with few groups.
- PR #836 Add ingest support for arrow chunked arrays in Column, Series, DataFrame creation
- PR #763 Format doxygen comments for csv_read_arg struct
- PR #532 CSV Reader: Use type dispatcher instead of switch block
- PR #694 Unit test utilities improvements
- PR #878 Add better indexing to Groupby
- PR #554 Add `empty` method and `is_monotonic` attribute to `Index`
- PR #1040 Fixed up Doxygen comment tags
- PR #909 CSV Reader: Avoid host->device->host copy for header row data
- PR #916 Improved unit testing and error checking for `gdf_column_concat`
- PR #941 Replace `numpy` call in `Series.hash_encode` with `numba`
- PR #942 Added increment/decrement operators for wrapper types
- PR #943 Updated `count_nonzero_mask` to return `num_rows` when the mask is null
- PR #952 Added trait to map C++ type to `gdf_dtype`
- PR #966 Updated RMM submodule.
- PR #998 Add IO reader/writer modules to API docs, fix for missing cudf.Series docs
- PR #1017 concatenate along columns for Series and DataFrames
- PR #1002 Support indexing a dataframe with another boolean dataframe
- PR #1018 Better concatenation for Series and Dataframes
- PR #1036 Use Numpydoc style docstrings
- PR #1047 Adding gdf_dtype_extra_info to gdf_column_view_augmented
- PR #1054 Added default ctor to SerialTrieNode to overcome Thrust issue in CentOS7 + CUDA10
- PR #1024 CSV Reader: Add support for hexadecimal integers in integral-type columns
- PR #1033 Update `fillna()` to use libcudf function `gdf_replace_nulls`
- PR #1066 Added inplace assignment for columns and select_dtypes for dataframes
- PR #1026 CSV Reader: Change the meaning and type of the quoting parameter to match Pandas
- PR #1100 Adds `CUDF_EXPECTS` error-checking macro
- PR #1092 Fix select_dtype docstring
- PR #1111 Added cudf::table
- PR #1108 Sorting for datetime columns
- PR #1120 Return a `Series` (not a `Column`) from `Series.cat.set_categories()`
- PR #1128 CSV Reader: The last data row does not need to be line terminated
- PR #1183 Bump Arrow version to 0.12.1
- PR #1208 Default to CXX11_ABI=ON
- PR #1252 Fix NVStrings dependencies for cuda 9.2 and 10.0
- PR #2037 Optimize the existing `gather` and `scatter` routines in `libcudf`

## Bug Fixes

- PR #821 Fix flake8 issues revealed by flake8 update
- PR #808 Resolved renamed `d_columns_valids` variable name
- PR #820 CSV Reader: fix the issue where reader adds additional rows when file uses 
 as a line terminator
- PR #780 CSV Reader: Fix scientific notation parsing and null values for empty quotes
- PR #815 CSV Reader: Fix data parsing when tabs are present in the input CSV file
- PR #850 Fix bug where left joins where the left df has 0 rows causes a crash
- PR #861 Fix memory leak by preserving the boolean mask index
- PR #875 Handle unnamed indexes in to/from arrow functions
- PR #877 Fix ingest of 1 row arrow tables in from arrow function
- PR #876 Added missing `<type_traits>` include
- PR #889 Deleted test_rmm.py which has now moved to RMM repo
- PR #866 Merge v0.5.1 numpy ABI hotfix into 0.6
- PR #917 value_counts return int type on empty columns
- PR #611 Renamed `gdf_reduce_optimal_output_size()` -> `gdf_reduction_get_intermediate_output_size()`
- PR #923 fix index for negative slicing for cudf dataframe and series
- PR #927 CSV Reader: Fix category GDF_CATEGORY hashes not being computed properly
- PR #921 CSV Reader: Fix parsing errors with delim_whitespace, quotations in the header row, unnamed columns
- PR #933 Fix handling objects of all nulls in series creation
- PR #940 CSV Reader: Fix an issue where the last data row is missing when using byte_range
- PR #945 CSV Reader: Fix incorrect datetime64 when milliseconds or space separator are used
- PR #959 Groupby: Problem with column name lookup
- PR #950 Converting dataframe/recarry with non-contiguous arrays
- PR #963 CSV Reader: Fix another issue with missing data rows when using byte_range
- PR #999 Fix 0 sized kernel launches and empty sort_index exception
- PR #993 Fix dtype in selecting 0 rows from objects
- PR #1009 Fix performance regression in `to_pandas` method on DataFrame
- PR #1008 Remove custom dask communication approach
- PR #1001 CSV Reader: Fix a memory access error when reading a large (>2GB) file with date columns
- PR #1019 Binary Ops: Fix error when one input column has null mask but other doesn't
- PR #1014 CSV Reader: Fix false positives in bool value detection
- PR #1034 CSV Reader: Fix parsing floating point precision and leading zero exponents
- PR #1044 CSV Reader: Fix a segfault when byte range aligns with a page
- PR #1058 Added support for `DataFrame.loc[scalar]`
- PR #1060 Fix column creation with all valid nan values
- PR #1073 CSV Reader: Fix an issue where a column name includes the return character
- PR #1090 Updating Doxygen Comments
- PR #1080 Fix dtypes returned from loc / iloc because of lists
- PR #1102 CSV Reader: Minor fixes and memory usage improvements
- PR #1174: Fix release script typo
- PR #1137 Add prebuild script for CI
- PR #1118 Enhanced the `DataFrame.from_records()` feature
- PR #1129 Fix join performance with index parameter from using numpy array
- PR #1145 Issue with .agg call on multi-column dataframes
- PR #908 Some testing code cleanup
- PR #1167 Fix issue with null_count not being set after inplace fillna()
- PR #1184 Fix iloc performance regression
- PR #1185 Support left_on/right_on and also on=str in merge
- PR #1200 Fix allocating bitmasks with numba instead of rmm in allocate_mask function
- PR #1213 Fix bug with csv reader requesting subset of columns using wrong datatype
- PR #1223 gpuCI: Fix label on rapidsai channel on gpu build scripts
- PR #1242 Add explicit Thrust exec policy to fix NVCATEGORY_TEST segfault on some platforms
- PR #1246 Fix categorical tests that failed due to bad implicit type conversion
- PR #1255 Fix overwriting conda package main label uploads
- PR #1259 Add dlpack includes to pip build


# cuDF 0.5.1 (05 Feb 2019)

## Bug Fixes

- PR #842 Avoid using numpy via cimport to prevent ABI issues in Cython compilation


# cuDF 0.5.0 (28 Jan 2019)

## New Features

- PR #722 Add bzip2 decompression support to `read_csv()`
- PR #693 add ZLIB-based GZIP/ZIP support to `read_csv_strings()`
- PR #411 added null support to gdf_order_by (new API) and cudf_table::sort
- PR #525 Added GitHub Issue templates for bugs, documentation, new features, and questions
- PR #501 CSV Reader: Add support for user-specified decimal point and thousands separator to read_csv_strings()
- PR #455 CSV Reader: Add support for user-specified decimal point and thousands separator to read_csv()
- PR #439 add `DataFrame.drop` method similar to pandas
- PR #356 add `DataFrame.transpose` method and `DataFrame.T` property similar to pandas
- PR #505 CSV Reader: Add support for user-specified boolean values
- PR #350 Implemented Series replace function
- PR #490 Added print_env.sh script to gather relevant environment details when reporting cuDF issues
- PR #474 add ZLIB-based GZIP/ZIP support to `read_csv()`
- PR #547 Added melt similar to `pandas.melt()`
- PR #491 Add CI test script to check for updates to CHANGELOG.md in PRs
- PR #550 Add CI test script to check for style issues in PRs
- PR #558 Add CI scripts for cpu-based conda and gpu-based test builds
- PR #524 Add Boolean Indexing
- PR #564 Update python `sort_values` method to use updated libcudf `gdf_order_by` API
- PR #509 CSV Reader: Input CSV file can now be passed in as a text or a binary buffer
- PR #607 Add `__iter__` and iteritems to DataFrame class
- PR #643 added a new api gdf_replace_nulls that allows a user to replace nulls in a column

## Improvements

- PR #426 Removed sort-based groupby and refactored existing groupby APIs. Also improves C++/CUDA compile time.
- PR #461 Add `CUDF_HOME` variable in README.md to replace relative pathing.
- PR #472 RMM: Created centralized rmm::device_vector alias and rmm::exec_policy
- PR #500 Improved the concurrent hash map class to support partitioned (multi-pass) hash table building.
- PR #454 Improve CSV reader docs and examples
- PR #465 Added templated C++ API for RMM to avoid explicit cast to `void**`
- PR #513 `.gitignore` tweaks
- PR #521 Add `assert_eq` function for testing
- PR #502 Simplify Dockerfile for local dev, eliminate old conda/pip envs
- PR #549 Adds `-rdynamic` compiler flag to nvcc for Debug builds
- PR #472 RMM: Created centralized rmm::device_vector alias and rmm::exec_policy
- PR #577 Added external C++ API for scatter/gather functions
- PR #500 Improved the concurrent hash map class to support partitioned (multi-pass) hash table building
- PR #583 Updated `gdf_size_type` to `int`
- PR #500 Improved the concurrent hash map class to support partitioned (multi-pass) hash table building
- PR #617 Added .dockerignore file. Prevents adding stale cmake cache files to the docker container
- PR #658 Reduced `JOIN_TEST` time by isolating overflow test of hash table size computation
- PR #664 Added Debuging instructions to README
- PR #651 Remove noqa marks in `__init__.py` files
- PR #671 CSV Reader: uncompressed buffer input can be parsed without explicitly specifying compression as None
- PR #684 Make RMM a submodule
- PR #718 Ensure sum, product, min, max methods pandas compatibility on empty datasets
- PR #720 Refactored Index classes to make them more Pandas-like, added CategoricalIndex
- PR #749 Improve to_arrow and from_arrow Pandas compatibility
- PR #766 Remove TravisCI references, remove unused variables from CMake, fix ARROW_VERSION in Cmake
- PR #773 Add build-args back to Dockerfile and handle dependencies based on environment yml file
- PR #781 Move thirdparty submodules to root and symlink in /cpp
- PR #843 Fix broken cudf/python API examples, add new methods to the API index

## Bug Fixes

- PR #569 CSV Reader: Fix days being off-by-one when parsing some dates
- PR #531 CSV Reader: Fix incorrect parsing of quoted numbers
- PR #465 Added templated C++ API for RMM to avoid explicit cast to `void**`
- PR #473 Added missing <random> include
- PR #478 CSV Reader: Add api support for auto column detection, header, mangle_dupe_cols, usecols
- PR #495 Updated README to correct where cffi pytest should be executed
- PR #501 Fix the intermittent segfault caused by the `thousands` and `compression` parameters in the csv reader
- PR #502 Simplify Dockerfile for local dev, eliminate old conda/pip envs
- PR #512 fix bug for `on` parameter in `DataFrame.merge` to allow for None or single column name
- PR #511 Updated python/cudf/bindings/join.pyx to fix cudf merge printing out dtypes
- PR #513 `.gitignore` tweaks
- PR #521 Add `assert_eq` function for testing
- PR #537 Fix CMAKE_CUDA_STANDARD_REQURIED typo in CMakeLists.txt
- PR #447 Fix silent failure in initializing DataFrame from generator
- PR #545 Temporarily disable csv reader thousands test to prevent segfault (test re-enabled in PR #501)
- PR #559 Fix Assertion error while using `applymap` to change the output dtype
- PR #575 Update `print_env.sh` script to better handle missing commands
- PR #612 Prevent an exception from occuring with true division on integer series.
- PR #630 Fix deprecation warning for `pd.core.common.is_categorical_dtype`
- PR #622 Fix Series.append() behaviour when appending values with different numeric dtype
- PR #603 Fix error while creating an empty column using None.
- PR #673 Fix array of strings not being caught in from_pandas
- PR #644 Fix return type and column support of dataframe.quantile()
- PR #634 Fix create `DataFrame.from_pandas()` with numeric column names
- PR #654 Add resolution check for GDF_TIMESTAMP in Join
- PR #648 Enforce one-to-one copy required when using `numba>=0.42.0`
- PR #645 Fix cmake build type handling not setting debug options when CMAKE_BUILD_TYPE=="Debug"
- PR #669 Fix GIL deadlock when launching multiple python threads that make Cython calls
- PR #665 Reworked the hash map to add a way to report the destination partition for a key
- PR #670 CMAKE: Fix env include path taking precedence over libcudf source headers
- PR #674 Check for gdf supported column types
- PR #677 Fix 'gdf_csv_test_Dates' gtest failure due to missing nrows parameter
- PR #604 Fix the parsing errors while reading a csv file using `sep` instead of `delimiter`.
- PR #686 Fix converting nulls to NaT values when converting Series to Pandas/Numpy
- PR #689 CSV Reader: Fix behavior with skiprows+header to match pandas implementation
- PR #691 Fixes Join on empty input DFs
- PR #706 CSV Reader: Fix broken dtype inference when whitespace is in data
- PR #717 CSV reader: fix behavior when parsing a csv file with no data rows
- PR #724 CSV Reader: fix build issue due to parameter type mismatch in a std::max call
- PR #734 Prevents reading undefined memory in gpu_expand_mask_bits numba kernel
- PR #747 CSV Reader: fix an issue where CUDA allocations fail with some large input files
- PR #750 Fix race condition for handling NVStrings in CMake
- PR #719 Fix merge column ordering
- PR #770 Fix issue where RMM submodule pointed to wrong branch and pin other to correct branches
- PR #778 Fix hard coded ABI off setting
- PR #784 Update RMM submodule commit-ish and pip paths
- PR #794 Update `rmm::exec_policy` usage to fix segmentation faults when used as temprory allocator.
- PR #800 Point git submodules to branches of forks instead of exact commits


# cuDF 0.4.0 (05 Dec 2018)

## New Features

- PR #398 add pandas-compatible `DataFrame.shape()` and `Series.shape()`
- PR #394 New documentation feature "10 Minutes to cuDF"
- PR #361 CSV Reader: Add support for strings with delimiters

## Improvements

 - PR #436 Improvements for type_dispatcher and wrapper structs
 - PR #429 Add CHANGELOG.md (this file)
 - PR #266 use faster CUDA-accelerated DataFrame column/Series concatenation.
 - PR #379 new C++ `type_dispatcher` reduces code complexity in supporting many data types.
 - PR #349 Improve performance for creating columns from memoryview objects
 - PR #445 Update reductions to use type_dispatcher. Adds integer types support to sum_of_squares.
 - PR #448 Improve installation instructions in README.md
 - PR #456 Change default CMake build to Release, and added option for disabling compilation of tests

## Bug Fixes

 - PR #444 Fix csv_test CUDA too many resources requested fail.
 - PR #396 added missing output buffer in validity tests for groupbys.
 - PR #408 Dockerfile updates for source reorganization
 - PR #437 Add cffi to Dockerfile conda env, fixes "cannot import name 'librmm'"
 - PR #417 Fix `map_test` failure with CUDA 10
 - PR #414 Fix CMake installation include file paths
 - PR #418 Properly cast string dtypes to programmatic dtypes when instantiating columns
 - PR #427 Fix and tests for Concatenation illegal memory access with nulls


# cuDF 0.3.0 (23 Nov 2018)

## New Features

 - PR #336 CSV Reader string support

## Improvements

 - PR #354 source code refactored for better organization. CMake build system overhaul. Beginning of transition to Cython bindings.
 - PR #290 Add support for typecasting to/from datetime dtype
 - PR #323 Add handling pyarrow boolean arrays in input/out, add tests
 - PR #325 GDF_VALIDITY_UNSUPPORTED now returned for algorithms that don't support non-empty valid bitmasks
 - PR #381 Faster InputTooLarge Join test completes in ms rather than minutes.
 - PR #373 .gitignore improvements
 - PR #367 Doc cleanup & examples for DataFrame methods
 - PR #333 Add Rapids Memory Manager documentation
 - PR #321 Rapids Memory Manager adds file/line location logging and convenience macros
 - PR #334 Implement DataFrame `__copy__` and `__deepcopy__`
 - PR #271 Add NVTX ranges to pygdf
 - PR #311 Document system requirements for conda install

## Bug Fixes

 - PR #337 Retain index on `scale()` function
 - PR #344 Fix test failure due to PyArrow 0.11 Boolean handling
 - PR #364 Remove noexcept from managed_allocator;  CMakeLists fix for NVstrings
 - PR #357 Fix bug that made all series be considered booleans for indexing
 - PR #351 replace conda env configuration for developers
 - PRs #346 #360 Fix CSV reading of negative numbers
 - PR #342 Fix CMake to use conda-installed nvstrings
 - PR #341 Preserve categorical dtype after groupby aggregations
 - PR #315 ReadTheDocs build update to fix missing libcuda.so
 - PR #320 FIX out-of-bounds access error in reductions.cu
 - PR #319 Fix out-of-bounds memory access in libcudf count_valid_bits
 - PR #303 Fix printing empty dataframe


# cuDF 0.2.0 and cuDF 0.1.0

These were initial releases of cuDF based on previously separate pyGDF and libGDF libraries.<|MERGE_RESOLUTION|>--- conflicted
+++ resolved
@@ -47,11 +47,8 @@
 - PR #3861 Added Series.sum feature for String
 - PR #4069 Added cast of numeric columns from/to String
 - PR #3681 Add cudf::experimental::boolean_mask_scatter
-<<<<<<< HEAD
 - PR #3504 Add External Kafka Datasource
 - PR #4088 Added asString() on ColumnVector in Java that takes a format string
-=======
->>>>>>> 259a13e9
 - PR #4040 Add support for n-way merge of sorted tables
 - PR #4053 Multi-column quantiles.
 - PR #4100 Add set_keys function for dictionary columns
