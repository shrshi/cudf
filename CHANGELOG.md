# cuDF 0.12.0 (Date TBD)

## New Features

## Improvements

## Bug Fixes


# cuDF 0.11.0 (Date TBD)

## New Features
- PR #2905 Added `Series.median()` and null support for `Series.quantile()`
- PR #2930 JSON Reader: Support ARROW_RANDOM_FILE input
- PR #2956 Add `cudf::stack` and `cudf::tile`
- PR #2980 Added nvtext is_vowel/is_consonant functions
- PR #2987 Add `inplace` arg to `DataFrame.reset_index` and `Series`
- PR #3011 Added libcudf++ transition guide
- PR #3129 Add strings column factory from `std::vector`s
- PR #3054 Add parquet reader support for decimal data types
- PR #3022 adds DataFrame.astype for cuDF dataframes
- PR #2962 Add isnull(), notnull() and related functions
- PR #3025 Move search files to legacy
- PR #3068 Add `scalar` class
- PR #3094 Adding `any` and `all` support from libcudf
- PR #3130 Define and implement new `column_wrapper`
- PR #3143 Define and implement new copying APIs `slice` and `split`
- PR #3161 Move merge files to legacy
- PR #3079 Added support to write ORC files given a local path
- PR #3192 Add dtype param to cast `DataFrame` on init
- PR #3213 Port cuIO to libcudf++
- PR #3222 Add nvtext character tokenizer
- PR #3223 Java expose underlying buffers
- PR #3300 Add `DataFrame.insert`
- PR #3263 Define and implement new `valid_if`
- PR #3278 Add `to_host` utility to copy `column_view` to host
- PR #3087 Add new cudf::experimental bool8 wrapper
- PR #3219 Construct column from column_view
- PR #3144 Define and implement new hashing APIs `hash` and `hash_partition`
- PR #3229 Define and implement new search APIs
- PR #3308 java add API for memory usage callbacks
- PR #2691 Row-wise reduction and scan operations via CuPy
- PR #3291 Add normalize_nans_and_zeros
- PR #3187 Define and implement new replace APIs
- PR #3356 Add vertical concatenation for table/columns
- PR #3344 java split API
- PR #2791 Add `groupby.std()`
- PR #3368 Enable dropna argument in dask_cudf groupby
- PR #3298 add null replacement iterator for column_device_view
- PR #3297 Define and implement new groupby API.
- PR #3396 Update device_atomics with new bool8 and timestamp specializations
- PR #3411 Java host memory management API
- PR #3393 Implement df.cov and enable covariance/correlation in dask_cudf
- PR #3401 Add dask_cudf ORC writer (to_orc)
- PR #3331 Add copy_if_else
- PR #3427 Define and Implement new multi-search API
- PR #3442 Add Bool-index + Multi column + DataFrame support for set-item
- PR #3172 Define and implement new fill/repeat/copy_range APIs
- PR #3497 Add DataFrame.drop(..., inplace=False) argument

## Improvements

- PR #2904 Move gpu decompressors to cudf::io namespace
- PR #2977 Moved old C++ test utilities to legacy directory.
- PR #2965 Fix slow orc reader perf with large uncompressed blocks
- PR #2995 Move JIT type utilities to legacy directory
- PR #2927 Add ``Table`` and ``TableView`` extension classes that wrap legacy cudf::table
- PR #3005 Renames `cudf::exp` namespace to `cudf::experimental`
- PR #3008 Make safe versions of `is_null` and `is_valid` in `column_device_view`
- PR #3026 Move fill and repeat files to legacy
- PR #3027 Move copying.hpp and related source to legacy folder
- PR #3014 Snappy decompression optimizations
- PR #3032 Use `asarray` to coerce indices to a NumPy array
- PR #2996 IO Readers: Replace `cuio::device_buffer` with `rmm::device_buffer`
- PR #3051 Specialized hash function for strings column
- PR #3065 Select and Concat for cudf::experimental::table
- PR #3080 Move `valid_if.cuh` to `legacy/`
- PR #3052 Moved replace.hpp functionality to legacy
- PR #3091 Move join files to legacy
- PR #3092 Implicitly init RMM if Java allocates before init
- PR #3029 Update gdf_ numeric types with stdint and move to cudf namespace
- PR #3052 Moved replace.hpp functionality to legacy
- PR #2955 Add cmake option to only build for present GPU architecture
- PR #3070 Move functions.h and related source to legacy
- PR #2951 Allow set_index to handle a list of column names
- PR #3093 Move groupby files to legacy
- PR #2988 Removing GIS functionality (now part of cuSpatial library)
- PR #3067 Java method to return size of device memory buffer
- PR #3083 Improved some binary operation tests to include null testing.
- PR #3084 Update to arrow-cpp and pyarrow 0.15.0
- PR #3071 Move cuIO to legacy
- PR #3126 Round 2 of snappy decompression optimizations
- PR #3046 Define and implement new copying APIs `empty_like` and `allocate_like`
- PR #3128 Support MultiIndex in DataFrame.join
- PR #2971 Added initial gather and scatter methods for strings_column_view
- PR #3133 Port NVStrings to cudf column: count_characters and count_bytes
- PR #2991 Added strings column functions concatenate and join_strings
- PR #3028 Define and implement new `gather` APIs.
- PR #3135 Add nvtx utilities to cudf::nvtx namespace
- PR #3021 Java host side concat of serialized buffers
- PR #3138 Move unary files to legacy
- PR #3170 Port NVStrings substring functions to cudf strings column
- PR #3159 Port NVStrings is-chars-types function to cudf strings column
- PR #3154 Make `table_view_base.column()` const and add `mutable_table_view.column()`
- PR #3175 Set cmake cuda version variables
- PR #3171 Move deprecated error macros to legacy
- PR #3191 Port NVStrings integer convert ops to cudf column
- PR #3189 Port NVStrings find ops to cudf column
- PR #3352 Port NVStrings convert float functions to cudf strings column
- PR #3193 Add cuPy as a formal dependency
- PR #3195 Support for zero columned `table_view`
- PR #3165 Java device memory size for string category
- PR #3205 Move transform files to legacy
- PR #3202 Rename and move error.hpp to public headers
- PR #2878 Use upstream merge code in dask_cudf
- PR #3217 Port NVStrings upper and lower case conversion functions
- PR #3350 Port NVStrings booleans convert functions
- PR #3231 Add `column::release()` to give up ownership of contents.
- PR #3157 Use enum class rather than enum for mask_allocation_policy
- PR #3232 Port NVStrings datetime conversion to cudf strings column
- PR #3136 Define and implement new transpose API
- PR #3237 Define and implement new transform APIs
- PR #3245 Move binaryop files to legacy
- PR #3241 Move stream_compaction files to legacy
- PR #3166 Move reductions to legacy
- PR #3261 Small cleanup: remove `== true`
- PR #3271 Update rmm API based on `rmm.reinitialize(...)` change
- PR #3266 Remove optional checks for CuPy
- PR #3268 Adding null ordering per column feature when sorting
- PR #3239 Adding floating point specialization to comparators for NaNs
- PR #3270 Move predicates files to legacy
- PR #3281 Add to_host specialization for strings in column test utilities
- PR #3282 Add `num_bitmask_words`
- PR #3252 Add new factory methods to include passing an existing null mask
- PR #3288 Make `bit.cuh` utilities usable from host code.
- PR #3287 Move rolling windows files to legacy
- PR #3182 Define and implement new unary APIs `is_null` and `is_not_null`
- PR #3314 Drop `cython` from run requirements
- PR #3301 Add tests for empty column wrapper.
- PR #3294 Update to arrow-cpp and pyarrow 0.15.1
- PR #3310 Add `row_hasher` and `element_hasher` utilities
- PR #3272 Support non-default streams when creating/destroying hash maps
- PR #3286 Clean up the starter code on README
- PR #3332 Port NVStrings replace to cudf strings column
- PR #3354 Define and implement new `scatter` APIs
- PR #3322 Port NVStrings pad operations to cudf strings column
- PR #3345 Add cache member for number of characters in string_view class
- PR #3299 Define and implement new `is_sorted` APIs
- PR #3328 Partition by stripes in dask_cudf ORC reader
- PR #3243 Use upstream join code in dask_cudf
- PR #3371 Add `select` method to `table_view`
- PR #3309 Add java and JNI bindings for search bounds
- PR #3305 Define and implement new rolling window APIs
- PR #3380 Concatenate columns of strings
- PR #3382 Add fill function for strings column
- PR #3391 Move device_atomics_tests.cu files to legacy
- PR #3303 Define and implement new stream compaction APIs `copy_if`, `drop_nulls`,
           `apply_boolean_mask`, `drop_duplicate` and `unique_count`.
- PR #3387 Strings column gather function
- PR #3440 Strings column scatter function
- PR #3389 Move quantiles.hpp + group_quantiles.hpp files to legacy
- PR #3397 Port unary cast to libcudf++
- PR #3398 Move reshape.hpp files to legacy
- PR #3423 Port NVStrings htoi to cudf strings column
- PR #3425 Strings column copy_if_else implementation
- PR #3422 Move utilities to legacy
- PR #3201 Define and implement new datetime_ops APIs
- PR #3461 Add a new overload to allocate_like() that takes explicit type and size params.
- PR #3421 Port NVStrings find_multiple to cudf strings column
- PR #3448 Port scatter_to_tables to libcudf++
- PR #3458 Update strings sections in the transition guide
- PR #3462 Add `make_empty_column` and update `empty_like`.
- PR #3465 Port `aggregation` traits and utilities.
- PR #3214 Define and implement new unary operations APIs
- PR #3475 Add `bitmask_to_host` column utility
- PR #3487 Add is_boolean trait and random timestamp generator for testing
- PR #3492 Small cleanup (remove std::abs) and comment
- PR #3407 Allow multiple row-groups per task in dask_cudf read_parquet
- PR #3512 Remove unused CUDA conda labels
- PR #3500 cudf::fill()/cudf::repeat() support for strings columns.
- PR #3438 Update scalar and scalar_device_view to better support strings
- PR #3414 Add copy_range function for strings column

## Bug Fixes
<<<<<<< HEAD
- PR #2981 enable build all targets without installation.

# cuDF 0.10.0 (Date TBD)
=======

- PR #2895 Fixed dask_cudf group_split behavior to handle upstream rearrange_by_divisions
- PR #3048 Support for zero columned tables
- PR #3030 Fix snappy decoding regression in PR #3014
- PR #3041 Fixed exp to experimental namespace name change issue
- PR #3056 Add additional cmake hint for finding local build of RMM files
- PR #3060 Move copying.hpp includes to legacy
- PR #3139 Fixed java RMM auto initalization
- PR #3141 Java fix for relocated IO headers
- PR #3149 Rename column_wrapper.cuh to column_wrapper.hpp
- PR #3168 Fix mutable_column_device_view head const_cast
- PR #3199 Update JNI includes for legacy moves
- PR #3204 ORC writer: Fix ByteRLE encoding of NULLs
- PR #2994 Fix split_out-support but with hash_object_dispatch
- PR #3212 Fix string to date casting when format is not specified
- PR #3218 Fixes `row_lexicographic_comparator` issue with handling two tables
- PR #3228 Default initialize RMM when Java native dependencies are loaded
- PR #3012 replacing instances of `to_gpu_array` with `mem`
- PR #3236 Fix Numba 0.46+/CuPy 6.3 interface compatibility
- PR #3276 Update JNI includes for legacy moves
- PR #3256 Fix orc writer crash with multiple string columns
- PR #3211 Fix breaking change caused by rapidsai/rmm#167
- PR #3265 Fix dangling pointer in `is_sorted`
- PR #3267 ORC writer: fix incorrect ByteRLE encoding of long literal runs
- PR #3277 Fix invalid reference to deleted temporary in `is_sorted`.
- PR #3274 ORC writer: fix integer RLEv2 mode2 unsigned base value encoding
- PR #3279 Fix shutdown hang issues with pinned memory pool init executor
- PR #3280 Invalid children check in mutable_column_device_view
- PR #3289 fix java memory usage API for empty columns
- PR #3293 Fix loading of csv files zipped on MacOS (disabled zip min version check)
- PR #3295 Fix storing storing invalid RMM exec policies.
- PR #3307 Add pd.RangeIndex to from_pandas to fix dask_cudf meta_nonempty bug
- PR #3313 Fix public headers including non-public headers
- PR #3318 Revert arrow to 0.15.0 temporarily to unblock downstream projects CI
- PR #3317 Fix index-argument bug in dask_cudf parquet reader
- PR #3323 Fix `insert` non-assert test case
- PR #3341 Fix `Series` constructor converting NoneType to "None"
- PR #3326 Fix and test for detail::gather map iterator type inference
- PR #3334 Remove zero-size exception check from make_strings_column factories
- PR #3333 Fix compilation issues with `constexpr` functions not marked `__device__`
- PR #3340 Make all benchmarks use cudf base fixture to initialize RMM pool
- PR #3337 Fix Java to pad validity buffers to 64-byte boundary
- PR #3362 Fix `find_and_replace` upcasting series for python scalars and lists
- PR #3357 Disabling `column_view` iterators for non fixed-width types
- PR #3383 Fix : properly compute null counts for rolling_window.
- PR #3386 Removing external includes from `column_view.hpp`
- PR #3369 Add write_partition to dask_cudf to fix to_parquet bug
- PR #3388 Support getitem with bools when DataFrame has a MultiIndex
- PR #3408 Fix String and Column (De-)Serialization
- PR #3372 Fix dask-distributed scatter_by_map bug
- PR #3419 Fix a bug in parse_into_parts (incomplete input causing walking past the end of string).
- PR #3413 Fix dask_cudf read_csv file-list bug
- PR #3416 Fix memory leak in ColumnVector when pulling strings off the GPU
- PR #3424 Fix benchmark build by adding libcudacxx to benchmark's CMakeLists.txt
- PR #3435 Fix diff and shift for empty series
- PR #3439 Fix index-name bug in StringColumn concat
- PR #3445 Fix ORC Writer default stripe size
- PR #3459 Fix printing of invalid entries
- PR #3466 Fix gather null mask allocation for invalid index
- PR #3468 Fix memory leak issue in `drop_duplicates`
- PR #3474 Fix small doc error in capitalize Docs
- PR #3491 Fix more doc errors in NVStrings
- PR #3478 Fix as_index deep copy via Index.rename inplace arg
- PR #3476 Fix ORC reader timezone conversion
- PR #3188 Repr slices up large DataFrames
- PR #3519 Fix strings column concatenate handling zero-sized columns
- PR #3530 Fix copy_if_else test case fail issue
- PR #3523 Fix lgenfe issue with debug build
- PR #3532 Fix potential use-after-free in cudf parquet reader
- PR #3540 Fix unary_op null_mask bug and add missing test cases

# cuDF 0.10.0 (16 Oct 2019)
>>>>>>> 1604fa2d

## New Features

- PR #2423 Added `groupby.quantile()`
- PR #2522 Add Java bindings for NVStrings backed upper and lower case mutators
- PR #2605 Added Sort based groupby in libcudf
- PR #2607 Add Java bindings for parsing JSON
- PR #2629 Add dropna= parameter to groupby
- PR #2585 ORC & Parquet Readers: Remove millisecond timestamp restriction
- PR #2507 Add GPU-accelerated ORC Writer
- PR #2559 Add Series.tolist()
- PR #2653 Add Java bindings for rolling window operations
- PR #2480 Merge `custreamz` codebase into `cudf` repo
- PR #2674 Add __contains__ for Index/Series/Column
- PR #2635 Add support to read from remote and cloud sources like s3, gcs, hdfs
- PR #2722 Add Java bindings for NVTX ranges
- PR #2702 Add make_bool to dataset generation functions
- PR #2394 Move `rapidsai/custrings` into `cudf`
- PR #2734 Final sync of custrings source into cudf
- PR #2724 Add libcudf support for __contains__
- PR #2777 Add python bindings for porter stemmer measure functionality
- PR #2781 Add issorted to is_monotonic
- PR #2685 Add cudf::scatter_to_tables and cython binding
- PR #2743 Add Java bindings for NVStrings timestamp2long as part of String ColumnVector casting
- PR #2785 Add nvstrings Python docs
- PR #2786 Add benchmarks option to root build.sh
- PR #2802 Add `cudf::repeat()` and `cudf.Series.repeat()`
- PR #2773 Add Fisher's unbiased kurtosis and skew for Series/DataFrame
- PR #2748 Parquet Reader: Add option to specify loading of PANDAS index
- PR #2807 Add scatter_by_map to DataFrame python API
- PR #2836 Add nvstrings.code_points method
- PR #2844 Add Series/DataFrame notnull
- PR #2858 Add GTest type list utilities
- PR #2870 Add support for grouping by Series of arbitrary length
- PR #2719 Series covariance and Pearson correlation
- PR #2207 Beginning of libcudf overhaul: introduce new column and table types
- PR #2869 Add `cudf.CategoricalDtype`
- PR #2838 CSV Reader: Support ARROW_RANDOM_FILE input
- PR #2655 CuPy-based Series and Dataframe .values property
- PR #2803 Added `edit_distance_matrix()` function to calculate pairwise edit distance for each string on a given nvstrings object.
- PR #2811 Start of cudf strings column work based on 2207
- PR #2872 Add Java pinned memory pool allocator
- PR #2969 Add findAndReplaceAll to ColumnVector
- PR #2814 Add Datetimeindex.weekday
- PR #2999 Add timestamp conversion support for string categories
- PR #2918 Add cudf::column timestamp wrapper types

## Improvements

- PR #2578 Update legacy_groupby to use libcudf group_by_without_aggregation
- PR #2581 Removed `managed` allocator from hash map classes.
- PR #2571 Remove unnecessary managed memory from gdf_column_concat
- PR #2648 Cython/Python reorg
- PR #2588 Update Series.append documentation
- PR #2632 Replace dask-cudf set_index code with upstream
- PR #2682 Add cudf.set_allocator() function for easier allocator init
- PR #2642 Improve null printing and testing
- PR #2747 Add missing Cython headers / cudftestutil lib to conda package for cuspatial build
- PR #2706 Compute CSV format in device code to speedup performance
- PR #2673 Add support for np.longlong type
- PR #2703 move dask serialization dispatch into cudf
- PR #2728 Add YYMMDD to version tag for nightly conda packages
- PR #2729 Handle file-handle input in to_csv
- PR #2741 CSV Reader: Move kernel functions into its own file
- PR #2766 Improve nvstrings python cmake flexibility
- PR #2756 Add out_time_unit option to csv reader, support timestamp resolutions
- PR #2771 Stopgap alias for to_gpu_matrix()
- PR #2783 Support mapping input columns to function arguments in apply kernels
- PR #2645 libcudf unique_count for Series.nunique
- PR #2817 Dask-cudf: `read_parquet` support for remote filesystems
- PR #2823 improve java data movement debugging
- PR #2806 CSV Reader: Clean-up row offset operations
- PR #2640 Add dask wait/persist exmaple to 10 minute guide
- PR #2828 Optimizations of kernel launch configuration for `DataFrame.apply_rows` and `DataFrame.apply_chunks`
- PR #2831 Add `column` argument to `DataFrame.drop`
- PR #2775 Various optimizations to improve __getitem__ and __setitem__ performance
- PR #2810 cudf::allocate_like can optionally always allocate a mask.
- PR #2833 Parquet reader: align page data allocation sizes to 4-bytes to satisfy cuda-memcheck
- PR #2832 Using the new Python bindings for UCX
- PR #2856 Update group_split_cudf to use scatter_by_map
- PR #2890 Optionally keep serialized table data on the host.
- PR #2778 Doc: Updated and fixed some docstrings that were formatted incorrectly.
- PR #2830 Use YYMMDD tag in custreamz nightly build
- PR #2875 Java: Remove synchronized from register methods in MemoryCleaner
- PR #2887 Minor snappy decompression optimization
- PR #2899 Use new RMM API based on Cython
- PR #2788 Guide to Python UDFs
- PR #2919 Change java API to use operators in groupby namespace
- PR #2909 CSV Reader: Avoid row offsets host vector default init
- PR #2834 DataFrame supports setting columns via attribute syntax `df.x = col`
- PR #3147 DataFrame can be initialized from rows via list of tuples
- PR #3539 Restrict CuPy to 6

## Bug Fixes

- PR #2584 ORC Reader: fix parsing of `DECIMAL` index positions
- PR #2619 Fix groupby serialization/deserialization
- PR #2614 Update Java version to match
- PR #2601 Fixes nlargest(1) issue in Series and Dataframe
- PR #2610 Fix a bug in index serialization (properly pass DeviceNDArray)
- PR #2621 Fixes the floordiv issue of not promoting float type when rhs is 0
- PR #2611 Types Test: fix static casting from negative int to string
- PR #2618 IO Readers: Fix datasource memory map failure for multiple reads
- PR #2628 groupby_without_aggregation non-nullable input table produces non-nullable output
- PR #2615 fix string category partitioning in java API
- PR #2641 fix string category and timeunit concat in the java API
- PR #2649 Fix groupby issue resulting from column_empty bug
- PR #2658 Fix astype() for null categorical columns
- PR #2660 fix column string category and timeunit concat in the java API
- PR #2664 ORC reader: fix `skip_rows` larger than first stripe
- PR #2654 Allow Java gdfOrderBy to work with string categories
- PR #2669 AVRO reader: fix non-deterministic output
- PR #2668 Update Java bindings to specify timestamp units for ORC and Parquet readers
- PR #2679 AVRO reader: fix cuda errors when decoding compressed streams
- PR #2692 Add concatenation for data-frame with different headers (empty and non-empty)
- PR #2651 Remove nvidia driver installation from ci/cpu/build.sh
- PR #2697 Ensure csv reader sets datetime column time units
- PR #2698 Return RangeIndex from contiguous slice of RangeIndex
- PR #2672 Fix null and integer handling in round
- PR #2704 Parquet Reader: Fix crash when loading string column with nulls
- PR #2725 Fix Jitify issue with running on Turing using CUDA version < 10
- PR #2731 Fix building of benchmarks
- PR #2738 Fix java to find new NVStrings locations
- PR #2736 Pin Jitify branch to v0.10 version
- PR #2742 IO Readers: Fix possible silent failures when creating `NvStrings` instance
- PR #2753 Fix java quantile API calls
- PR #2762 Fix validity processing for time in java
- PR #2796 Fix handling string slicing and other nvstrings delegated methods with dask
- PR #2769 Fix link to API docs in README.md
- PR #2772 Handle multiindex pandas Series #2772
- PR #2749 Fix apply_rows/apply_chunks pessimistic null mask to use in_cols null masks only
- PR #2752 CSV Reader: Fix exception when there's no rows to process
- PR #2716 Added Exception for `StringMethods` in string methods
- PR #2787 Fix Broadcasting `None` to `cudf-series`
- PR #2794 Fix async race in NVCategory::get_value and get_value_bounds
- PR #2795 Fix java build/cast error
- PR #2496 Fix improper merge of two dataframes when names differ
- PR #2824 Fix issue with incorrect result when Numeric Series replace is called several times
- PR #2751 Replace value with null
- PR #2765 Fix Java inequality comparisons for string category
- PR #2818 Fix java join API to use new C++ join API
- PR #2841 Fix nvstrings.slice and slice_from for range (0,0)
- PR #2837 Fix join benchmark
- PR #2809 Add hash_df and group_split dispatch functions for dask
- PR #2843 Parquet reader: fix skip_rows when not aligned with page or row_group boundaries
- PR #2851 Deleted existing dask-cudf/record.txt
- PR #2854 Fix column creation from ephemeral objects exposing __cuda_array_interface__
- PR #2860 Fix boolean indexing when the result is a single row
- PR #2859 Fix tail method issue for string columns
- PR #2852 Fixed `cumsum()` and `cumprod()` on boolean series.
- PR #2865 DaskIO: Fix `read_csv` and `read_orc` when input is list of files
- PR #2750 Fixed casting values to cudf::bool8 so non-zero values always cast to true
- PR #2873 Fixed dask_cudf read_partition bug by generating ParquetDatasetPiece
- PR #2850 Fixes dask_cudf.read_parquet on partitioned datasets
- PR #2896 Properly handle `axis` string keywords in `concat`
- PR #2926 Update rounding algorithm to avoid using fmod
- PR #2968 Fix Java dependency loading when using NVTX
- PR #2963 Fix ORC writer uncompressed block indexing
- PR #2928 CSV Reader: Fix using `byte_range` for large datasets
- PR #2983 Fix sm_70+ race condition in gpu_unsnap
- PR #2964 ORC Writer: Segfault when writing mixed numeric and string columns
- PR #3007 Java: Remove unit test that frees RMM invalid pointer
- PR #3009 Fix orc reader RLEv2 patch position regression from PR #2507
- PR #3002 Fix CUDA invalid configuration errors reported after loading an ORC file without data
- PR #3035 Update update-version.sh for new docs locations
- PR #3038 Fix uninitialized stream parameter in device_table deleter
- PR #3064 Fixes groupby performance issue
- PR #3061 Add rmmInitialize to nvstrings gtests
- PR #3058 Fix UDF doc markdown formatting
- PR #3059 Add nvstrings python build instructions to contributing.md


# cuDF 0.9.0 (21 Aug 2019)

## New Features

- PR #1993 Add CUDA-accelerated series aggregations: mean, var, std
- PR #2111 IO Readers: Support memory buffer, file-like object, and URL inputs
- PR #2012 Add `reindex()` to DataFrame and Series
- PR #2097 Add GPU-accelerated AVRO reader
- PR #2098 Support binary ops on DFs and Series with mismatched indices
- PR #2160 Merge `dask-cudf` codebase into `cudf` repo
- PR #2149 CSV Reader: Add `hex` dtype for explicit hexadecimal parsing
- PR #2156 Add `upper_bound()` and `lower_bound()` for libcudf tables and `searchsorted()` for cuDF Series
- PR #2158 CSV Reader: Support single, non-list/dict argument for `dtype`
- PR #2177 CSV Reader: Add `parse_dates` parameter for explicit date inference
- PR #1744 cudf::apply_boolean_mask and cudf::drop_nulls support for cudf::table inputs (multi-column)
- PR #2196 Add `DataFrame.dropna()`
- PR #2197 CSV Writer: add `chunksize` parameter for `to_csv`
- PR #2215 `type_dispatcher` benchmark
- PR #2179 Add Java quantiles
- PR #2157 Add __array_function__ to DataFrame and Series
- PR #2212 Java support for ORC reader
- PR #2224 Add DataFrame isna, isnull, notna functions
- PR #2236 Add Series.drop_duplicates
- PR #2105 Add hash-based join benchmark
- PR #2316 Add unique, nunique, and value_counts for datetime columns
- PR #2337 Add Java support for slicing a ColumnVector
- PR #2049 Add cudf::merge (sorted merge)
- PR #2368 Full cudf+dask Parquet Support
- PR #2380 New cudf::is_sorted checks whether cudf::table is sorted
- PR #2356 Java column vector standard deviation support
- PR #2221 MultiIndex full indexing - Support iloc and wildcards for loc
- PR #2429 Java support for getting length of strings in a ColumnVector
- PR #2415 Add `value_counts` for series of any type
- PR #2446 Add __array_function__ for index
- PR #2437 ORC reader: Add 'use_np_dtypes' option
- PR #2382 Add CategoricalAccessor add, remove, rename, and ordering methods
- PR #2464 Native implement `__cuda_array_interface__` for Series/Index/Column objects
- PR #2425 Rolling window now accepts array-based user-defined functions
- PR #2442 Add __setitem__
- PR #2449 Java support for getting byte count of strings in a ColumnVector
- PR #2492 Add groupby.size() method
- PR #2358 Add cudf::nans_to_nulls: convert floating point column into bitmask
- PR #2489 Add drop argument to set_index
- PR #2491 Add Java bindings for ORC reader 'use_np_dtypes' option
- PR #2213 Support s/ms/us/ns DatetimeColumn time unit resolutions
- PR #2536 Add _constructor properties to Series and DataFrame

## Improvements

- PR #2103 Move old `column` and `bitmask` files into `legacy/` directory
- PR #2109 added name to Python column classes
- PR #1947 Cleanup serialization code
- PR #2125 More aggregate in java API
- PR #2127 Add in java Scalar tests
- PR #2088 Refactor of Python groupby code
- PR #2130 Java serialization and deserialization of tables.
- PR #2131 Chunk rows logic added to csv_writer
- PR #2129 Add functions in the Java API to support nullable column filtering
- PR #2165 made changes to get_dummies api for it to be available in MethodCache
- PR #2171 Add CodeCov integration, fix doc version, make --skip-tests work when invoking with source
- PR #2184 handle remote orc files for dask-cudf
- PR #2186 Add `getitem` and `getattr` style access to Rolling objects
- PR #2168 Use cudf.Column for CategoricalColumn's categories instead of a tuple
- PR #2193 DOC: cudf::type_dispatcher documentation for specializing dispatched functors
- PR #2199 Better java support for appending strings
- PR #2176 Added column dtype support for datetime, int8, int16 to csv_writer
- PR #2209 Matching `get_dummies` & `select_dtypes` behavior to pandas
- PR #2217 Updated Java bindings to use the new groupby API
- PR #2214 DOC: Update doc instructions to build/install `cudf` and `dask-cudf`
- PR #2220 Update Java bindings for reduction rename
- PR #2232 Move CodeCov upload from build script to Jenkins
- PR #2225 refactor to use libcudf for gathering columns in dataframes
- PR #2293 Improve join performance (faster compute_join_output_size)
- PR #2300 Create separate dask codeowners for dask-cudf codebase
- PR #2304 gdf_group_by_without_aggregations returns gdf_column
- PR #2309 Java readers: remove redundant copy of result pointers
- PR #2307 Add `black` and `isort` to style checker script
- PR #2345 Restore removal of old groupby implementation
- PR #2342 Improve `astype()` to operate all ways
- PR #2329 using libcudf cudf::copy for column deep copy
- PR #2344 DOC: docs on code formatting for contributors
- PR #2376 Add inoperative axis= and win_type= arguments to Rolling()
- PR #2378 remove dask for (de-)serialization of cudf objects
- PR #2353 Bump Arrow and Dask versions
- PR #2377 Replace `standard_python_slice` with just `slice.indices()`
- PR #2373 cudf.DataFrame enchancements & Series.values support
- PR #2392 Remove dlpack submodule; make cuDF's Cython API externally accessible
- PR #2430 Updated Java bindings to use the new unary API
- PR #2406 Moved all existing `table` related files to a `legacy/` directory
- PR #2350 Performance related changes to get_dummies
- PR #2420 Remove `cudautils.astype` and replace with `typecast.apply_cast`
- PR #2456 Small improvement to typecast utility
- PR #2458 Fix handling of thirdparty packages in `isort` config
- PR #2459 IO Readers: Consolidate all readers to use `datasource` class
- PR #2475 Exposed type_dispatcher.hpp, nvcategory_util.hpp and wrapper_types.hpp in the include folder
- PR #2484 Enabled building libcudf as a static library
- PR #2453 Streamline CUDA_REL environment variable
- PR #2483 Bundle Boost filesystem dependency in the Java jar
- PR #2486 Java API hash functions
- PR #2481 Adds the ignore_null_keys option to the java api
- PR #2490 Java api: support multiple aggregates for the same column
- PR #2510 Java api: uses table based apply_boolean_mask
- PR #2432 Use pandas formatting for console, html, and latex output
- PR #2573 Bump numba version to 0.45.1
- PR #2606 Fix references to notebooks-contrib

## Bug Fixes

- PR #2086 Fixed quantile api behavior mismatch in series & dataframe
- PR #2128 Add offset param to host buffer readers in java API.
- PR #2145 Work around binops validity checks for java
- PR #2146 Work around unary_math validity checks for java
- PR #2151 Fixes bug in cudf::copy_range where null_count was invalid
- PR #2139 matching to pandas describe behavior & fixing nan values issue
- PR #2161 Implicitly convert unsigned to signed integer types in binops
- PR #2154 CSV Reader: Fix bools misdetected as strings dtype
- PR #2178 Fix bug in rolling bindings where a view of an ephemeral column was being taken
- PR #2180 Fix issue with isort reordering `importorskip` below imports depending on them
- PR #2187 fix to honor dtype when numpy arrays are passed to columnops.as_column
- PR #2190 Fix issue in astype conversion of string column to 'str'
- PR #2208 Fix issue with calling `head()` on one row dataframe
- PR #2229 Propagate exceptions from Cython cdef functions
- PR #2234 Fix issue with local build script not properly building
- PR #2223 Fix CUDA invalid configuration errors reported after loading small compressed ORC files
- PR #2162 Setting is_unique and is_monotonic-related attributes
- PR #2244 Fix ORC RLEv2 delta mode decoding with nonzero residual delta width
- PR #2297 Work around `var/std` unsupported only at debug build
- PR #2302 Fixed java serialization corner case
- PR #2355 Handle float16 in binary operations
- PR #2311 Fix copy behaviour for GenericIndex
- PR #2349 Fix issues with String filter in java API
- PR #2323 Fix groupby on categoricals
- PR #2328 Ensure order is preserved in CategoricalAccessor._set_categories
- PR #2202 Fix issue with unary ops mishandling empty input
- PR #2326 Fix for bug in DLPack when reading multiple columns
- PR #2324 Fix cudf Docker build
- PR #2325 Fix ORC RLEv2 patched base mode decoding with nonzero patch width
- PR #2235 Fix get_dummies to be compatible with dask
- PR #2332 Zero initialize gdf_dtype_extra_info
- PR #2355 Handle float16 in binary operations
- PR #2360 Fix missing dtype handling in cudf.Series & columnops.as_column
- PR #2364 Fix quantile api and other trivial issues around it
- PR #2361 Fixed issue with `codes` of CategoricalIndex
- PR #2357 Fixed inconsistent type of index created with from_pandas vs direct construction
- PR #2389 Fixed Rolling __getattr__ and __getitem__ for offset based windows
- PR #2402 Fixed bug in valid mask computation in cudf::copy_if (apply_boolean_mask)
- PR #2401 Fix to a scalar datetime(of type Days) issue
- PR #2386 Correctly allocate output valids in groupby
- PR #2411 Fixed failures on binary op on single element string column
- PR #2422 Fix Pandas logical binary operation incompatibilites
- PR #2447 Fix CodeCov posting build statuses temporarily
- PR #2450 Fix erroneous null handling in `cudf.DataFrame`'s `apply_rows`
- PR #2470 Fix issues with empty strings and string categories (Java)
- PR #2471 Fix String Column Validity.
- PR #2481 Fix java validity buffer serialization
- PR #2485 Updated bytes calculation to use size_t to avoid overflow in column concat
- PR #2461 Fix groupby multiple aggregations same column
- PR #2514 Fix cudf::drop_nulls threshold handling in Cython
- PR #2516 Fix utilities include paths and meta.yaml header paths
- PR #2517 Fix device memory leak in to_dlpack tensor deleter
- PR #2431 Fix local build generated file ownerships
- PR #2511 Added import of orc, refactored exception handlers to not squash fatal exceptions
- PR #2527 Fix index and column input handling in dask_cudf read_parquet
- PR #2466 Fix `dataframe.query` returning null rows erroneously
- PR #2548 Orc reader: fix non-deterministic data decoding at chunk boundaries
- PR #2557 fix cudautils import in string.py
- PR #2521 Fix casting datetimes from/to the same resolution
- PR #2545 Fix MultiIndexes with datetime levels
- PR #2560 Remove duplicate `dlpack` definition in conda recipe
- PR #2567 Fix ColumnVector.fromScalar issues while dealing with null scalars
- PR #2565 Orc reader: fix incorrect data decoding of int64 data types
- PR #2577 Fix search benchmark compilation error by adding necessary header
- PR #2604 Fix a bug in copying.pyx:_normalize_types that upcasted int32 to int64


# cuDF 0.8.0 (27 June 2019)

## New Features

- PR #1524 Add GPU-accelerated JSON Lines parser with limited feature set
- PR #1569 Add support for Json objects to the JSON Lines reader
- PR #1622 Add Series.loc
- PR #1654 Add cudf::apply_boolean_mask: faster replacement for gdf_apply_stencil
- PR #1487 cython gather/scatter
- PR #1310 Implemented the slice/split functionality.
- PR #1630 Add Python layer to the GPU-accelerated JSON reader
- PR #1745 Add rounding of numeric columns via Numba
- PR #1772 JSON reader: add support for BytesIO and StringIO input
- PR #1527 Support GDF_BOOL8 in readers and writers
- PR #1819 Logical operators (AND, OR, NOT) for libcudf and cuDF
- PR #1813 ORC Reader: Add support for stripe selection
- PR #1828 JSON Reader: add suport for bool8 columns
- PR #1833 Add column iterator with/without nulls
- PR #1665 Add the point-in-polygon GIS function
- PR #1863 Series and Dataframe methods for all and any
- PR #1908 cudf::copy_range and cudf::fill for copying/assigning an index or range to a constant
- PR #1921 Add additional formats for typecasting to/from strings
- PR #1807 Add Series.dropna()
- PR #1987 Allow user defined functions in the form of ptx code to be passed to binops
- PR #1948 Add operator functions like `Series.add()` to DataFrame and Series
- PR #1954 Add skip test argument to GPU build script
- PR #2018 Add bindings for new groupby C++ API
- PR #1984 Add rolling window operations Series.rolling() and DataFrame.rolling()
- PR #1542 Python method and bindings for to_csv
- PR #1995 Add Java API
- PR #1998 Add google benchmark to cudf
- PR #1845 Add cudf::drop_duplicates, DataFrame.drop_duplicates
- PR #1652 Added `Series.where()` feature
- PR #2074 Java Aggregates, logical ops, and better RMM support
- PR #2140 Add a `cudf::transform` function
- PR #2068 Concatenation of different typed columns

## Improvements

- PR #1538 Replacing LesserRTTI with inequality_comparator
- PR #1703 C++: Added non-aggregating `insert` to `concurrent_unordered_map` with specializations to store pairs with a single atomicCAS when possible.
- PR #1422 C++: Added a RAII wrapper for CUDA streams
- PR #1701 Added `unique` method for stringColumns
- PR #1713 Add documentation for Dask-XGBoost
- PR #1666 CSV Reader: Improve performance for files with large number of columns
- PR #1725 Enable the ability to use a single column groupby as its own index
- PR #1759 Add an example showing simultaneous rolling averages to `apply_grouped` documentation
- PR #1746 C++: Remove unused code: `windowed_ops.cu`, `sorting.cu`, `hash_ops.cu`
- PR #1748 C++: Add `bool` nullability flag to `device_table` row operators
- PR #1764 Improve Numerical column: `mean_var` and `mean`
- PR #1767 Speed up Python unit tests
- PR #1770 Added build.sh script, updated CI scripts and documentation
- PR #1739 ORC Reader: Add more pytest coverage
- PR #1696 Added null support in `Series.replace()`.
- PR #1390 Added some basic utility functions for `gdf_column`'s
- PR #1791 Added general column comparison code for testing
- PR #1795 Add printing of git submodule info to `print_env.sh`
- PR #1796 Removing old sort based group by code and gdf_filter
- PR #1811 Added funtions for copying/allocating `cudf::table`s
- PR #1838 Improve columnops.column_empty so that it returns typed columns instead of a generic Column
- PR #1890 Add utils.get_dummies- a pandas-like wrapper around one_hot-encoding
- PR #1823 CSV Reader: default the column type to string for empty dataframes
- PR #1827 Create bindings for scalar-vector binops, and update one_hot_encoding to use them
- PR #1817 Operators now support different sized dataframes as long as they don't share different sized columns
- PR #1855 Transition replace_nulls to new C++ API and update corresponding Cython/Python code
- PR #1858 Add `std::initializer_list` constructor to `column_wrapper`
- PR #1846 C++ type-erased gdf_equal_columns test util; fix gdf_equal_columns logic error
- PR #1390 Added some basic utility functions for `gdf_column`s
- PR #1391 Tidy up bit-resolution-operation and bitmask class code
- PR #1882 Add iloc functionality to MultiIndex dataframes
- PR #1884 Rolling windows: general enhancements and better coverage for unit tests
- PR #1886 support GDF_STRING_CATEGORY columns in apply_boolean_mask, drop_nulls and other libcudf functions
- PR #1896 Improve performance of groupby with levels specified in dask-cudf
- PR #1915 Improve iloc performance for non-contiguous row selection
- PR #1859 Convert read_json into a C++ API
- PR #1919 Rename libcudf namespace gdf to namespace cudf
- PR #1850 Support left_on and right_on for DataFrame merge operator
- PR #1930 Specialize constructor for `cudf::bool8` to cast argument to `bool`
- PR #1938 Add default constructor for `column_wrapper`
- PR #1930 Specialize constructor for `cudf::bool8` to cast argument to `bool`
- PR #1952 consolidate libcudf public API headers in include/cudf
- PR #1949 Improved selection with boolmask using libcudf `apply_boolean_mask`
- PR #1956 Add support for nulls in `query()`
- PR #1973 Update `std::tuple` to `std::pair` in top-most libcudf APIs and C++ transition guide
- PR #1981 Convert read_csv into a C++ API
- PR #1868 ORC Reader: Support row index for speed up on small/medium datasets
- PR #1964 Added support for list-like types in Series.str.cat
- PR #2005 Use HTML5 details tag in bug report issue template
- PR #2003 Removed few redundant unit-tests from test_string.py::test_string_cat
- PR #1944 Groupby design improvements
- PR #2017 Convert `read_orc()` into a C++ API
- PR #2011 Convert `read_parquet()` into a C++ API
- PR #1756 Add documentation "10 Minutes to cuDF and dask_cuDF"
- PR #2034 Adding support for string columns concatenation using "add" binary operator
- PR #2042 Replace old "10 Minutes" guide with new guide for docs build process
- PR #2036 Make library of common test utils to speed up tests compilation
- PR #2022 Facilitating get_dummies to be a high level api too
- PR #2050 Namespace IO readers and add back free-form `read_xxx` functions
- PR #2104 Add a functional ``sort=`` keyword argument to groupby
- PR #2108 Add `find_and_replace` for StringColumn for replacing single values
- PR #1803 cuDF/CuPy interoperability documentation

## Bug Fixes

- PR #1465 Fix for test_orc.py and test_sparse_df.py test failures
- PR #1583 Fix underlying issue in `as_index()` that was causing `Series.quantile()` to fail
- PR #1680 Add errors= keyword to drop() to fix cudf-dask bug
- PR #1651 Fix `query` function on empty dataframe
- PR #1616 Fix CategoricalColumn to access categories by index instead of iteration
- PR #1660 Fix bug in `loc` when indexing with a column name (a string)
- PR #1683 ORC reader: fix timestamp conversion to UTC
- PR #1613 Improve CategoricalColumn.fillna(-1) performance
- PR #1642 Fix failure of CSV_TEST gdf_csv_test.SkiprowsNrows on multiuser systems
- PR #1709 Fix handling of `datetime64[ms]` in `dataframe.select_dtypes`
- PR #1704 CSV Reader: Add support for the plus sign in number fields
- PR #1687 CSV reader: return an empty dataframe for zero size input
- PR #1757 Concatenating columns with null columns
- PR #1755 Add col_level keyword argument to melt
- PR #1758 Fix df.set_index() when setting index from an empty column
- PR #1749 ORC reader: fix long strings of NULL values resulting in incorrect data
- PR #1742 Parquet Reader: Fix index column name to match PANDAS compat
- PR #1782 Update libcudf doc version
- PR #1783 Update conda dependencies
- PR #1786 Maintain the original series name in series.unique output
- PR #1760 CSV Reader: fix segfault when dtype list only includes columns from usecols list
- PR #1831 build.sh: Assuming python is in PATH instead of using PYTHON env var
- PR #1839 Raise an error instead of segfaulting when transposing a DataFrame with StringColumns
- PR #1840 Retain index correctly during merge left_on right_on
- PR #1825 cuDF: Multiaggregation Groupby Failures
- PR #1789 CSV Reader: Fix missing support for specifying `int8` and `int16` dtypes
- PR #1857 Cython Bindings: Handle `bool` columns while calling `column_view_from_NDArrays`
- PR #1849 Allow DataFrame support methods to pass arguments to the methods
- PR #1847 Fixed #1375 by moving the nvstring check into the wrapper function
- PR #1864 Fixing cudf reduction for POWER platform
- PR #1869 Parquet reader: fix Dask timestamps not matching with Pandas (convert to milliseconds)
- PR #1876 add dtype=bool for `any`, `all` to treat integer column correctly
- PR #1875 CSV reader: take NaN values into account in dtype detection
- PR #1873 Add column dtype checking for the all/any methods
- PR #1902 Bug with string iteration in _apply_basic_agg
- PR #1887 Fix for initialization issue in pq_read_arg,orc_read_arg
- PR #1867 JSON reader: add support for null/empty fields, including the 'null' literal
- PR #1891 Fix bug #1750 in string column comparison
- PR #1909 Support of `to_pandas()` of boolean series with null values
- PR #1923 Use prefix removal when two aggs are called on a SeriesGroupBy
- PR #1914 Zero initialize gdf_column local variables
- PR #1959 Add support for comparing boolean Series to scalar
- PR #1966 Ignore index fix in series append
- PR #1967 Compute index __sizeof__ only once for DataFrame __sizeof__
- PR #1977 Support CUDA installation in default system directories
- PR #1982 Fixes incorrect index name after join operation
- PR #1985 Implement `GDF_PYMOD`, a special modulo that follows python's sign rules
- PR #1991 Parquet reader: fix decoding of NULLs
- PR #1990 Fixes a rendering bug in the `apply_grouped` documentation
- PR #1978 Fix for values being filled in an empty dataframe
- PR #2001 Correctly create MultiColumn from Pandas MultiColumn
- PR #2006 Handle empty dataframe groupby construction for dask
- PR #1965 Parquet Reader: Fix duplicate index column when it's already in `use_cols`
- PR #2033 Add pip to conda environment files to fix warning
- PR #2028 CSV Reader: Fix reading of uncompressed files without a recognized file extension
- PR #2073 Fix an issue when gathering columns with NVCategory and nulls
- PR #2053 cudf::apply_boolean_mask return empty column for empty boolean mask
- PR #2066 exclude `IteratorTest.mean_var_output` test from debug build
- PR #2069 Fix JNI code to use read_csv and read_parquet APIs
- PR #2071 Fix bug with unfound transitive dependencies for GTests in Ubuntu 18.04
- PR #2089 Configure Sphinx to render params correctly
- PR #2091 Fix another bug with unfound transitive dependencies for `cudftestutils` in Ubuntu 18.04
- PR #2115 Just apply `--disable-new-dtags` instead of trying to define all the transitive dependencies
- PR #2106 Fix errors in JitCache tests caused by sharing of device memory between processes
- PR #2120 Fix errors in JitCache tests caused by running multiple threads on the same data
- PR #2102 Fix memory leak in groupby
- PR #2113 fixed typo in to_csv code example


# cudf 0.7.2 (16 May 2019)

## New Features

- PR #1735 Added overload for atomicAdd on int64. Streamlined implementation of custom atomic overloads.
- PR #1741 Add MultiIndex concatenation

## Bug Fixes

- PR #1718 Fix issue with SeriesGroupBy MultiIndex in dask-cudf
- PR #1734 Python: fix performance regression for groupby count() aggregations
- PR #1768 Cython: fix handling read only schema buffers in gpuarrow reader


# cudf 0.7.1 (11 May 2019)

## New Features

- PR #1702 Lazy load MultiIndex to return groupby performance to near optimal.

## Bug Fixes

- PR #1708 Fix handling of `datetime64[ms]` in `dataframe.select_dtypes`


# cuDF 0.7.0 (10 May 2019)

## New Features

- PR #982 Implement gdf_group_by_without_aggregations and gdf_unique_indices functions
- PR #1142 Add `GDF_BOOL` column type
- PR #1194 Implement overloads for CUDA atomic operations
- PR #1292 Implemented Bitwise binary ops AND, OR, XOR (&, |, ^)
- PR #1235 Add GPU-accelerated Parquet Reader
- PR #1335 Added local_dict arg in `DataFrame.query()`.
- PR #1282 Add Series and DataFrame.describe()
- PR #1356 Rolling windows
- PR #1381 Add DataFrame._get_numeric_data
- PR #1388 Add CODEOWNERS file to auto-request reviews based on where changes are made
- PR #1396 Add DataFrame.drop method
- PR #1413 Add DataFrame.melt method
- PR #1412 Add DataFrame.pop()
- PR #1419 Initial CSV writer function
- PR #1441 Add Series level cumulative ops (cumsum, cummin, cummax, cumprod)
- PR #1420 Add script to build and test on a local gpuCI image
- PR #1440 Add DatetimeColumn.min(), DatetimeColumn.max()
- PR #1455 Add Series.Shift via Numba kernel
- PR #1441 Add Series level cumulative ops (cumsum, cummin, cummax, cumprod)
- PR #1461 Add Python coverage test to gpu build
- PR #1445 Parquet Reader: Add selective reading of rows and row group
- PR #1532 Parquet Reader: Add support for INT96 timestamps
- PR #1516 Add Series and DataFrame.ndim
- PR #1556 Add libcudf C++ transition guide
- PR #1466 Add GPU-accelerated ORC Reader
- PR #1565 Add build script for nightly doc builds
- PR #1508 Add Series isna, isnull, and notna
- PR #1456 Add Series.diff() via Numba kernel
- PR #1588 Add Index `astype` typecasting
- PR #1301 MultiIndex support
- PR #1599 Level keyword supported in groupby
- PR #929 Add support operations to dataframe
- PR #1609 Groupby accept list of Series
- PR #1658 Support `group_keys=True` keyword in groupby method

## Improvements

- PR #1531 Refactor closures as private functions in gpuarrow
- PR #1404 Parquet reader page data decoding speedup
- PR #1076 Use `type_dispatcher` in join, quantiles, filter, segmented sort, radix sort and hash_groupby
- PR #1202 Simplify README.md
- PR #1149 CSV Reader: Change convertStrToValue() functions to `__device__` only
- PR #1238 Improve performance of the CUDA trie used in the CSV reader
- PR #1245 Use file cache for JIT kernels
- PR #1278 Update CONTRIBUTING for new conda environment yml naming conventions
- PR #1163 Refactored UnaryOps. Reduced API to two functions: `gdf_unary_math` and `gdf_cast`. Added `abs`, `-`, and `~` ops. Changed bindings to Cython
- PR #1284 Update docs version
- PR #1287 add exclude argument to cudf.select_dtype function
- PR #1286 Refactor some of the CSV Reader kernels into generic utility functions
- PR #1291 fillna in `Series.to_gpu_array()` and `Series.to_array()` can accept the scalar too now.
- PR #1005 generic `reduction` and `scan` support
- PR #1349 Replace modernGPU sort join with thrust.
- PR #1363 Add a dataframe.mean(...) that raises NotImplementedError to satisfy `dask.dataframe.utils.is_dataframe_like`
- PR #1319 CSV Reader: Use column wrapper for gdf_column output alloc/dealloc
- PR #1376 Change series quantile default to linear
- PR #1399 Replace CFFI bindings for NVTX functions with Cython bindings
- PR #1389 Refactored `set_null_count()`
- PR #1386 Added macros `GDF_TRY()`, `CUDF_TRY()` and `ASSERT_CUDF_SUCCEEDED()`
- PR #1435 Rework CMake and conda recipes to depend on installed libraries
- PR #1391 Tidy up bit-resolution-operation and bitmask class code
- PR #1439 Add cmake variable to enable compiling CUDA code with -lineinfo
- PR #1462 Add ability to read parquet files from arrow::io::RandomAccessFile
- PR #1453 Convert CSV Reader CFFI to Cython
- PR #1479 Convert Parquet Reader CFFI to Cython
- PR #1397 Add a utility function for producing an overflow-safe kernel launch grid configuration
- PR #1382 Add GPU parsing of nested brackets to cuIO parsing utilities
- PR #1481 Add cudf::table constructor to allocate a set of `gdf_column`s
- PR #1484 Convert GroupBy CFFI to Cython
- PR #1463 Allow and default melt keyword argument var_name to be None
- PR #1486 Parquet Reader: Use device_buffer rather than device_ptr
- PR #1525 Add cudatoolkit conda dependency
- PR #1520 Renamed `src/dataframe` to `src/table` and moved `table.hpp`. Made `types.hpp` to be type declarations only.
- PR #1492 Convert transpose CFFI to Cython
- PR #1495 Convert binary and unary ops CFFI to Cython
- PR #1503 Convert sorting and hashing ops CFFI to Cython
- PR #1522 Use latest release version in update-version CI script
- PR #1533 Remove stale join CFFI, fix memory leaks in join Cython
- PR #1521 Added `row_bitmask` to compute bitmask for rows of a table. Merged `valids_ops.cu` and `bitmask_ops.cu`
- PR #1553 Overload `hash_row` to avoid using intial hash values. Updated `gdf_hash` to select between overloads
- PR #1585 Updated `cudf::table` to maintain own copy of wrapped `gdf_column*`s
- PR #1559 Add `except +` to all Cython function definitions to catch C++ exceptions properly
- PR #1617 `has_nulls` and `column_dtypes` for `cudf::table`
- PR #1590 Remove CFFI from the build / install process entirely
- PR #1536 Convert gpuarrow CFFI to Cython
- PR #1655 Add `Column._pointer` as a way to access underlying `gdf_column*` of a `Column`
- PR #1655 Update readme conda install instructions for cudf version 0.6 and 0.7


## Bug Fixes

- PR #1233 Fix dtypes issue while adding the column to `str` dataframe.
- PR #1254 CSV Reader: fix data type detection for floating-point numbers in scientific notation
- PR #1289 Fix looping over each value instead of each category in concatenation
- PR #1293 Fix Inaccurate error message in join.pyx
- PR #1308 Add atomicCAS overload for `int8_t`, `int16_t`
- PR #1317 Fix catch polymorphic exception by reference in ipc.cu
- PR #1325 Fix dtype of null bitmasks to int8
- PR #1326 Update build documentation to use -DCMAKE_CXX11_ABI=ON
- PR #1334 Add "na_position" argument to CategoricalColumn sort_by_values
- PR #1321 Fix out of bounds warning when checking Bzip2 header
- PR #1359 Add atomicAnd/Or/Xor for integers
- PR #1354 Fix `fillna()` behaviour when replacing values with different dtypes
- PR #1347 Fixed core dump issue while passing dict_dtypes without column names in `cudf.read_csv()`
- PR #1379 Fixed build failure caused due to error: 'col_dtype' may be used uninitialized
- PR #1392 Update cudf Dockerfile and package_versions.sh
- PR #1385 Added INT8 type to `_schema_to_dtype` for use in GpuArrowReader
- PR #1393 Fixed a bug in `gdf_count_nonzero_mask()` for the case of 0 bits to count
- PR #1395 Update CONTRIBUTING to use the environment variable CUDF_HOME
- PR #1416 Fix bug at gdf_quantile_exact and gdf_quantile_appox
- PR #1421 Fix remove creation of series multiple times during `add_column()`
- PR #1405 CSV Reader: Fix memory leaks on read_csv() failure
- PR #1328 Fix CategoricalColumn to_arrow() null mask
- PR #1433 Fix NVStrings/categories includes
- PR #1432 Update NVStrings to 0.7.* to coincide with 0.7 development
- PR #1483 Modify CSV reader to avoid cropping blank quoted characters in non-string fields
- PR #1446 Merge 1275 hotfix from master into branch-0.7
- PR #1447 Fix legacy groupby apply docstring
- PR #1451 Fix hash join estimated result size is not correct
- PR #1454 Fix local build script improperly change directory permissions
- PR #1490 Require Dask 1.1.0+ for `is_dataframe_like` test or skip otherwise.
- PR #1491 Use more specific directories & groups in CODEOWNERS
- PR #1497 Fix Thrust issue on CentOS caused by missing default constructor of host_vector elements
- PR #1498 Add missing include guard to device_atomics.cuh and separated DEVICE_ATOMICS_TEST
- PR #1506 Fix csv-write call to updated NVStrings method
- PR #1510 Added nvstrings `fillna()` function
- PR #1507 Parquet Reader: Default string data to GDF_STRING
- PR #1535 Fix doc issue to ensure correct labelling of cudf.series
- PR #1537 Fix `undefined reference` link error in HashPartitionTest
- PR #1548 Fix ci/local/build.sh README from using an incorrect image example
- PR #1551 CSV Reader: Fix integer column name indexing
- PR #1586 Fix broken `scalar_wrapper::operator==`
- PR #1591 ORC/Parquet Reader: Fix missing import for FileNotFoundError exception
- PR #1573 Parquet Reader: Fix crash due to clash with ORC reader datasource
- PR #1607 Revert change of `column.to_dense_buffer` always return by copy for performance concerns
- PR #1618 ORC reader: fix assert & data output when nrows/skiprows isn't aligned to stripe boundaries
- PR #1631 Fix failure of TYPES_TEST on some gcc-7 based systems.
- PR #1641 CSV Reader: Fix skip_blank_lines behavior with Windows line terminators (\r\n)
- PR #1648 ORC reader: fix non-deterministic output when skiprows is non-zero
- PR #1676 Fix groupby `as_index` behaviour with `MultiIndex`
- PR #1659 Fix bug caused by empty groupbys and multiindex slicing throwing exceptions
- PR #1656 Correct Groupby failure in dask when un-aggregable columns are left in dataframe.
- PR #1689 Fix groupby performance regression
- PR #1694 Add Cython as a runtime dependency since it's required in `setup.py`


# cuDF 0.6.1 (25 Mar 2019)

## Bug Fixes

- PR #1275 Fix CentOS exception in DataFrame.hash_partition from using value "returned" by a void function


# cuDF 0.6.0 (22 Mar 2019)

## New Features

- PR #760 Raise `FileNotFoundError` instead of `GDF_FILE_ERROR` in `read_csv` if the file does not exist
- PR #539 Add Python bindings for replace function
- PR #823 Add Doxygen configuration to enable building HTML documentation for libcudf C/C++ API
- PR #807 CSV Reader: Add byte_range parameter to specify the range in the input file to be read
- PR #857 Add Tail method for Series/DataFrame and update Head method to use iloc
- PR #858 Add series feature hashing support
- PR #871 CSV Reader: Add support for NA values, including user specified strings
- PR #893 Adds PyArrow based parquet readers / writers to Python, fix category dtype handling, fix arrow ingest buffer size issues
- PR #867 CSV Reader: Add support for ignoring blank lines and comment lines
- PR #887 Add Series digitize method
- PR #895 Add Series groupby
- PR #898 Add DataFrame.groupby(level=0) support
- PR #920 Add feather, JSON, HDF5 readers / writers from PyArrow / Pandas
- PR #888 CSV Reader: Add prefix parameter for column names, used when parsing without a header
- PR #913 Add DLPack support: convert between cuDF DataFrame and DLTensor
- PR #939 Add ORC reader from PyArrow
- PR #918 Add Series.groupby(level=0) support
- PR #906 Add binary and comparison ops to DataFrame
- PR #958 Support unary and binary ops on indexes
- PR #964 Add `rename` method to `DataFrame`, `Series`, and `Index`
- PR #985 Add `Series.to_frame` method
- PR #985 Add `drop=` keyword to reset_index method
- PR #994 Remove references to pygdf
- PR #990 Add external series groupby support
- PR #988 Add top-level merge function to cuDF
- PR #992 Add comparison binaryops to DateTime columns
- PR #996 Replace relative path imports with absolute paths in tests
- PR #995 CSV Reader: Add index_col parameter to specify the column name or index to be used as row labels
- PR #1004 Add `from_gpu_matrix` method to DataFrame
- PR #997 Add property index setter
- PR #1007 Replace relative path imports with absolute paths in cudf
- PR #1013 select columns with df.columns
- PR #1016 Rename Series.unique_count() to nunique() to match pandas API
- PR #947 Prefixsum to handle nulls and float types
- PR #1029 Remove rest of relative path imports
- PR #1021 Add filtered selection with assignment for Dataframes
- PR #872 Adding NVCategory support to cudf apis
- PR #1052 Add left/right_index and left/right_on keywords to merge
- PR #1091 Add `indicator=` and `suffixes=` keywords to merge
- PR #1107 Add unsupported keywords to Series.fillna
- PR #1032 Add string support to cuDF python
- PR #1136 Removed `gdf_concat`
- PR #1153 Added function for getting the padded allocation size for valid bitmask
- PR #1148 Add cudf.sqrt for dataframes and Series
- PR #1159 Add Python bindings for libcudf dlpack functions
- PR #1155 Add __array_ufunc__ for DataFrame and Series for sqrt
- PR #1168 to_frame for series accepts a name argument


## Improvements

- PR #1218 Add dask-cudf page to API docs
- PR #892 Add support for heterogeneous types in binary ops with JIT
- PR #730 Improve performance of `gdf_table` constructor
- PR #561 Add Doxygen style comments to Join CUDA functions
- PR #813 unified libcudf API functions by replacing gpu_ with gdf_
- PR #822 Add support for `__cuda_array_interface__` for ingest
- PR #756 Consolidate common helper functions from unordered map and multimap
- PR #753 Improve performance of groupby sum and average, especially for cases with few groups.
- PR #836 Add ingest support for arrow chunked arrays in Column, Series, DataFrame creation
- PR #763 Format doxygen comments for csv_read_arg struct
- PR #532 CSV Reader: Use type dispatcher instead of switch block
- PR #694 Unit test utilities improvements
- PR #878 Add better indexing to Groupby
- PR #554 Add `empty` method and `is_monotonic` attribute to `Index`
- PR #1040 Fixed up Doxygen comment tags
- PR #909 CSV Reader: Avoid host->device->host copy for header row data
- PR #916 Improved unit testing and error checking for `gdf_column_concat`
- PR #941 Replace `numpy` call in `Series.hash_encode` with `numba`
- PR #942 Added increment/decrement operators for wrapper types
- PR #943 Updated `count_nonzero_mask` to return `num_rows` when the mask is null
- PR #952 Added trait to map C++ type to `gdf_dtype`
- PR #966 Updated RMM submodule.
- PR #998 Add IO reader/writer modules to API docs, fix for missing cudf.Series docs
- PR #1017 concatenate along columns for Series and DataFrames
- PR #1002 Support indexing a dataframe with another boolean dataframe
- PR #1018 Better concatenation for Series and Dataframes
- PR #1036 Use Numpydoc style docstrings
- PR #1047 Adding gdf_dtype_extra_info to gdf_column_view_augmented
- PR #1054 Added default ctor to SerialTrieNode to overcome Thrust issue in CentOS7 + CUDA10
- PR #1024 CSV Reader: Add support for hexadecimal integers in integral-type columns
- PR #1033 Update `fillna()` to use libcudf function `gdf_replace_nulls`
- PR #1066 Added inplace assignment for columns and select_dtypes for dataframes
- PR #1026 CSV Reader: Change the meaning and type of the quoting parameter to match Pandas
- PR #1100 Adds `CUDF_EXPECTS` error-checking macro
- PR #1092 Fix select_dtype docstring
- PR #1111 Added cudf::table
- PR #1108 Sorting for datetime columns
- PR #1120 Return a `Series` (not a `Column`) from `Series.cat.set_categories()`
- PR #1128 CSV Reader: The last data row does not need to be line terminated
- PR #1183 Bump Arrow version to 0.12.1
- PR #1208 Default to CXX11_ABI=ON
- PR #1252 Fix NVStrings dependencies for cuda 9.2 and 10.0
- PR #2037 Optimize the existing `gather` and `scatter` routines in `libcudf`

## Bug Fixes

- PR #821 Fix flake8 issues revealed by flake8 update
- PR #808 Resolved renamed `d_columns_valids` variable name
- PR #820 CSV Reader: fix the issue where reader adds additional rows when file uses \r\n as a line terminator
- PR #780 CSV Reader: Fix scientific notation parsing and null values for empty quotes
- PR #815 CSV Reader: Fix data parsing when tabs are present in the input CSV file
- PR #850 Fix bug where left joins where the left df has 0 rows causes a crash
- PR #861 Fix memory leak by preserving the boolean mask index
- PR #875 Handle unnamed indexes in to/from arrow functions
- PR #877 Fix ingest of 1 row arrow tables in from arrow function
- PR #876 Added missing `<type_traits>` include
- PR #889 Deleted test_rmm.py which has now moved to RMM repo
- PR #866 Merge v0.5.1 numpy ABI hotfix into 0.6
- PR #917 value_counts return int type on empty columns
- PR #611 Renamed `gdf_reduce_optimal_output_size()` -> `gdf_reduction_get_intermediate_output_size()`
- PR #923 fix index for negative slicing for cudf dataframe and series
- PR #927 CSV Reader: Fix category GDF_CATEGORY hashes not being computed properly
- PR #921 CSV Reader: Fix parsing errors with delim_whitespace, quotations in the header row, unnamed columns
- PR #933 Fix handling objects of all nulls in series creation
- PR #940 CSV Reader: Fix an issue where the last data row is missing when using byte_range
- PR #945 CSV Reader: Fix incorrect datetime64 when milliseconds or space separator are used
- PR #959 Groupby: Problem with column name lookup
- PR #950 Converting dataframe/recarry with non-contiguous arrays
- PR #963 CSV Reader: Fix another issue with missing data rows when using byte_range
- PR #999 Fix 0 sized kernel launches and empty sort_index exception
- PR #993 Fix dtype in selecting 0 rows from objects
- PR #1009 Fix performance regression in `to_pandas` method on DataFrame
- PR #1008 Remove custom dask communication approach
- PR #1001 CSV Reader: Fix a memory access error when reading a large (>2GB) file with date columns
- PR #1019 Binary Ops: Fix error when one input column has null mask but other doesn't
- PR #1014 CSV Reader: Fix false positives in bool value detection
- PR #1034 CSV Reader: Fix parsing floating point precision and leading zero exponents
- PR #1044 CSV Reader: Fix a segfault when byte range aligns with a page
- PR #1058 Added support for `DataFrame.loc[scalar]`
- PR #1060 Fix column creation with all valid nan values
- PR #1073 CSV Reader: Fix an issue where a column name includes the return character
- PR #1090 Updating Doxygen Comments
- PR #1080 Fix dtypes returned from loc / iloc because of lists
- PR #1102 CSV Reader: Minor fixes and memory usage improvements
- PR #1174: Fix release script typo
- PR #1137 Add prebuild script for CI
- PR #1118 Enhanced the `DataFrame.from_records()` feature
- PR #1129 Fix join performance with index parameter from using numpy array
- PR #1145 Issue with .agg call on multi-column dataframes
- PR #908 Some testing code cleanup
- PR #1167 Fix issue with null_count not being set after inplace fillna()
- PR #1184 Fix iloc performance regression
- PR #1185 Support left_on/right_on and also on=str in merge
- PR #1200 Fix allocating bitmasks with numba instead of rmm in allocate_mask function
- PR #1213 Fix bug with csv reader requesting subset of columns using wrong datatype
- PR #1223 gpuCI: Fix label on rapidsai channel on gpu build scripts
- PR #1242 Add explicit Thrust exec policy to fix NVCATEGORY_TEST segfault on some platforms
- PR #1246 Fix categorical tests that failed due to bad implicit type conversion
- PR #1255 Fix overwriting conda package main label uploads
- PR #1259 Add dlpack includes to pip build


# cuDF 0.5.1 (05 Feb 2019)

## Bug Fixes

- PR #842 Avoid using numpy via cimport to prevent ABI issues in Cython compilation


# cuDF 0.5.0 (28 Jan 2019)

## New Features

- PR #722 Add bzip2 decompression support to `read_csv()`
- PR #693 add ZLIB-based GZIP/ZIP support to `read_csv_strings()`
- PR #411 added null support to gdf_order_by (new API) and cudf_table::sort
- PR #525 Added GitHub Issue templates for bugs, documentation, new features, and questions
- PR #501 CSV Reader: Add support for user-specified decimal point and thousands separator to read_csv_strings()
- PR #455 CSV Reader: Add support for user-specified decimal point and thousands separator to read_csv()
- PR #439 add `DataFrame.drop` method similar to pandas
- PR #356 add `DataFrame.transpose` method and `DataFrame.T` property similar to pandas
- PR #505 CSV Reader: Add support for user-specified boolean values
- PR #350 Implemented Series replace function
- PR #490 Added print_env.sh script to gather relevant environment details when reporting cuDF issues
- PR #474 add ZLIB-based GZIP/ZIP support to `read_csv()`
- PR #547 Added melt similar to `pandas.melt()`
- PR #491 Add CI test script to check for updates to CHANGELOG.md in PRs
- PR #550 Add CI test script to check for style issues in PRs
- PR #558 Add CI scripts for cpu-based conda and gpu-based test builds
- PR #524 Add Boolean Indexing
- PR #564 Update python `sort_values` method to use updated libcudf `gdf_order_by` API
- PR #509 CSV Reader: Input CSV file can now be passed in as a text or a binary buffer
- PR #607 Add `__iter__` and iteritems to DataFrame class
- PR #643 added a new api gdf_replace_nulls that allows a user to replace nulls in a column

## Improvements

- PR #426 Removed sort-based groupby and refactored existing groupby APIs. Also improves C++/CUDA compile time.
- PR #461 Add `CUDF_HOME` variable in README.md to replace relative pathing.
- PR #472 RMM: Created centralized rmm::device_vector alias and rmm::exec_policy
- PR #500 Improved the concurrent hash map class to support partitioned (multi-pass) hash table building.
- PR #454 Improve CSV reader docs and examples
- PR #465 Added templated C++ API for RMM to avoid explicit cast to `void**`
- PR #513 `.gitignore` tweaks
- PR #521 Add `assert_eq` function for testing
- PR #502 Simplify Dockerfile for local dev, eliminate old conda/pip envs
- PR #549 Adds `-rdynamic` compiler flag to nvcc for Debug builds
- PR #472 RMM: Created centralized rmm::device_vector alias and rmm::exec_policy
- PR #577 Added external C++ API for scatter/gather functions
- PR #500 Improved the concurrent hash map class to support partitioned (multi-pass) hash table building
- PR #583 Updated `gdf_size_type` to `int`
- PR #500 Improved the concurrent hash map class to support partitioned (multi-pass) hash table building
- PR #617 Added .dockerignore file. Prevents adding stale cmake cache files to the docker container
- PR #658 Reduced `JOIN_TEST` time by isolating overflow test of hash table size computation
- PR #664 Added Debuging instructions to README
- PR #651 Remove noqa marks in `__init__.py` files
- PR #671 CSV Reader: uncompressed buffer input can be parsed without explicitly specifying compression as None
- PR #684 Make RMM a submodule
- PR #718 Ensure sum, product, min, max methods pandas compatibility on empty datasets
- PR #720 Refactored Index classes to make them more Pandas-like, added CategoricalIndex
- PR #749 Improve to_arrow and from_arrow Pandas compatibility
- PR #766 Remove TravisCI references, remove unused variables from CMake, fix ARROW_VERSION in Cmake
- PR #773 Add build-args back to Dockerfile and handle dependencies based on environment yml file
- PR #781 Move thirdparty submodules to root and symlink in /cpp
- PR #843 Fix broken cudf/python API examples, add new methods to the API index

## Bug Fixes

- PR #569 CSV Reader: Fix days being off-by-one when parsing some dates
- PR #531 CSV Reader: Fix incorrect parsing of quoted numbers
- PR #465 Added templated C++ API for RMM to avoid explicit cast to `void**`
- PR #473 Added missing <random> include
- PR #478 CSV Reader: Add api support for auto column detection, header, mangle_dupe_cols, usecols
- PR #495 Updated README to correct where cffi pytest should be executed
- PR #501 Fix the intermittent segfault caused by the `thousands` and `compression` parameters in the csv reader
- PR #502 Simplify Dockerfile for local dev, eliminate old conda/pip envs
- PR #512 fix bug for `on` parameter in `DataFrame.merge` to allow for None or single column name
- PR #511 Updated python/cudf/bindings/join.pyx to fix cudf merge printing out dtypes
- PR #513 `.gitignore` tweaks
- PR #521 Add `assert_eq` function for testing
- PR #537 Fix CMAKE_CUDA_STANDARD_REQURIED typo in CMakeLists.txt
- PR #447 Fix silent failure in initializing DataFrame from generator
- PR #545 Temporarily disable csv reader thousands test to prevent segfault (test re-enabled in PR #501)
- PR #559 Fix Assertion error while using `applymap` to change the output dtype
- PR #575 Update `print_env.sh` script to better handle missing commands
- PR #612 Prevent an exception from occuring with true division on integer series.
- PR #630 Fix deprecation warning for `pd.core.common.is_categorical_dtype`
- PR #622 Fix Series.append() behaviour when appending values with different numeric dtype
- PR #603 Fix error while creating an empty column using None.
- PR #673 Fix array of strings not being caught in from_pandas
- PR #644 Fix return type and column support of dataframe.quantile()
- PR #634 Fix create `DataFrame.from_pandas()` with numeric column names
- PR #654 Add resolution check for GDF_TIMESTAMP in Join
- PR #648 Enforce one-to-one copy required when using `numba>=0.42.0`
- PR #645 Fix cmake build type handling not setting debug options when CMAKE_BUILD_TYPE=="Debug"
- PR #669 Fix GIL deadlock when launching multiple python threads that make Cython calls
- PR #665 Reworked the hash map to add a way to report the destination partition for a key
- PR #670 CMAKE: Fix env include path taking precedence over libcudf source headers
- PR #674 Check for gdf supported column types
- PR #677 Fix 'gdf_csv_test_Dates' gtest failure due to missing nrows parameter
- PR #604 Fix the parsing errors while reading a csv file using `sep` instead of `delimiter`.
- PR #686 Fix converting nulls to NaT values when converting Series to Pandas/Numpy
- PR #689 CSV Reader: Fix behavior with skiprows+header to match pandas implementation
- PR #691 Fixes Join on empty input DFs
- PR #706 CSV Reader: Fix broken dtype inference when whitespace is in data
- PR #717 CSV reader: fix behavior when parsing a csv file with no data rows
- PR #724 CSV Reader: fix build issue due to parameter type mismatch in a std::max call
- PR #734 Prevents reading undefined memory in gpu_expand_mask_bits numba kernel
- PR #747 CSV Reader: fix an issue where CUDA allocations fail with some large input files
- PR #750 Fix race condition for handling NVStrings in CMake
- PR #719 Fix merge column ordering
- PR #770 Fix issue where RMM submodule pointed to wrong branch and pin other to correct branches
- PR #778 Fix hard coded ABI off setting
- PR #784 Update RMM submodule commit-ish and pip paths
- PR #794 Update `rmm::exec_policy` usage to fix segmentation faults when used as temprory allocator.
- PR #800 Point git submodules to branches of forks instead of exact commits


# cuDF 0.4.0 (05 Dec 2018)

## New Features

- PR #398 add pandas-compatible `DataFrame.shape()` and `Series.shape()`
- PR #394 New documentation feature "10 Minutes to cuDF"
- PR #361 CSV Reader: Add support for strings with delimiters

## Improvements

 - PR #436 Improvements for type_dispatcher and wrapper structs
 - PR #429 Add CHANGELOG.md (this file)
 - PR #266 use faster CUDA-accelerated DataFrame column/Series concatenation.
 - PR #379 new C++ `type_dispatcher` reduces code complexity in supporting many data types.
 - PR #349 Improve performance for creating columns from memoryview objects
 - PR #445 Update reductions to use type_dispatcher. Adds integer types support to sum_of_squares.
 - PR #448 Improve installation instructions in README.md
 - PR #456 Change default CMake build to Release, and added option for disabling compilation of tests

## Bug Fixes

 - PR #444 Fix csv_test CUDA too many resources requested fail.
 - PR #396 added missing output buffer in validity tests for groupbys.
 - PR #408 Dockerfile updates for source reorganization
 - PR #437 Add cffi to Dockerfile conda env, fixes "cannot import name 'librmm'"
 - PR #417 Fix `map_test` failure with CUDA 10
 - PR #414 Fix CMake installation include file paths
 - PR #418 Properly cast string dtypes to programmatic dtypes when instantiating columns
 - PR #427 Fix and tests for Concatenation illegal memory access with nulls


# cuDF 0.3.0 (23 Nov 2018)

## New Features

 - PR #336 CSV Reader string support

## Improvements

 - PR #354 source code refactored for better organization. CMake build system overhaul. Beginning of transition to Cython bindings.
 - PR #290 Add support for typecasting to/from datetime dtype
 - PR #323 Add handling pyarrow boolean arrays in input/out, add tests
 - PR #325 GDF_VALIDITY_UNSUPPORTED now returned for algorithms that don't support non-empty valid bitmasks
 - PR #381 Faster InputTooLarge Join test completes in ms rather than minutes.
 - PR #373 .gitignore improvements
 - PR #367 Doc cleanup & examples for DataFrame methods
 - PR #333 Add Rapids Memory Manager documentation
 - PR #321 Rapids Memory Manager adds file/line location logging and convenience macros
 - PR #334 Implement DataFrame `__copy__` and `__deepcopy__`
 - PR #271 Add NVTX ranges to pygdf
 - PR #311 Document system requirements for conda install

## Bug Fixes

 - PR #337 Retain index on `scale()` function
 - PR #344 Fix test failure due to PyArrow 0.11 Boolean handling
 - PR #364 Remove noexcept from managed_allocator;  CMakeLists fix for NVstrings
 - PR #357 Fix bug that made all series be considered booleans for indexing
 - PR #351 replace conda env configuration for developers
 - PRs #346 #360 Fix CSV reading of negative numbers
 - PR #342 Fix CMake to use conda-installed nvstrings
 - PR #341 Preserve categorical dtype after groupby aggregations
 - PR #315 ReadTheDocs build update to fix missing libcuda.so
 - PR #320 FIX out-of-bounds access error in reductions.cu
 - PR #319 Fix out-of-bounds memory access in libcudf count_valid_bits
 - PR #303 Fix printing empty dataframe


# cuDF 0.2.0 and cuDF 0.1.0

These were initial releases of cuDF based on previously separate pyGDF and libGDF libraries.<|MERGE_RESOLUTION|>--- conflicted
+++ resolved
@@ -5,6 +5,7 @@
 ## Improvements
 
 ## Bug Fixes
+- PR #2981 enable build all targets without installation.
 
 
 # cuDF 0.11.0 (Date TBD)
@@ -182,11 +183,6 @@
 - PR #3414 Add copy_range function for strings column
 
 ## Bug Fixes
-<<<<<<< HEAD
-- PR #2981 enable build all targets without installation.
-
-# cuDF 0.10.0 (Date TBD)
-=======
 
 - PR #2895 Fixed dask_cudf group_split behavior to handle upstream rearrange_by_divisions
 - PR #3048 Support for zero columned tables
@@ -259,7 +255,6 @@
 - PR #3540 Fix unary_op null_mask bug and add missing test cases
 
 # cuDF 0.10.0 (16 Oct 2019)
->>>>>>> 1604fa2d
 
 ## New Features
 
