#!/usr/bin/env bash
# SPDX-FileCopyrightText: Copyright (c) 2023 NVIDIA CORPORATION & AFFILIATES.
# All rights reserved.
# SPDX-License-Identifier: LicenseRef-NvidiaProprietary
#
# NVIDIA CORPORATION, its affiliates and licensors retain all intellectual
# property and proprietary rights in and to this material, related
# documentation and any modifications thereto. Any use, reproduction,
# disclosure or distribution of this material and related documentation
# without an express license agreement from NVIDIA CORPORATION or
# its affiliates is strictly prohibited.

# Download the summarized results of running the Pandas tests on both the main
# branch and the PR branch:

# Hard-coded needs to match the version deduced by rapids-upload-artifacts-dir
MAIN_ARTIFACT=$(rapids-s3-path)cuda12_$(arch)_py310.main-results.json
PR_ARTIFACT=$(rapids-s3-path)cuda12_$(arch)_py310.pr-results.json
aws s3 cp $MAIN_ARTIFACT main-results.json
aws s3 cp $PR_ARTIFACT pr-results.json

# Compute the diff and prepare job summary:
python -m pip install pandas tabulate
<<<<<<< HEAD
SUMMARY=$(python ci/xdf_scripts/pandas-tests/job-summary.py main-results.json pr-results.json)
=======
COMMENT=$(python ci/xdf_scripts/pandas-tests/job-summary.py main-results.json pr-results.json | tee -a "$GITHUB_STEP_SUMMARY" | head -1)
>>>>>>> fc4349c7


echo "$COMMENT"

# Magic name that the custom-job.yaml workflow reads and re-exports
echo "job_output=$COMMENT" >> "${GITHUB_OUTPUT}"<|MERGE_RESOLUTION|>--- conflicted
+++ resolved
@@ -21,11 +21,7 @@
 
 # Compute the diff and prepare job summary:
 python -m pip install pandas tabulate
-<<<<<<< HEAD
-SUMMARY=$(python ci/xdf_scripts/pandas-tests/job-summary.py main-results.json pr-results.json)
-=======
 COMMENT=$(python ci/xdf_scripts/pandas-tests/job-summary.py main-results.json pr-results.json | tee -a "$GITHUB_STEP_SUMMARY" | head -1)
->>>>>>> fc4349c7
 
 
 echo "$COMMENT"
