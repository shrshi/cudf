--- conflicted
+++ resolved
@@ -114,11 +114,8 @@
                     });
 
   // now that we are done using the gather_map, we can release the underlying prev_base_offsets.
-<<<<<<< HEAD
-=======
   // doing this prevents this (potentially large) memory buffer from sitting around unused as the
   // recursion continues.
->>>>>>> 788f952c
   prev_base_offsets.release();
 
   // Retrieve size of the resulting gather map for level N+1 (the last offset)
