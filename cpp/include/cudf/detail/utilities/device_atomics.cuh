--- conflicted
+++ resolved
@@ -34,16 +34,9 @@
 #include <cudf/detail/utilities/device_operators.cuh>
 #include <cudf/types.hpp>
 #include <cudf/utilities/error.hpp>
-<<<<<<< HEAD
-#include <type_traits>
-#include <cudf/detail/utilities/device_operators.cuh>
-
-=======
-#include <cudf/utilities/legacy/wrapper_types.hpp>
 #include <cudf/utilities/traits.hpp>
 #include <cudf/wrappers/timestamps.hpp>
 #include <type_traits>
->>>>>>> 1e7640a9
 
 namespace cudf {
 namespace detail {
@@ -434,23 +427,11 @@
  * @returns The old value at `address`
  * -------------------------------------------------------------------------**/
 template <typename T, typename BinaryOp>
-<<<<<<< HEAD
-typename std::enable_if_t<cudf::is_numeric<T>(), T>
-__forceinline__  __device__
-genericAtomicOperation(T* address, T const & update_value, BinaryOp op)
-{
-    auto fun = cudf::detail::genericAtomicOperationImpl<T, BinaryOp>{};
-    return T(fun(address, update_value, op));
-=======
-typename std::enable_if_t<std::is_arithmetic<T>::value, T> __forceinline__ __device__
+typename std::enable_if_t<cudf::is_numeric<T>(), T> __forceinline__ __device__
 genericAtomicOperation(T* address, T const& update_value, BinaryOp op)
 {
-  using T_int = cudf::detail::unwrapped_type_t<T>;
-  // unwrap the input type to expect
-  // that the native atomic API is used for the underlying type if possible
-  auto fun = cudf::detail::genericAtomicOperationImpl<T_int, BinaryOp>{};
-  return T(fun(reinterpret_cast<T_int*>(address), cudf::detail::unwrap(update_value), op));
->>>>>>> 1e7640a9
+  auto fun = cudf::detail::genericAtomicOperationImpl<T, BinaryOp>{};
+  return T(fun(address, update_value, op));
 }
 
 // specialization for cudf::detail::timestamp types
@@ -642,12 +623,5 @@
 template <typename T, typename std::enable_if_t<std::is_integral<T>::value, T>* = nullptr>
 __forceinline__ __device__ T atomicXor(T* address, T val)
 {
-<<<<<<< HEAD
-    return cudf::genericAtomicOperation(address, val, cudf::DeviceXor{});
-}
-=======
   return cudf::genericAtomicOperation(address, val, cudf::DeviceXor{});
-}
-
-#endif
->>>>>>> 1e7640a9
+}