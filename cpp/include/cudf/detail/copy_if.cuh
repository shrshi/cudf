--- conflicted
+++ resolved
@@ -115,13 +115,8 @@
 
     cudf::size_type tmp_block_sum = 0;
     // get output location using a scan of the mask result
-<<<<<<< HEAD
-    const cudf::size_type local_index = block_scan_mask<block_size>(mask_true,
-                                                                    tmp_block_sum);
+    const cudf::size_type local_index = block_scan_mask<block_size>(mask_true, tmp_block_sum);
     block_sum += tmp_block_sum;
-=======
-    const cudf::size_type local_index = block_scan_mask<block_size>(mask_true, block_sum);
->>>>>>> 4cafc989
 
     if (has_validity) {
       temp_valids[threadIdx.x] = false;  // init shared memory
@@ -144,12 +139,7 @@
     __syncthreads();  // wait for shared data and validity mask to be complete
 
     // Copy output data coalesced from shared to global
-<<<<<<< HEAD
-    if (threadIdx.x < tmp_block_sum)
-      output_data[block_offset + threadIdx.x] = temp_data[threadIdx.x];
-=======
-    if (threadIdx.x < block_sum) output_data[block_offset + threadIdx.x] = temp_data[threadIdx.x];
->>>>>>> 4cafc989
+    if (threadIdx.x < tmp_block_sum) output_data[block_offset + threadIdx.x] = temp_data[threadIdx.x];
 
     if (has_validity) {
       // Since the valid bools are contiguous in shared memory now, we can use
@@ -160,17 +150,10 @@
 
       constexpr int num_warps = block_size / cudf::experimental::detail::warp_size;
       // account for partial blocks with non-warp-aligned offsets
-<<<<<<< HEAD
       const int last_index = tmp_block_sum + (block_offset % cudf::experimental::detail::warp_size) - 1;
-      const int last_warp = min(num_warps, last_index / cudf::experimental::detail::warp_size);
-      const int wid = threadIdx.x / cudf::experimental::detail::warp_size;
-      const int lane = threadIdx.x % cudf::experimental::detail::warp_size;
-=======
-      const int last_index = block_sum + (block_offset % cudf::experimental::detail::warp_size) - 1;
       const int last_warp  = min(num_warps, last_index / cudf::experimental::detail::warp_size);
       const int wid        = threadIdx.x / cudf::experimental::detail::warp_size;
       const int lane       = threadIdx.x % cudf::experimental::detail::warp_size;
->>>>>>> 4cafc989
 
       if (tmp_block_sum > 0 && wid <= last_warp) {
         int valid_index = (block_offset / cudf::experimental::detail::warp_size) + wid;
@@ -308,82 +291,6 @@
  * @return unique_ptr<table> The table generated from filtered `input`.
  */
 template <typename Filter>
-<<<<<<< HEAD
-std::unique_ptr<experimental::table> copy_if(table_view const& input, Filter filter,
-                          rmm::mr::device_memory_resource *mr =
-                              rmm::mr::get_default_resource(),
-                          cudaStream_t stream = 0) {
-
-    if (0 == input.num_rows() || 0 == input.num_columns()) {
-        return experimental::empty_like(input);
-    }
-
-    constexpr int block_size = 256;
-    cudf::size_type per_thread =
-      elements_per_thread(compute_block_counts<Filter, block_size>,
-                          input.num_rows(), block_size);
-    cudf::experimental::detail::grid_1d grid{input.num_rows(), block_size, per_thread};
-
-    // allocate temp storage for block counts and offsets
-    // TODO: use an uninitialized buffer to avoid the initialization kernel
-    rmm::device_vector<cudf::size_type> block_counts(grid.num_blocks);
-    rmm::device_vector<cudf::size_type> block_offsets(grid.num_blocks + 1, 0);
-
-    // 1. Find the count of elements in each block that "pass" the mask
-    compute_block_counts<Filter, block_size>
-        <<<grid.num_blocks, block_size, 0, stream>>>(thrust::raw_pointer_cast(block_counts.data()),
-                                                     input.num_rows(),
-                                                     per_thread,
-                                                     filter);
-
-    CHECK_CUDA(stream);
-
-    cudf::size_type output_size = 0;
-
-    // 2. Find the offset for each block's output using a scan of block counts
-    if (grid.num_blocks > 1) {
-        // Determine and allocate temporary device storage
-        size_t temp_storage_bytes = 0;
-        cub::DeviceScan::InclusiveSum(nullptr, temp_storage_bytes,
-                                      &block_counts[0], &block_offsets[1],
-                                      grid.num_blocks, stream);
-        rmm::device_buffer d_temp_storage(temp_storage_bytes, stream, mr);
-
-        // Run exclusive prefix sum
-        cub::DeviceScan::InclusiveSum(d_temp_storage.data(), temp_storage_bytes,
-                                      &block_counts[0], &block_offsets[1],
-                                      grid.num_blocks, stream);
-
-        CUDA_TRY(cudaStreamSynchronize(stream));
-        // As it is InclusiveSum, last value in block_offsets will be output_size
-        output_size = block_offsets.back();
-    } else {
-        // With num_blocks <= 1, block_offsets will always be `0`
-        CUDA_TRY(cudaStreamSynchronize(stream));
-        output_size = block_counts.back();
-    }
-
-    CHECK_CUDA(stream);
-
-
-   if (output_size == input.num_rows()) {
-       return std::make_unique<experimental::table>(input);
-   } else if (output_size > 0){ 
-
-       std::vector<std::unique_ptr<column>> out_columns(input.num_columns());
-       std::transform(input.begin(), input.end(), out_columns.begin(),
-               [&] (auto col_view){
-               return cudf::experimental::type_dispatcher(col_view.type(),
-                       scatter_gather_functor<Filter, block_size>{},
-                       col_view, output_size,
-                       thrust::raw_pointer_cast(block_offsets.data()), filter, mr, stream);});
-
-       return std::make_unique<experimental::table>(std::move(out_columns));
-
-   } else {
-       return experimental::empty_like(input);
-   }
-=======
 std::unique_ptr<experimental::table> copy_if(
   table_view const& input,
   Filter filter,
@@ -456,7 +363,6 @@
   } else {
     return experimental::empty_like(input);
   }
->>>>>>> 4cafc989
 }
 
 }  // namespace detail
