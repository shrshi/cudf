/*
 * Copyright (c) 2019, NVIDIA CORPORATION.
 *
 * Licensed under the Apache License, Version 2.0 (the "License");
 * you may not use this file except in compliance with the License.
 * You may obtain a copy of the License at
 *
 *     http://www.apache.org/licenses/LICENSE-2.0
 *
 * Unless required by applicable law or agreed to in writing, software
 * distributed under the License is distributed on an "AS IS" BASIS,
 * WITHOUT WARRANTIES OR CONDITIONS OF ANY KIND, either express or implied.
 * See the License for the specific language governing permissions and
 * limitations under the License.
 */

#pragma once

#include <cudf/cudf.h>
#include <cudf/column/column.hpp>
#include <cudf/column/column_view.hpp>
#include <cudf/column/column_device_view.cuh>
#include <cudf/utilities/type_dispatcher.hpp>
#include <cudf/detail/utilities/cuda.cuh>
#include <cudf/detail/utilities/integer_utils.hpp>
<<<<<<< HEAD
#include <cudf/strings/detail/copy_if_else.cuh>
#include <utilities/bit_util.cuh>
#include <utilities/cuda_utils.hpp>
=======
>>>>>>> 55596e33

#include <rmm/device_scalar.hpp>
#include <cub/cub.cuh>


namespace cudf {
namespace experimental {
namespace detail {

namespace {    // anonymous

template <size_type block_size, typename T, typename Filter, bool has_validity>
__launch_bounds__(block_size)
__global__
void copy_if_else_kernel(  column_device_view const lhs,
                           column_device_view const rhs,
                           Filter filter,
                           mutable_column_device_view out,
                           size_type * __restrict__ const valid_count)
{
   const size_type tid = threadIdx.x + blockIdx.x * block_size;
   const int warp_id = tid / warp_size;
   const size_type warps_per_grid = gridDim.x * block_size / warp_size;

   // begin/end indices for the column data
   size_type begin = 0;
   size_type end = lhs.size();
   // warp indices.  since 1 warp == 32 threads == sizeof(bit_mask_t) * 8,
   // each warp will process one (32 bit) of the validity mask via
   // __ballot_sync()
   size_type warp_begin = cudf::word_index(begin);
   size_type warp_end = cudf::word_index(end-1);

   // lane id within the current warp
   constexpr size_type leader_lane{0};
   const int lane_id = threadIdx.x % warp_size;

   size_type warp_valid_count{0};

   // current warp.
   size_type warp_cur = warp_begin + warp_id;
   size_type index = tid;
   while(warp_cur <= warp_end){
      bool in_range = (index >= begin && index < end);

      bool valid = true;
      if(has_validity){
         valid = in_range && (filter(index) ? lhs.is_valid(index) : rhs.is_valid(index));
      }

      // do the copy if-else
      if(in_range){
         out.element<T>(index) = filter(index) ? lhs.element<T>(index) : rhs.element<T>(index);
      }

      // update validity
      if(has_validity){
         // the final validity mask for this warp
         int warp_mask = __ballot_sync(0xFFFF'FFFF, valid && in_range);
         // only one guy in the warp needs to update the mask and count
         if(lane_id == 0){
            out.set_mask_word(warp_cur, warp_mask);
            warp_valid_count += __popc(warp_mask);
         }
      }

      // next grid
      warp_cur += warps_per_grid;
      index += block_size * gridDim.x;
   }

   if(has_validity){
      // sum all null counts across all warps
      size_type block_valid_count = single_lane_block_sum_reduce<block_size, leader_lane>(warp_valid_count);
      // block_valid_count will only be valid on thread 0
      if(threadIdx.x == 0){
         // using an atomic here because there are multiple blocks doing this work
         atomicAdd(valid_count, block_valid_count);
      }
   }
}

/**
 * @brief Functor called to perform a copy if/else
 *        using a filter function to select from lhs/rhs columns.
 */
template<typename Element, typename FilterFn>
struct copy_if_else_functor_impl
{
    std::unique_ptr<column> operator()(column_view const& lhs,
                                       column_view const& rhs,
                                       FilterFn filter,
                                       rmm::mr::device_memory_resource *mr,
                                       cudaStream_t stream)
   {
      // output
      auto validity_policy = lhs.has_nulls() or rhs.has_nulls() ? experimental::mask_allocation_policy::ALWAYS : experimental::mask_allocation_policy::NEVER;
      std::unique_ptr<column> out = experimental::allocate_like(lhs, lhs.size(), validity_policy, mr);

      cudf::size_type num_els = cudf::util::round_up_safe(lhs.size(), warp_size);
      constexpr int block_size = 256;
      cudf::experimental::detail::grid_1d grid{num_els, block_size, 1};

      // device views
      auto lhs_dv = column_device_view::create(lhs);
      auto rhs_dv = column_device_view::create(rhs);
      auto out_dv = mutable_column_device_view::create(*out);

      // if we have validity in the output
      if(validity_policy == experimental::mask_allocation_policy::ALWAYS){
         rmm::device_scalar<cudf::size_type> valid_count{0, stream, mr};

         // call the kernel
         copy_if_else_kernel<block_size, Element, FilterFn, true><<<grid.num_blocks, block_size, 0, stream>>>(
            *lhs_dv, *rhs_dv, filter, *out_dv, valid_count.data());

         out->set_null_count(lhs.size() - valid_count.value());
      } else {
         // call the kernel
         copy_if_else_kernel<block_size, Element, FilterFn, false><<<grid.num_blocks, block_size, 0, stream>>>(
            *lhs_dv, *rhs_dv, filter, *out_dv, nullptr);
      }

      return out;
   }
};

/**
 * @brief Specialization functor for strings column to perform a copy if/else
 *        using a filter function to select from lhs/rhs columns.
 */
template<typename FilterType>
struct copy_if_else_functor_impl<string_view, FilterType>
{
  std::unique_ptr<column> operator()(column_view const& lhs,
                                     column_view const& rhs,
                                     FilterType filter,
                                     rmm::mr::device_memory_resource *mr,
                                     cudaStream_t stream)
   {
      return strings::detail::copy_if_else( strings_column_view(lhs),
                                            strings_column_view(rhs),
                                            filter, mr, stream);
   }
};

/**
 * @brief Functor called by the `type_dispatcher` in order to perform a copy if/else
 *        using a filter function to select from lhs/rhs columns.
 *
 * This is required to split the specialization of the type Element from the Filter function.
 */
struct copy_if_else_functor
{
   template <typename Element, typename Filter>
   std::unique_ptr<column> operator()(column_view const& lhs,
                                      column_view const& rhs,
                                      Filter filter,
                                      rmm::mr::device_memory_resource *mr,
                                      cudaStream_t stream)
   {
      copy_if_else_functor_impl<Element, Filter> copier{};
      return copier(lhs,rhs,filter,mr,stream);
   }
};

}  // anonymous namespace

/**
 * @brief   Returns a new column, where each element is selected from either @p lhs or
 *          @p rhs based on the filter lambda.
 *
 * @p filter must be a functor or lambda with the following signature:
 * bool __device__ operator()(cudf::size_type i);
 * It should return true if element i of @p lhs should be selected, or false if element i of @p rhs should be selected.
 *
 * @throws cudf::logic_error if lhs and rhs are not of the same type
 * @throws cudf::logic_error if lhs and rhs are not of the same length
 * @param[in] left-hand column_view
 * @param[in] right-hand column_view
 * @param[in] filter lambda.
 * @param[in] mr resource for allocating device memory
 * @param[in] stream Optional CUDA stream on which to execute kernels
 *
 * @returns new column with the selected elements
 */
template<typename Filter>
std::unique_ptr<column> copy_if_else( column_view const& lhs, column_view const& rhs, Filter filter,
                                    rmm::mr::device_memory_resource *mr = rmm::mr::get_default_resource(),
                                    cudaStream_t stream = 0)
{
   return cudf::experimental::type_dispatcher(lhs.type(),
                                             copy_if_else_functor{},
                                             lhs,
                                             rhs,
                                             filter,
                                             mr,
                                             stream);
}

}  // namespace detail

}  // namespace experimental

}  // namespace cudf<|MERGE_RESOLUTION|>--- conflicted
+++ resolved
@@ -23,12 +23,7 @@
 #include <cudf/utilities/type_dispatcher.hpp>
 #include <cudf/detail/utilities/cuda.cuh>
 #include <cudf/detail/utilities/integer_utils.hpp>
-<<<<<<< HEAD
 #include <cudf/strings/detail/copy_if_else.cuh>
-#include <utilities/bit_util.cuh>
-#include <utilities/cuda_utils.hpp>
-=======
->>>>>>> 55596e33
 
 #include <rmm/device_scalar.hpp>
 #include <cub/cub.cuh>
@@ -160,12 +155,12 @@
  * @brief Specialization functor for strings column to perform a copy if/else
  *        using a filter function to select from lhs/rhs columns.
  */
-template<typename FilterType>
-struct copy_if_else_functor_impl<string_view, FilterType>
+template<typename FilterFn>
+struct copy_if_else_functor_impl<string_view, FilterFn>
 {
   std::unique_ptr<column> operator()(column_view const& lhs,
                                      column_view const& rhs,
-                                     FilterType filter,
+                                     FilterFn filter,
                                      rmm::mr::device_memory_resource *mr,
                                      cudaStream_t stream)
    {
@@ -183,14 +178,14 @@
  */
 struct copy_if_else_functor
 {
-   template <typename Element, typename Filter>
+   template <typename Element, typename FilterFn>
    std::unique_ptr<column> operator()(column_view const& lhs,
                                       column_view const& rhs,
-                                      Filter filter,
+                                      FilterFn filter,
                                       rmm::mr::device_memory_resource *mr,
                                       cudaStream_t stream)
    {
-      copy_if_else_functor_impl<Element, Filter> copier{};
+      copy_if_else_functor_impl<Element, FilterFn> copier{};
       return copier(lhs,rhs,filter,mr,stream);
    }
 };
@@ -221,12 +216,12 @@
                                     cudaStream_t stream = 0)
 {
    return cudf::experimental::type_dispatcher(lhs.type(),
-                                             copy_if_else_functor{},
-                                             lhs,
-                                             rhs,
-                                             filter,
-                                             mr,
-                                             stream);
+                                              copy_if_else_functor{},
+                                              lhs,
+                                              rhs,
+                                              filter,
+                                              mr,
+                                              stream);
 }
 
 }  // namespace detail
