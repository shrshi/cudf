/*
 * Copyright (c) 2019, NVIDIA CORPORATION.
 *
 * Licensed under the Apache License, Version 2.0 (the "License");
 * you may not use this file except in compliance with the License.
 * You may obtain a copy of the License at
 *
 *     http://www.apache.org/licenses/LICENSE-2.0
 *
 * Unless required by applicable law or agreed to in writing, software
 * distributed under the License is distributed on an "AS IS" BASIS,
 * WITHOUT WARRANTIES OR CONDITIONS OF ANY KIND, either express or implied.
 * See the License for the specific language governing permissions and
 * limitations under the License.
 */
#pragma once

#include <cudf/types.hpp>
#include <cudf/utilities/traits.hpp>
#include <cudf/utilities/type_dispatcher.hpp>

#include <rmm/thrust_rmm_allocator.h>
#include <rmm/device_buffer.hpp>
#include <rmm/device_scalar.hpp>

#include <memory>
#include <type_traits>
#include <utility>
#include <vector>

namespace cudf {

/**
 * @brief An owning class to represent a singular value
 *
 * @ingroup scalar_classes
 *
 * A scalar is a singular value of any of the supported datatypes in cudf.
 * Classes derived from this class are used to represent a scalar. Objects of
 * derived classes should be upcasted to this class while passing to an
 * external libcudf API.
 */
class scalar {
 public:
  virtual ~scalar()           = default;
  scalar(scalar&& other)      = default;
  scalar(scalar const& other) = default;
  scalar& operator=(scalar const& other) = delete;
  scalar& operator=(scalar&& other) = delete;

  /**
   * @brief Returns the scalar's logical value type
   */
  data_type type() const noexcept { return _type; }

  /**
   * @brief Updates the validity of the value
   *
   * @param is_valid true: set the value to valid. false: set it to null
   * @param stream CUDA stream used for device memory operations.
   */
  void set_valid(bool is_valid, cudaStream_t stream = 0) { _is_valid.set_value(is_valid, stream); }

  /**
   * @brief Indicates whether the scalar contains a valid value
   *
   * @note Using the value when `is_valid() == false` is undefined behaviour
   *
   * @param stream CUDA stream used for device memory operations.
   * @return true Value is valid
   * @return false Value is invalid/null
   */
  bool is_valid(cudaStream_t stream = 0) const { return _is_valid.value(stream); }

  /**
   * @brief Returns a raw pointer to the validity bool in device memory
   */
  bool* validity_data() { return _is_valid.data(); }

  /**
   * @brief Returns a const raw pointer to the validity bool in device memory
   */
  bool const* validity_data() const { return _is_valid.data(); }

 protected:
  data_type _type{EMPTY};                ///< Logical type of value in the scalar
  rmm::device_scalar<bool> _is_valid{};  ///< Device bool signifying validity

  scalar() = default;

  /**
   * @brief Construct a new scalar object
   *
   * @note Do not use this constructor directly. Instead, use a factory method
   * like make_numeric_scalar or make_string_scalar
   *
   * @param type Data type of the scalar
   * @param is_valid Whether the value held by the scalar is valid
   * @param stream CUDA stream used for device memory operations.
   * @param mr Device memory resource to use for device memory allocation
   */
  scalar(data_type type,
         bool is_valid                       = false,
         cudaStream_t stream                 = 0,
         rmm::mr::device_memory_resource* mr = rmm::mr::get_default_resource())
    : _type(type), _is_valid(is_valid, stream, mr)
  {
  }
};

namespace detail {
template <typename T>
class fixed_width_scalar : public scalar {
  static_assert(is_fixed_width<T>(), "Unexpected non-fixed-width type.");

 public:
  using value_type = T;

  ~fixed_width_scalar()                               = default;
  fixed_width_scalar(fixed_width_scalar&& other)      = default;
  fixed_width_scalar(fixed_width_scalar const& other) = default;
  fixed_width_scalar& operator=(fixed_width_scalar const& other) = delete;
  fixed_width_scalar& operator=(fixed_width_scalar&& other) = delete;

  /**
   * @brief Set the value of the scalar
   *
   * @param value New value of scalar
   * @param stream CUDA stream used for device memory operations.
   */
  void set_value(T value, cudaStream_t stream = 0)
  {
    _data.set_value(value, stream);
    this->set_valid(true, stream);
  }

  /**
   * @brief Implicit conversion operator to get the value of the scalar on the host
   */
  explicit operator value_type() const { return this->value(0); }

  /**
   * @brief Get the value of the scalar
   *
   * @param stream CUDA stream used for device memory operations.
   */
  T value(cudaStream_t stream = 0) const { return _data.value(stream); }

  /**
   * @brief Returns a raw pointer to the value in device memory
   */
  T* data() { return _data.data(); }

  /**
   * @brief Returns a const raw pointer to the value in device memory
   */
  T const* data() const { return _data.data(); }

 protected:
  rmm::device_scalar<T> _data{};  ///< device memory containing the value

  fixed_width_scalar() : scalar(data_type(type_to_id<T>())) {}

  /**
   * @brief Construct a new fixed width scalar object
   *
   * @param value The initial value of the scalar
   * @param is_valid Whether the value held by the scalar is valid
   * @param stream CUDA stream used for device memory operations.
   * @param mr Device memory resource to use for device memory allocation
   */
  fixed_width_scalar(T value,
                     bool is_valid                       = true,
                     cudaStream_t stream                 = 0,
                     rmm::mr::device_memory_resource* mr = rmm::mr::get_default_resource())
    : scalar(data_type(type_to_id<T>()), is_valid, stream, mr), _data(value, stream, mr)
  {
  }

  /**
   * @brief Construct a new fixed width scalar object from existing device memory.
   *
   * @param[in] data The scalar's data in device memory
   * @param[in] is_valid Whether the value held by the scalar is valid
   */
  fixed_width_scalar(rmm::device_scalar<T>&& data,
                     bool is_valid                       = true,
                     cudaStream_t stream                 = 0,
                     rmm::mr::device_memory_resource* mr = rmm::mr::get_default_resource())
    : scalar(data_type(type_to_id<T>()), is_valid, stream, mr),
      _data{std::forward<rmm::device_scalar<T>>(data)}
  {
  }
};

}  // namespace detail

/**
 * @brief An owning class to represent a numerical value in device memory
 *
 * @ingroup scalar_classes
 *
 * @tparam T the data type of the numerical value
 */
template <typename T>
class numeric_scalar : public detail::fixed_width_scalar<T> {
  static_assert(is_numeric<T>(), "Unexpected non-numeric type.");

 public:
  numeric_scalar()                            = default;
  ~numeric_scalar()                           = default;
  numeric_scalar(numeric_scalar&& other)      = default;
  numeric_scalar(numeric_scalar const& other) = default;
  numeric_scalar& operator=(numeric_scalar const& other) = delete;
  numeric_scalar& operator=(numeric_scalar&& other) = delete;

  /**
   * @brief Construct a new numeric scalar object
   *
   * @param value The initial value of the scalar
   * @param is_valid Whether the value held by the scalar is valid
   * @param stream CUDA stream used for device memory operations.
   * @param mr Device memory resource to use for device memory allocation
   */
  numeric_scalar(T value,
                 bool is_valid                       = true,
                 cudaStream_t stream                 = 0,
                 rmm::mr::device_memory_resource* mr = rmm::mr::get_default_resource())
    : detail::fixed_width_scalar<T>(value, is_valid, stream, mr)
  {
  }

  /**
   * @brief Construct a new numeric scalar object from existing device memory.
   *
   * @param[in] data The scalar's data in device memory
   * @param[in] is_valid Whether the value held by the scalar is valid
   */
  numeric_scalar(rmm::device_scalar<T>&& data,
                 bool is_valid                       = true,
                 cudaStream_t stream                 = 0,
                 rmm::mr::device_memory_resource* mr = rmm::mr::get_default_resource())
    : detail::fixed_width_scalar<T>(std::forward<rmm::device_scalar<T>>(data), is_valid, stream, mr)
  {
  }
};

/**
 * @brief An owning class to represent a string in device memory
 *
 * @ingroup scalar_classes
 */
class string_scalar : public scalar {
 public:
  using value_type = cudf::string_view;

  string_scalar() : scalar(data_type(STRING)) {}
  ~string_scalar()                          = default;
  string_scalar(string_scalar&& other)      = default;
  string_scalar(string_scalar const& other) = default;
  string_scalar& operator=(string_scalar const& other) = delete;
  string_scalar& operator=(string_scalar&& other) = delete;

  /**
   * @brief Construct a new string scalar object
   *
   * @param value The value of the string
   * @param is_valid Whether the value held by the scalar is valid
   * @param stream CUDA stream used for device memory operations.
   * @param mr Device memory resource to use for device memory allocation
   */
  string_scalar(std::string const& string,
                bool is_valid                       = true,
                cudaStream_t stream                 = 0,
                rmm::mr::device_memory_resource* mr = rmm::mr::get_default_resource())
    : scalar(data_type(STRING), is_valid), _data(string.data(), string.size(), stream, mr)
  {
  }

  /**
   * @brief Construct a new string scalar object from string_view
   * Note that this function copies the data pointed by string_view.
   *
   * @param source string_view pointing string value to copy
   * @param is_valid Whether the value held by the scalar is valid
   * @param stream CUDA stream used for device memory operations.
   * @param mr Device memory resource to use for device memory allocation
   */
  string_scalar(value_type const& source,
                bool is_valid                       = true,
                cudaStream_t stream                 = 0,
                rmm::mr::device_memory_resource* mr = rmm::mr::get_default_resource())
    : scalar(data_type(STRING), is_valid), _data(source.data(), source.size_bytes(), stream, mr)
  {
  }

  /**
   * @brief Construct a new string scalar object from string_view in device memory
   * Note that this function copies the data pointed by string_view.
   *
   * @param data device_scalar string_view pointing string value to copy
   * @param is_valid Whether the value held by the scalar is valid
   * @param stream CUDA stream used for device memory operations.
   * @param mr Device memory resource to use for device memory allocation
   */
  string_scalar(rmm::device_scalar<value_type>& data,
                bool is_valid                       = true,
                cudaStream_t stream                 = 0,
                rmm::mr::device_memory_resource* mr = rmm::mr::get_default_resource())
    : string_scalar(data.value(stream), is_valid, stream, mr)
  {
  }

  /**
   * @brief Implicit conversion operator to get the value of the scalar in a host std::string
   */
  explicit operator std::string() const { return this->to_string(0); }

  /**
   * @brief Get the value of the scalar in a host std::string
   *
   * @param stream CUDA stream used for device memory operations.
   */
  std::string to_string(cudaStream_t stream = 0) const;

  /**
   * @brief Get the value of the scalar as a string_view
   *
   * @param stream CUDA stream used for device memory operations.
   */
  value_type value(cudaStream_t stream = 0) const { return value_type{data(), size()}; }

  /**
   * @brief Returns the size of the string in bytes
   */
  size_type size() const { return _data.size(); }

  /**
   * @brief Returns a raw pointer to the string in device memory
   */
  const char* data() const { return static_cast<const char*>(_data.data()); }

 protected:
  rmm::device_buffer _data{};  ///< device memory containing the string
};

/**
<<<<<<< HEAD
 * @brief An owning class to represent a chrono type value in device memory
 *
 * @ingroup scalar_classes
 *
 * @tparam T the data type of the timestamp or duration value
 * @see cudf/wrappers/timestamps.hpp and cudf/wrappers/durations.hpp for a list of allowed types
 */
template <typename T, typename CheckT>
class chrono_scalar : public detail::fixed_width_scalar<T> {
  static_assert(std::is_same<typename CheckT::type, std::true_type>::value,
                "Unexpected chrono type");
=======
 * @brief An owning class to represent a timestamp/duration value in device memory
 *
 * @ingroup scalar_classes
 *
 * @tparam T the data type of the timestamp/duration value
 * @see cudf/wrappers/timestamps.hpp, cudf/wrappers/durations.hpp for a list of allowed types
 */
template <typename T>
class chrono_scalar : public detail::fixed_width_scalar<T> {
  static_assert(is_chrono<T>(), "Unexpected non-chrono type");
>>>>>>> 3c015d82

 public:
  chrono_scalar()                           = default;
  ~chrono_scalar()                          = default;
  chrono_scalar(chrono_scalar&& other)      = default;
  chrono_scalar(chrono_scalar const& other) = default;
  chrono_scalar& operator=(chrono_scalar const& other) = delete;
  chrono_scalar& operator=(chrono_scalar&& other) = delete;

  /**
   * @brief Construct a new chrono scalar object
   *
   * @param value The initial value of the scalar
   * @param is_valid Whether the value held by the scalar is valid
   * @param stream CUDA stream used for device memory operations.
   * @param mr Device memory resource to use for device memory allocation
   */
  chrono_scalar(T value,
                bool is_valid                       = true,
                cudaStream_t stream                 = 0,
                rmm::mr::device_memory_resource* mr = rmm::mr::get_default_resource())
    : detail::fixed_width_scalar<T>(value, is_valid, stream, mr)
  {
  }

  /**
   * @brief Construct a new chrono scalar object from an integer
   *
   * @param value Integer representing number of ticks since the UNIX epoch
   * @param is_valid Whether the value held by the scalar is valid
   * @param stream CUDA stream used for device memory operations.
   * @param mr Device memory resource to use for device memory allocation
   */
  chrono_scalar(typename T::rep value,
                bool is_valid,
                cudaStream_t stream                 = 0,
                rmm::mr::device_memory_resource* mr = rmm::mr::get_default_resource())
<<<<<<< HEAD
    : detail::fixed_width_scalar<T>(value, is_valid, stream, mr)
=======
    : detail::fixed_width_scalar<T>(T{value}, is_valid, stream, mr)
>>>>>>> 3c015d82
  {
  }

  /**
   * @brief Construct a new chrono scalar object from existing device memory.
   *
   * @param[in] data The scalar's data in device memory
   * @param[in] is_valid Whether the value held by the scalar is valid
   */
  chrono_scalar(rmm::device_scalar<T>&& data,
                bool is_valid                       = true,
                cudaStream_t stream                 = 0,
                rmm::mr::device_memory_resource* mr = rmm::mr::get_default_resource())
    : detail::fixed_width_scalar<T>(std::forward<rmm::device_scalar<T>>(data), is_valid, stream, mr)
  {
  }
};

template <typename T>
struct timestamp_scalar : chrono_scalar<T> {
  static_assert(is_timestamp<T>(), "Unexpected non-timestamp type");
  using chrono_scalar<T>::chrono_scalar;

  /**
   * @brief Return the duration in number of ticks since the UNIX epoch.
   */
<<<<<<< HEAD
  template <typename ChronoT = T>
  typename std::enable_if_t<
    std::is_same<typename cudf::is_timestamp_t<ChronoT>::type, std::true_type>::value,
    typename ChronoT::rep>
  ticks_since_epoch()
  {
    return this->value().time_since_epoch().count();
  }

  template <typename ChronoT = T>
  typename std::enable_if_t<
    std::is_same<typename cudf::is_duration_t<ChronoT>::type, std::true_type>::value,
    typename ChronoT::rep>
  ticks_since_epoch()
  {
    return this->value().count();
  }
};

template <typename T>
struct timestamp_scalar : chrono_scalar<T, cudf::is_timestamp_t<T>> {
  using chrono_scalar<T, cudf::is_timestamp_t<T>>::chrono_scalar;
};
=======
  typename T::rep ticks_since_epoch() { return this->value().time_since_epoch().count(); }
};

template <typename T>
struct duration_scalar : chrono_scalar<T> {
  static_assert(is_duration<T>(), "Unexpected non-duration type");
  using chrono_scalar<T>::chrono_scalar;
>>>>>>> 3c015d82

template <typename T>
struct duration_scalar : chrono_scalar<T, cudf::is_duration_t<T>> {
  using chrono_scalar<T, cudf::is_duration_t<T>>::chrono_scalar;
};

}  // namespace cudf<|MERGE_RESOLUTION|>--- conflicted
+++ resolved
@@ -345,19 +345,6 @@
 };
 
 /**
-<<<<<<< HEAD
- * @brief An owning class to represent a chrono type value in device memory
- *
- * @ingroup scalar_classes
- *
- * @tparam T the data type of the timestamp or duration value
- * @see cudf/wrappers/timestamps.hpp and cudf/wrappers/durations.hpp for a list of allowed types
- */
-template <typename T, typename CheckT>
-class chrono_scalar : public detail::fixed_width_scalar<T> {
-  static_assert(std::is_same<typename CheckT::type, std::true_type>::value,
-                "Unexpected chrono type");
-=======
  * @brief An owning class to represent a timestamp/duration value in device memory
  *
  * @ingroup scalar_classes
@@ -368,7 +355,6 @@
 template <typename T>
 class chrono_scalar : public detail::fixed_width_scalar<T> {
   static_assert(is_chrono<T>(), "Unexpected non-chrono type");
->>>>>>> 3c015d82
 
  public:
   chrono_scalar()                           = default;
@@ -406,11 +392,7 @@
                 bool is_valid,
                 cudaStream_t stream                 = 0,
                 rmm::mr::device_memory_resource* mr = rmm::mr::get_default_resource())
-<<<<<<< HEAD
-    : detail::fixed_width_scalar<T>(value, is_valid, stream, mr)
-=======
     : detail::fixed_width_scalar<T>(T{value}, is_valid, stream, mr)
->>>>>>> 3c015d82
   {
   }
 
@@ -437,31 +419,6 @@
   /**
    * @brief Return the duration in number of ticks since the UNIX epoch.
    */
-<<<<<<< HEAD
-  template <typename ChronoT = T>
-  typename std::enable_if_t<
-    std::is_same<typename cudf::is_timestamp_t<ChronoT>::type, std::true_type>::value,
-    typename ChronoT::rep>
-  ticks_since_epoch()
-  {
-    return this->value().time_since_epoch().count();
-  }
-
-  template <typename ChronoT = T>
-  typename std::enable_if_t<
-    std::is_same<typename cudf::is_duration_t<ChronoT>::type, std::true_type>::value,
-    typename ChronoT::rep>
-  ticks_since_epoch()
-  {
-    return this->value().count();
-  }
-};
-
-template <typename T>
-struct timestamp_scalar : chrono_scalar<T, cudf::is_timestamp_t<T>> {
-  using chrono_scalar<T, cudf::is_timestamp_t<T>>::chrono_scalar;
-};
-=======
   typename T::rep ticks_since_epoch() { return this->value().time_since_epoch().count(); }
 };
 
@@ -469,11 +426,11 @@
 struct duration_scalar : chrono_scalar<T> {
   static_assert(is_duration<T>(), "Unexpected non-duration type");
   using chrono_scalar<T>::chrono_scalar;
->>>>>>> 3c015d82
-
-template <typename T>
-struct duration_scalar : chrono_scalar<T, cudf::is_duration_t<T>> {
-  using chrono_scalar<T, cudf::is_duration_t<T>>::chrono_scalar;
+
+  /**
+   * @brief Return the duration in number of ticks.
+   */
+  typename T::rep count() { return this->value().count(); }
 };
 
 }  // namespace cudf