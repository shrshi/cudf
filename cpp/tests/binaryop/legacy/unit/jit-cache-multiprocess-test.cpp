--- conflicted
+++ resolved
@@ -34,86 +34,7 @@
  * when multiple processes are reading/writing to it at the same time. Since
  * the public API of JitCache doesn't return the serialized string of the
  * cached kernel, the way to test its validity is to run it on test data.
-<<<<<<< HEAD
- * 
  **/
-TEST_F(JitCacheMultiProcessTest, MultiProcessTest) {
-
-    int num_tests = 20;
-    int *input, *output;
-    int expect = 64;
-
-    auto tester = [&] (int pid, int test_no) {
-        // Brand new cache object that has nothing in in-memory cache
-        cudf::jit::cudfJitCache cache;
-        
-        // Parent writes to output[0], child writes to output[1]
-        size_t idx = 2 * test_no + (pid == 0);
-
-        *input = 4;
-        output[idx] = 1;
-
-        // make program
-        auto program = cache.getProgram("FileCacheTestProg3", program3_source);
-        // make kernel
-        auto kernel = cache.getKernelInstantiation("my_kernel",
-                                                    program,
-                                                    {"3", "int"});
-        (*std::get<1>(kernel)).configure(grid, block)
-            .launch(input, &output[idx]);
-        cudaDeviceSynchronize();
-
-        ASSERT_TRUE(expect == output[idx]) << "Expected val: " << expect << '\n'
-                                           << "  Actual val: " << output[idx];
-
-    };
-
-    // This pipe is how the child process will send output to parent
-    int pipefd[2];
-    ASSERT_NE(pipe(pipefd), -1) << "Unable to create pipe";
-
-    pid_t cpid = fork();
-    ASSERT_TRUE( cpid >= 0 ) << "Fork failed";
-    
-    if (cpid > 0) { // Parent
-        close(pipefd[1]); // Close write end of pipe. Parent doesn't write.
-        usleep(100000);
-    }
-    else { // Child
-        close(pipefd[0]); // Close read end of pipe. Child doesn't read.
-        dup2(pipefd[1], STDOUT_FILENO); // redirect stdout to pipe
-    }
-
-    cudaMallocManaged(&input, sizeof(input));
-    cudaMallocManaged(&output, sizeof(output) * num_tests * 2);
-
-    for (size_t i = 0; i < num_tests; i++)
-    {
-        if (cpid > 0) usleep(10000);
-        else purgeFileCache();
-
-        tester(cpid, i);
-    }
-
-    // Child ends here --------------------------------------------------------
-
-    if (cpid > 0) {
-        int status;
-        wait(&status);
-
-        std::cout << "Child output begin:" << std::endl;
-        char buf;
-        while (read(pipefd[0], &buf, 1) > 0)
-            ASSERT_EQ(write(STDOUT_FILENO, &buf, 1), 1);
-        ASSERT_EQ(write(STDOUT_FILENO, "\n", 1), 1);
-        std::cout << "Child output end" << std::endl;
-
-        ASSERT_TRUE(WIFEXITED(status)) << "Child did not exit normally.";
-        ASSERT_EQ(WEXITSTATUS(status), 0) << "Error in child.";
-    }
-=======
- *
- *---------------------------------------------------------------------------**/
 TEST_F(JitCacheMultiProcessTest, MultiProcessTest)
 {
   int num_tests = 20;
@@ -183,6 +104,5 @@
     ASSERT_TRUE(WIFEXITED(status)) << "Child did not exit normally.";
     ASSERT_EQ(WEXITSTATUS(status), 0) << "Error in child.";
   }
->>>>>>> cfb1f6b6
 }
 #endif