--- conflicted
+++ resolved
@@ -29,10 +29,6 @@
 TEST_F(TextBPETokenize, BytePairEncoding)
 {
   // partial table based on values from https://huggingface.co/gpt2/raw/main/merges.txt
-<<<<<<< HEAD
-  auto mpt = cudf::test::strings_column_wrapper(
-    {"e n", "i t", "i s", "e s", "en t", "c e", "es t", "en ce", "T h", "Th is", "t est", "s ent"});
-=======
   auto mpt = cudf::test::strings_column_wrapper({
     "e n",    // 14
     "i t",    // 16
@@ -49,33 +45,21 @@
     "s i",    // 13142
     "s ent"   // 33832
   });
->>>>>>> 11730bcc
 
   auto merge_pairs = nvtext::load_merge_pairs(cudf::strings_column_view(mpt));
 
   auto validity = cudf::test::iterators::null_at(4);
   cudf::test::strings_column_wrapper input(
-<<<<<<< HEAD
-    {"Thisisit", "Thisis test-sentence-1", "Thisistestsentence-2", "This-istestsentence 3", "", ""},
-=======
     {"thisisit", "thisis test-sentence-1", "thisistestsentence-2", "this-istestsentence 3", "", ""},
->>>>>>> 11730bcc
     validity);
   auto sv = cudf::strings_column_view(input);
 
   auto results = nvtext::byte_pair_encoding(sv, *merge_pairs);
 
-<<<<<<< HEAD
-  auto expected = cudf::test::strings_column_wrapper({"This is it",
-                                                      "This is   test - sent ence - 1",
-                                                      "This is test sent ence - 2",
-                                                      "This - is test sent ence   3",
-=======
   auto expected = cudf::test::strings_column_wrapper({"this is it",
                                                       "this is   test - sent ence - 1",
                                                       "this is test sent ence - 2",
                                                       "this - is test sent ence   3",
->>>>>>> 11730bcc
                                                       "",
                                                       ""},
                                                      validity);
@@ -93,10 +77,7 @@
 {
   auto mpt = cudf::test::strings_column_wrapper(
     {"Ġ t", "Ġt he", "h e", "e n", "i t", "e s", "en t", "c e", "es t", "en ce", "t est", "s ent"});
-<<<<<<< HEAD
-=======
 
->>>>>>> 11730bcc
   auto merge_pairs = nvtext::load_merge_pairs(cudf::strings_column_view(mpt));
 
   cudf::test::strings_column_wrapper input(
@@ -112,11 +93,7 @@
   CUDF_TEST_EXPECT_COLUMNS_EQUIVALENT(results->view(), expected);
 }
 
-<<<<<<< HEAD
-TEST_F(TextBPETokenize, DISABLED_BPEAdjacentPairs)
-=======
 TEST_F(TextBPETokenize, BPEAdjacentPairs)
->>>>>>> 11730bcc
 {
   auto mpt         = cudf::test::strings_column_wrapper({
     "▁ H",    //    157
