--- conflicted
+++ resolved
@@ -70,13 +70,6 @@
   auto sv = cudf::strings_column_view(input);
 
   auto results = nvtext::byte_pair_encoding(sv, *merge_pairs, std::string("$"));
-<<<<<<< HEAD
-
-  auto expected = cudf::test::strings_column_wrapper({"Ġthe$ $test$ $sent$ence",
-                                                      "test$ $Ġthe$ $sent$ence",
-                                                      "Ġthe$test$ $sent$ence",
-                                                      "test$Ġthe$sent$ence"});
-=======
 
   auto expected = cudf::test::strings_column_wrapper({"Ġthe$ $test$ $sent$ence",
                                                       "test$ $Ġthe$ $sent$ence",
@@ -106,7 +99,6 @@
 
   auto results  = nvtext::byte_pair_encoding(cudf::strings_column_view(input), *merge_pairs);
   auto expected = cudf::test::strings_column_wrapper({"▁Hmm mmm", "?!?! ?!"});
->>>>>>> 5be1216a
   CUDF_TEST_EXPECT_COLUMNS_EQUIVALENT(results->view(), expected);
 }
 
