--- conflicted
+++ resolved
@@ -77,13 +77,9 @@
   cudf::groupby::groupby gb_obj(
     cudf::table_view({keys}), include_null_keys, keys_are_sorted, column_order, precedence);
 
-<<<<<<< HEAD
-  auto result = gb_obj.aggregate(requests);
+  auto result = gb_obj.aggregate(requests, cudf::test::get_default_stream());
   cudf::test::print(result.second[0].results[0]->view());
   cudf::test::print(sorted_expect_vals->get_column(0));
-=======
-  auto result = gb_obj.aggregate(requests, cudf::test::get_default_stream());
->>>>>>> 62a49a26
 
   if (use_sort == force_use_sort_impl::YES && keys_are_sorted == cudf::sorted::NO &&
       std::getenv("USE_HASHING") == nullptr) {
