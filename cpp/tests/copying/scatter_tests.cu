/*
 * Copyright (c) 2019, NVIDIA CORPORATION.
 *
 * Licensed under the Apache License, Version 2.0 (the "License");
 * you may not use this file except in compliance with the License.
 * You may obtain a copy of the License at
 *
 *     http://www.apache.org/licenses/LICENSE-2.0
 *
 * Unless required by applicable law or agreed to in writing, software
 * distributed under the License is distributed on an "AS IS" BASIS,
 * WITHOUT WARRANTIES OR CONDITIONS OF ANY KIND, either express or implied.
 * See the License for the specific language governing permissions and
 * limitations under the License.
 */

#include <thrust/device_vector.h>
#include <cudf/copying.hpp>
#include <gmock/gmock.h>
#include <gtest/gtest.h>
#include <tests/utilities/column_wrapper.cuh>
#include <tests/utilities/cudf_test_fixtures.h>
#include <tests/utilities/cudf_test_utils.cuh>
#include <cudf/legacy/table.hpp>
#include <random>
#include <tests/utilities/nvcategory_utils.cuh>
#include <tests/utilities/valid_vectors.h>


template <typename T>
struct ScatterTest : GdfTest {};

using test_types =
    ::testing::Types<int8_t, int16_t, int32_t, int64_t, float, double, cudf::bool8>;
TYPED_TEST_CASE(ScatterTest, test_types);


TYPED_TEST(ScatterTest, DtypeMistach){
  constexpr gdf_size_type source_size{1000};
  constexpr gdf_size_type target_size{1000};

  cudf::test::column_wrapper<int32_t> source(source_size);
  cudf::test::column_wrapper<float> destination(target_size);

  gdf_column * raw_source = source.get();
  gdf_column * raw_destination = destination.get();

  cudf::table source_table{&raw_source, 1};
  cudf::table target_table{&raw_destination, 1};

  rmm::device_vector<gdf_index_type> scatter_map(source_size);
  
  cudf::table destination_table;

  EXPECT_THROW(destination_table = cudf::scatter(source_table, scatter_map.data().get(),
                             target_table), cudf::logic_error);
  
  destination_table.destroy();

}

TYPED_TEST(ScatterTest, NumColumnsMismatch){
  constexpr gdf_size_type source_size{1000};
  constexpr gdf_size_type target_size{1000};

  cudf::test::column_wrapper<TypeParam> source0(source_size, true);
  cudf::test::column_wrapper<TypeParam> source1(source_size, true);
  cudf::test::column_wrapper<TypeParam> destination(target_size, false);

  std::vector<gdf_column*> source_cols{source0.get(), source1.get()};

  gdf_column * raw_destination = destination.get();

  cudf::table source_table{source_cols.data(), 2};
  cudf::table target_table{&raw_destination, 1};

  rmm::device_vector<gdf_index_type> scatter_map(source_size);
  
  cudf::table destination_table;

  EXPECT_THROW(destination_table = cudf::scatter(source_table, scatter_map.data().get(),
                             target_table), cudf::logic_error);
  
  destination_table.destroy();
}

// This also test the case where the source column has a valid bitmask while
// the target column does not.
TYPED_TEST(ScatterTest, IdentityTest) {
  constexpr gdf_size_type source_size{1000};
  constexpr gdf_size_type target_size{1000};

  cudf::test::column_wrapper<TypeParam> source_column(
      source_size,
      [](gdf_index_type row) { return static_cast<TypeParam>(row); },
      [](gdf_index_type row) { return row != source_size/2; });

  thrust::device_vector<gdf_index_type> scatter_map(source_size);
  thrust::sequence(scatter_map.begin(), scatter_map.end());

  cudf::test::column_wrapper<TypeParam> target_column(target_size, false);
  gdf_column* raw_source = source_column.get();
  gdf_column* raw_destination = target_column.get();

  cudf::table source_table{&raw_source, 1};
  cudf::table target_table{&raw_destination, 1};

  cudf::table destination_table;

  EXPECT_NO_THROW(destination_table = 
      cudf::scatter(source_table, scatter_map.data().get(),
      target_table));

  cudf::test::column_wrapper<TypeParam> destination_column(*destination_table.get_column(0));

  EXPECT_TRUE(source_column == destination_column);

  destination_table.destroy();
}

TYPED_TEST(ScatterTest, ReverseIdentityTest) {
  constexpr gdf_size_type source_size{1000};
  constexpr gdf_size_type target_size{1000};

  cudf::test::column_wrapper<TypeParam> source_column(
      source_size,
      [](gdf_index_type row) { return static_cast<TypeParam>(row); },
      [](gdf_index_type row) { return true; });

  // Create scatter_map that reverses order of source_column
  std::vector<gdf_index_type> host_scatter_map(source_size);
  std::iota(host_scatter_map.begin(), host_scatter_map.end(), 0);
  std::reverse(host_scatter_map.begin(), host_scatter_map.end());
  thrust::device_vector<gdf_index_type> scatter_map(host_scatter_map);

  cudf::test::column_wrapper<TypeParam> target_column(target_size,
                                                           true);

  gdf_column* raw_source = source_column.get();
  gdf_column* raw_destination = target_column.get();

  cudf::table source_table{&raw_source, 1};
  cudf::table target_table{&raw_destination, 1};
  
  cudf::table destination_table;

  EXPECT_NO_THROW(destination_table = cudf::scatter(source_table, scatter_map.data().get(),
                             target_table));
  
  // Expected result is the reversal of the source column
  std::vector<TypeParam> expected_data;
  std::vector<gdf_valid_type> expected_bitmask;
  std::tie(expected_data, expected_bitmask) = source_column.to_host();
  std::reverse(expected_data.begin(), expected_data.end());

  // Copy result of destination column to host
  std::vector<TypeParam> result_data;
  std::vector<gdf_valid_type> result_bitmask;
  cudf::test::column_wrapper<TypeParam> destination_column(*destination_table.get_column(0));
  std::tie(result_data, result_bitmask) = destination_column.to_host();

  for (gdf_index_type i = 0; i < target_size; i++) {
    EXPECT_EQ(expected_data[i], result_data[i])
        << "Data at index " << i << " doesn't match!\n";
    EXPECT_TRUE(gdf_is_valid(result_bitmask.data(), i))
        << "Value at index " << i << " should be non-null!\n";
  }
  
  destination_table.destroy();
}

TYPED_TEST(ScatterTest, AllNull) {
  constexpr gdf_size_type source_size{1000};
  constexpr gdf_size_type target_size{1000};

  // source column has all null values
  cudf::test::column_wrapper<TypeParam> source_column(
      source_size,
      [](gdf_index_type row) { return static_cast<TypeParam>(row); },
      [](gdf_index_type row) { return false; });

  // Create scatter_map that scatters to random locations
  std::vector<gdf_index_type> host_scatter_map(source_size);
  std::iota(host_scatter_map.begin(), host_scatter_map.end(), 0);
  std::mt19937 g(0);
  std::shuffle(host_scatter_map.begin(), host_scatter_map.end(), g);
  thrust::device_vector<gdf_index_type> scatter_map(host_scatter_map);

  cudf::test::column_wrapper<TypeParam> target_column(target_size,
                                                           true);

  gdf_column* raw_source = source_column.get();
  gdf_column* raw_destination = target_column.get();

  cudf::table source_table{&raw_source, 1};
  cudf::table target_table{&raw_destination, 1};

  cudf::table destination_table;
  
  EXPECT_NO_THROW(destination_table = 
      cudf::scatter(source_table, scatter_map.data().get(),
      target_table));

  // Copy result of destination column to host
  std::vector<TypeParam> result_data;
  std::vector<gdf_valid_type> result_bitmask;
  cudf::test::column_wrapper<TypeParam> destination_column(*destination_table.get_column(0));
  std::tie(result_data, result_bitmask) = destination_column.to_host();

  // All values of result should be null
  for (gdf_index_type i = 0; i < target_size; i++) {
    EXPECT_FALSE(gdf_is_valid(result_bitmask.data(), i))
        << "Value at index " << i << " should be null!\n";
  }
  
  destination_table.destroy();
}

TYPED_TEST(ScatterTest, EveryOtherNull) {
  constexpr gdf_size_type source_size{1234};
  constexpr gdf_size_type target_size{source_size};

  static_assert(0 == source_size % 2,
                "Size of source data must be a multiple of 2.");
  static_assert(source_size == target_size,
                "Source and destination columns must be equal size.");

  // elements with even indices are null
  cudf::test::column_wrapper<TypeParam> source_column(
      source_size,
      [](gdf_index_type row) { return static_cast<TypeParam>(row); },
      [](gdf_index_type row) { return row % 2; });

  // Scatter null values to the last half of the destination column
  std::vector<gdf_index_type> host_scatter_map(source_size);
  for (gdf_size_type i = 0; i < source_size / 2; ++i) {
    host_scatter_map[i * 2] = target_size / 2 + i;
    host_scatter_map[i * 2 + 1] = i;
  }
  thrust::device_vector<gdf_index_type> scatter_map(host_scatter_map);

  cudf::test::column_wrapper<TypeParam> target_column(target_size,
                                                           true);

  gdf_column* raw_source = source_column.get();
  gdf_column* raw_destination = target_column.get();

  cudf::table source_table{&raw_source, 1};
  cudf::table target_table{&raw_destination, 1};

  cudf::table destination_table;
  
  EXPECT_NO_THROW(destination_table = 
      cudf::scatter(source_table, scatter_map.data().get(),
      target_table));

  // Copy result of destination column to host
  std::vector<TypeParam> result_data;
  std::vector<gdf_valid_type> result_bitmask;
  cudf::test::column_wrapper<TypeParam> destination_column(*destination_table.get_column(0));
  std::tie(result_data, result_bitmask) = destination_column.to_host();

  for (gdf_index_type i = 0; i < target_size; i++) {
    // The first half of the destination column should be all valid
    // and values should be 1, 3, 5, 7, etc.
    if (i < target_size / 2) {
      EXPECT_TRUE(gdf_is_valid(result_bitmask.data(), i))
          << "Value at index " << i << " should be non-null!\n";
      EXPECT_EQ(static_cast<TypeParam>(1 + i * 2), result_data[i]);
    }
    // The last half of the destination column should be all null
    else {
      EXPECT_FALSE(gdf_is_valid(result_bitmask.data(), i))
          << "Value at index " << i << " should be null!\n";
    }
  }
<<<<<<< HEAD
}

// The test to test against BUG #2007
TYPED_TEST(ScatterTest, PreserveDestBitmask) {
  
  cudf::test::column_wrapper<int64_t> source(
      {10, -1}, [](auto index){ return false; });
  // So source is {@, @}
  cudf::test::column_wrapper<int64_t> destination(
=======
  
  destination_table.destroy();
}

// The test to test against BUG #2007
TEST(ScatterTest, PreserveDestBitmask) {
  
  cudf::test::column_wrapper<int64_t> source_column(
      {10, -1}, [](auto index){ return false; });
  // So source is {@, @}
  cudf::test::column_wrapper<int64_t> target_column(
>>>>>>> f1ba6b12
      {10, -1, 6, 7}, [](auto index){ return index != 2; });
  // So destination is {10, -1, @, 7} 

  std::vector<gdf_index_type> scatter_map({1, 3});
  rmm::device_vector<gdf_index_type> d_scatter_map = scatter_map;

<<<<<<< HEAD
  cudf::table source_table({source.get()});
  cudf::table destination_table({destination.get()});

  cudf::scatter(&source_table, d_scatter_map.data().get(), &destination_table);
=======
  cudf::table source_table({source_column.get()});
  cudf::table target_table({target_column.get()});
  
  cudf::table destination_table;
  
  EXPECT_NO_THROW(destination_table = 
      cudf::scatter(source_table, d_scatter_map.data().get(),
      target_table));
  
  cudf::test::column_wrapper<int64_t> destination_column(*destination_table.get_column(0));
>>>>>>> f1ba6b12

  // We should expect {10, @, @, @} 
  cudf::test::column_wrapper<int64_t> expect(
      {10, 10, 6, -1}, [](auto index){ return index == 0; });
<<<<<<< HEAD
  EXPECT_EQ(expect, destination);
=======
  EXPECT_EQ(expect, destination_column);
  
  destination_table.destroy();
>>>>>>> f1ba6b12
}
<|MERGE_RESOLUTION|>--- conflicted
+++ resolved
@@ -274,17 +274,6 @@
           << "Value at index " << i << " should be null!\n";
     }
   }
-<<<<<<< HEAD
-}
-
-// The test to test against BUG #2007
-TYPED_TEST(ScatterTest, PreserveDestBitmask) {
-  
-  cudf::test::column_wrapper<int64_t> source(
-      {10, -1}, [](auto index){ return false; });
-  // So source is {@, @}
-  cudf::test::column_wrapper<int64_t> destination(
-=======
   
   destination_table.destroy();
 }
@@ -296,19 +285,12 @@
       {10, -1}, [](auto index){ return false; });
   // So source is {@, @}
   cudf::test::column_wrapper<int64_t> target_column(
->>>>>>> f1ba6b12
       {10, -1, 6, 7}, [](auto index){ return index != 2; });
   // So destination is {10, -1, @, 7} 
 
   std::vector<gdf_index_type> scatter_map({1, 3});
   rmm::device_vector<gdf_index_type> d_scatter_map = scatter_map;
 
-<<<<<<< HEAD
-  cudf::table source_table({source.get()});
-  cudf::table destination_table({destination.get()});
-
-  cudf::scatter(&source_table, d_scatter_map.data().get(), &destination_table);
-=======
   cudf::table source_table({source_column.get()});
   cudf::table target_table({target_column.get()});
   
@@ -319,16 +301,11 @@
       target_table));
   
   cudf::test::column_wrapper<int64_t> destination_column(*destination_table.get_column(0));
->>>>>>> f1ba6b12
 
   // We should expect {10, @, @, @} 
   cudf::test::column_wrapper<int64_t> expect(
       {10, 10, 6, -1}, [](auto index){ return index == 0; });
-<<<<<<< HEAD
-  EXPECT_EQ(expect, destination);
-=======
   EXPECT_EQ(expect, destination_column);
   
   destination_table.destroy();
->>>>>>> f1ba6b12
-}
+}
