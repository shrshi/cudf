--- conflicted
+++ resolved
@@ -345,15 +345,10 @@
 
 // next one doesn't match
 template <class NEEDLE, class HEAD, class... TAIL>
-<<<<<<< HEAD
-struct ExistsImpl<NEEDLE, Types<HEAD, TAIL...>>
-    : ExistsImpl<NEEDLE, Types<TAIL...>> {};
-/**
-=======
 struct ExistsImpl<NEEDLE, Types<HEAD, TAIL...>> : ExistsImpl<NEEDLE, Types<TAIL...>> {
 };
-/**---------------------------------------------------------------------------*
->>>>>>> cfb1f6b6
+
+/**
  * @brief Indicates if a type exists within a type list.
  *
  * Example:
