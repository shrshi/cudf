--- conflicted
+++ resolved
@@ -417,11 +417,7 @@
             src/reductions/legacy/scan.cu
             src/replace/legacy/replace.cu
             src/replace/replace.cu
-<<<<<<< HEAD
-            src/reshape/stack.cu
-=======
             src/reshape/legacy/stack.cu
->>>>>>> 122e6b00
             src/transpose/transpose.cu
             src/transpose/legacy/transpose.cu
             src/merge/legacy/merge.cu
@@ -463,7 +459,7 @@
             src/io/utilities/legacy/parsing_utils.cu
             src/utilities/legacy/cuda_utils.cu
             src/utilities/column_utils.cpp
-	    src/copying/gather.cu
+            src/copying/gather.cu
             src/utilities/legacy/error_utils.cpp
             src/utilities/nvtx/nvtx_utils.cpp
             src/utilities/nvtx/legacy/nvtx_utils.cpp
