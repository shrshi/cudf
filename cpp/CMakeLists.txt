#=============================================================================
# Copyright (c) 2018-2019, NVIDIA CORPORATION.
#
# Licensed under the Apache License, Version 2.0 (the "License");
# you may not use this file except in compliance with the License.
# You may obtain a copy of the License at
#
#     http://www.apache.org/licenses/LICENSE-2.0
#
# Unless required by applicable law or agreed to in writing, software
# distributed under the License is distributed on an "AS IS" BASIS,
# WITHOUT WARRANTIES OR CONDITIONS OF ANY KIND, either express or implied.
# See the License for the specific language governing permissions and
# limitations under the License.
#=============================================================================
cmake_minimum_required(VERSION 3.12 FATAL_ERROR)

project(CUDA_DATAFRAME VERSION 0.11.0 LANGUAGES C CXX CUDA)

if(NOT CMAKE_CUDA_COMPILER)
  message(SEND_ERROR "CMake cannot locate a CUDA compiler")
endif(NOT CMAKE_CUDA_COMPILER)

###################################################################################################
# - build type ------------------------------------------------------------------------------------

# Set a default build type if none was specified
set(DEFAULT_BUILD_TYPE "Release")

if(NOT CMAKE_BUILD_TYPE AND NOT CMAKE_CONFIGURATION_TYPES)
  message(STATUS "Setting build type to '${DEFAULT_BUILD_TYPE}' since none specified.")
  set(CMAKE_BUILD_TYPE "${DEFAULT_BUILD_TYPE}" CACHE
      STRING "Choose the type of build." FORCE)
  # Set the possible values of build type for cmake-gui
  set_property(CACHE CMAKE_BUILD_TYPE PROPERTY STRINGS
    "Debug" "Release" "MinSizeRel" "RelWithDebInfo")
endif(NOT CMAKE_BUILD_TYPE AND NOT CMAKE_CONFIGURATION_TYPES)

###################################################################################################
# - compiler options ------------------------------------------------------------------------------

set(CMAKE_CXX_STANDARD 14)
set(CMAKE_C_COMPILER $ENV{CC})
set(CMAKE_CXX_COMPILER $ENV{CXX})
set(CMAKE_CXX_STANDARD_REQUIRED ON)

set(CMAKE_CUDA_STANDARD 14)
set(CMAKE_CUDA_STANDARD_REQUIRED ON)

if(CMAKE_COMPILER_IS_GNUCXX)
    set(CMAKE_CXX_FLAGS "${CMAKE_CXX_FLAGS} -Werror")

    option(CMAKE_CXX11_ABI "Enable the GLIBCXX11 ABI" ON)
    if(CMAKE_CXX11_ABI)
        message(STATUS "CUDF: Enabling the GLIBCXX11 ABI")
    else()
        message(STATUS "CUDF: Disabling the GLIBCXX11 ABI")
        set(CMAKE_C_FLAGS "${CMAKE_C_FLAGS} -D_GLIBCXX_USE_CXX11_ABI=0")
        set(CMAKE_CXX_FLAGS "${CMAKE_CXX_FLAGS} -D_GLIBCXX_USE_CXX11_ABI=0")
        set(CMAKE_CUDA_FLAGS "${CMAKE_CUDA_FLAGS} -Xcompiler -D_GLIBCXX_USE_CXX11_ABI=0")
    endif(CMAKE_CXX11_ABI)
endif(CMAKE_COMPILER_IS_GNUCXX)

#set(CMAKE_CUDA_FLAGS "${CMAKE_CUDA_FLAGS} -gencode=arch=compute_60,code=sm_60 -gencode=arch=compute_61,code=sm_61")
set(CMAKE_CUDA_FLAGS "${CMAKE_CUDA_FLAGS} -gencode=arch=compute_60,code=sm_60")
set(CMAKE_CUDA_FLAGS "${CMAKE_CUDA_FLAGS} -gencode=arch=compute_70,code=sm_70 -gencode=arch=compute_70,code=compute_70")

set(CMAKE_CUDA_FLAGS "${CMAKE_CUDA_FLAGS} --expt-extended-lambda --expt-relaxed-constexpr")

# set warnings as errors
# TODO: remove `no-maybe-unitialized` used to suppress warnings in rmm::exec_policy
set(CMAKE_CUDA_FLAGS "${CMAKE_CUDA_FLAGS} -Werror cross-execution-space-call -Xcompiler -Wall,-Werror")

# Option to enable line info in CUDA device compilation to allow introspection when profiling / memchecking
option(CMAKE_CUDA_LINEINFO "Enable the -lineinfo option for nvcc (useful for cuda-memcheck / profiler" OFF)
if(CMAKE_CUDA_LINEINFO)
    set(CMAKE_CUDA_FLAGS "${CMAKE_CUDA_FLAGS} -lineinfo")
endif(CMAKE_CUDA_LINEINFO)

# Debug options
if(CMAKE_BUILD_TYPE MATCHES Debug)
    message(STATUS "Building with debugging flags")
    set(CMAKE_CUDA_FLAGS "${CMAKE_CUDA_FLAGS} -G -Xcompiler -rdynamic")
endif(CMAKE_BUILD_TYPE MATCHES Debug)

# To apply RUNPATH to transitive dependencies (this is a temporary solution)
set(CMAKE_SHARED_LINKER_FLAGS "-Wl,--disable-new-dtags")
set(CMAKE_EXE_LINKER_FLAGS "-Wl,--disable-new-dtags")

# Build options
option(BUILD_SHARED_LIBS "Build shared libraries" ON)
option(BUILD_TESTS "Configure CMake to build tests" ON)
option(BUILD_BENCHMARKS "Configure CMake to build (google) benchmarks" OFF)

###################################################################################################
# - cmake modules ---------------------------------------------------------------------------------

set(CMAKE_MODULE_PATH "${CMAKE_CURRENT_SOURCE_DIR}/cmake/Modules/" ${CMAKE_MODULE_PATH})

include(FeatureSummary)
include(CheckIncludeFiles)
include(CheckLibraryExists)

###################################################################################################
# - conda environment -----------------------------------------------------------------------------

if("$ENV{CONDA_BUILD}" STREQUAL "1")
    set(CMAKE_SYSTEM_PREFIX_PATH "$ENV{BUILD_PREFIX};$ENV{PREFIX};${CMAKE_SYSTEM_PREFIX_PATH}")
    set(CONDA_INCLUDE_DIRS "$ENV{BUILD_PREFIX}/include" "$ENV{PREFIX}/include")
    set(CONDA_LINK_DIRS "$ENV{BUILD_PREFIX}/lib" "$ENV{PREFIX}/lib")
    message(STATUS "Conda build detected, CMAKE_SYSTEM_PREFIX_PATH set to: ${CMAKE_SYSTEM_PREFIX_PATH}")
elseif(DEFINED ENV{CONDA_PREFIX})
    set(CMAKE_SYSTEM_PREFIX_PATH "$ENV{CONDA_PREFIX};${CMAKE_SYSTEM_PREFIX_PATH}")
    set(CONDA_INCLUDE_DIRS "$ENV{CONDA_PREFIX}/include")
    set(CONDA_LINK_DIRS "$ENV{CONDA_PREFIX}/lib")
    message(STATUS "Conda environment detected, CMAKE_SYSTEM_PREFIX_PATH set to: ${CMAKE_SYSTEM_PREFIX_PATH}")
endif("$ENV{CONDA_BUILD}" STREQUAL "1")

###################################################################################################
# - find arrow ------------------------------------------------------------------------------------

message(STATUS "BUILDING ARROW")
include(ConfigureArrow)

if(ARROW_FOUND)
    message(STATUS "Apache Arrow found in ${ARROW_INCLUDE_DIR}")
else()
    message(FATAL_ERROR "Apache Arrow not found, please check your settings.")
endif(ARROW_FOUND)

###################################################################################################
# - find zlib -------------------------------------------------------------------------------------

find_package(ZLIB REQUIRED)

message(STATUS "ZLIB: ZLIB_LIBRARIES set to ${ZLIB_LIBRARIES}")
message(STATUS "ZLIB: ZLIB_INCLUDE_DIRS set to ${ZLIB_INCLUDE_DIRS}")

if(ZLIB_FOUND)
    message(STATUS "ZLib found in ${ZLIB_INCLUDE_DIRS}")
else()
    message(FATAL_ERROR "ZLib not found, please check your settings.")
endif(ZLIB_FOUND)

###################################################################################################
# - find boost ------------------------------------------------------------------------------------

# Don't look for a CMake configuration file
set(Boost_NO_BOOST_CMAKE ON)

find_package(
    Boost REQUIRED MODULE
    COMPONENTS filesystem
)

message(STATUS "BOOST: Boost_LIBRARIES set to ${Boost_LIBRARIES}")
message(STATUS "BOOST: Boost_INCLUDE_DIRS set to ${Boost_INCLUDE_DIRS}")

if(Boost_FOUND)
    message(STATUS "Boost found in ${Boost_INCLUDE_DIRS}")
else()
    message(FATAL_ERROR "Boost not found, please check your settings.")
endif(Boost_FOUND)

###################################################################################################
# - RMM -------------------------------------------------------------------------------------------

find_path(RMM_INCLUDE "rmm"
          HINTS "$ENV{RMM_ROOT}/include")

find_library(RMM_LIBRARY "rmm"
             HINTS "$ENV{RMM_ROOT}/lib")

message(STATUS "RMM: RMM_LIBRARY set to ${RMM_LIBRARY}")
message(STATUS "RMM: RMM_INCLUDE set to ${RMM_INCLUDE}")

add_library(rmm SHARED IMPORTED ${RMM_LIBRARY})
if(RMM_INCLUDE AND RMM_LIBRARY)
    set_target_properties(rmm PROPERTIES IMPORTED_LOCATION ${RMM_LIBRARY})
endif(RMM_INCLUDE AND RMM_LIBRARY)

###################################################################################################
# - DLPACK -------------------------------------------------------------------------------------------

find_path(
    DLPACK_INCLUDE "dlpack"
    HINTS "$ENV{DLPACK_ROOT}/include"
)

message(STATUS "DLPACK: DLPACK_INCLUDE set to ${DLPACK_INCLUDE}")

###################################################################################################
# - jitify ----------------------------------------------------------------------------------------

option(JITIFY_USE_CACHE "Use a file cache for JIT compiled kernels" ON)
if(JITIFY_USE_CACHE)
    message(STATUS "Using file cache for JIT compiled kernels")
    add_definitions("-DJITIFY_USE_CACHE -DCUDF_VERSION=${CMAKE_PROJECT_VERSION}")
endif(JITIFY_USE_CACHE)

###################################################################################################
# - add gtest -------------------------------------------------------------------------------------

if(BUILD_TESTS)
    include(CTest)
    include(ConfigureGoogleTest)

    if(GTEST_FOUND)
        message(STATUS "Google C++ Testing Framework (Google Test) found in ${GTEST_ROOT}")
        include_directories(${GTEST_INCLUDE_DIR})
        add_subdirectory(${CMAKE_SOURCE_DIR}/tests)
        add_subdirectory(${CMAKE_SOURCE_DIR}/custrings/tests)
    else()
        message(AUTHOR_WARNING "Google C++ Testing Framework (Google Test) not found: automated tests are disabled.")
    endif(GTEST_FOUND)
endif(BUILD_TESTS)

message(STATUS "CUDF_TEST_LIST set to: ${CUDF_TEST_LIST}")
message(STATUS "NVSTRINGS_TEST_LIST set to: ${NVSTRINGS_TEST_LIST}")

###################################################################################################
# - add google benchmark --------------------------------------------------------------------------

if(BUILD_BENCHMARKS)

  include(ConfigureGoogleBenchmark)

  if(GBENCH_FOUND)
    message(STATUS "Google C++ Benchmarking Framework (Google Benchmark) found in ${GBENCH_ROOT}")
    include_directories(${GBENCH_INCLUDE_DIR})
    add_subdirectory(${CMAKE_SOURCE_DIR}/benchmarks)
  else()
    message(AUTHOR_WARNING "Google C++ Benchmarking Framework (Google Benchmark) not found: automated tests are disabled.")
  endif(GBENCH_FOUND)

endif(BUILD_BENCHMARKS)

###################################################################################################
# - include paths ---------------------------------------------------------------------------------

if(CMAKE_CUDA_TOOLKIT_INCLUDE_DIRECTORIES)
	include_directories("${CMAKE_CUDA_TOOLKIT_INCLUDE_DIRECTORIES}")
endif(CMAKE_CUDA_TOOLKIT_INCLUDE_DIRECTORIES)

include_directories("${CMAKE_BINARY_DIR}/include"
                    "${CMAKE_SOURCE_DIR}/include"
                    "${CMAKE_SOURCE_DIR}/src"
                    "${CMAKE_SOURCE_DIR}/thirdparty/cub"
                    "${CMAKE_SOURCE_DIR}/thirdparty/jitify"
                    "${CMAKE_SOURCE_DIR}/thirdparty/libcudacxx/include"
                    "${ARROW_INCLUDE_DIR}"
                    "${FLATBUFFERS_INCLUDE_DIR}"
                    "${ZLIB_INCLUDE_DIRS}"
                    "${Boost_INCLUDE_DIRS}"
                    "${RMM_INCLUDE}"
                    "${DLPACK_INCLUDE}")

if(CONDA_INCLUDE_DIRS)
    include_directories("${CONDA_INCLUDE_DIRS}")
endif(CONDA_INCLUDE_DIRS)

###################################################################################################
# - library paths ---------------------------------------------------------------------------------

link_directories("${CMAKE_CUDA_IMPLICIT_LINK_DIRECTORIES}" # CMAKE_CUDA_IMPLICIT_LINK_DIRECTORIES is an undocumented/unsupported variable containing the link directories for nvcc
                 "${CMAKE_BINARY_DIR}/lib"
                 "${CMAKE_BINARY_DIR}"
                 "${FLATBUFFERS_LIBRARY_DIR}"
                 "${GTEST_LIBRARY_DIR}"
                 "${RMM_LIBRARY}")

if(CONDA_LINK_DIRS)
    link_directories("${CONDA_LINK_DIRS}")
endif(CONDA_LINK_DIRS)

###################################################################################################
# - library targets -------------------------------------------------------------------------------

add_library(libNVStrings
            custrings/strings/NVStrings.cu
            custrings/strings/NVStringsImpl.cu
            custrings/strings/array.cu
            custrings/strings/attrs.cu
            custrings/strings/case.cu
            custrings/strings/combine.cu
            custrings/strings/convert.cu
            custrings/strings/count.cu
            custrings/strings/datetime.cu
            custrings/strings/extract.cu
            custrings/strings/extract_record.cu
            custrings/strings/find.cu
            custrings/strings/findall.cu
            custrings/strings/findall_record.cu
            custrings/strings/modify.cu
            custrings/strings/pad.cu
            custrings/strings/replace.cu
            custrings/strings/replace_backref.cu
            custrings/strings/replace_multi.cu
            custrings/strings/split.cu
            custrings/strings/strip.cu
            custrings/strings/substr.cu
            custrings/strings/urlencode.cu
            custrings/util.cu
            custrings/regex/regexec.cpp
            custrings/regex/regcomp.cpp)

add_library(libNVCategory
            custrings/category/NVCategory.cu
            custrings/category/numeric_category.cu
            custrings/category/numeric_category_int.cu
            custrings/category/numeric_category_long.cu
            custrings/category/numeric_category_float.cu
            custrings/category/numeric_category_double.cu)

add_library(libNVText
            custrings/text/NVText.cu
            custrings/text/edit_distance.cu
            custrings/text/ngram.cu
            custrings/text/stemmer.cu
            custrings/text/tokens.cu
            custrings/util.cu)

add_library(cudf
            src/comms/ipc/ipc.cpp
            src/column/legacy/column.cpp
            src/column/legacy/context.cpp
            src/table/legacy/table.cpp
            src/strings/nvcategory_util.cpp
            src/join/joining.cu
            src/orderby/legacy/orderby.cu
            src/predicates/is_sorted.cu
            src/sort/legacy/digitize.cu
            src/groupby/hash/groupby.cu
            src/groupby/sort/sort_helper.cu
            src/groupby/sort/groupby.cu
            src/groupby/groupby_without_aggregation.cu
            src/groupby/common/aggregation_requests.cpp
            src/rolling/rolling.cu
            src/rolling/jit/code/kernel.cpp
            src/rolling/jit/code/operation.cpp
            src/rolling/jit/util/type.cpp
            src/binaryop/binaryop.cpp
            src/binaryop/compiled/binary_ops.cu
            src/binaryop/jit/code/kernel.cpp
            src/binaryop/jit/code/operation.cpp
            src/binaryop/jit/code/traits.cpp
            src/binaryop/jit/util/operator.cpp
            src/binaryop/jit/util/type.cpp
            src/jit/legacy/type.cpp
            src/jit/parser.cpp
            src/jit/cache.cpp
            src/jit/launcher.cpp
            src/transform/transform.cpp
            src/transform/jit/code/kernel.cpp
            src/transform/nans_to_nulls.cu
            src/bitmask/legacy/bitmask_ops.cu
            src/stream_compaction/apply_boolean_mask.cu
            src/stream_compaction/drop_nulls.cu
            src/stream_compaction/drop_duplicates.cu
            src/datetime/legacy/datetime_ops.cu
            src/datetime/datetime_util.cpp
            src/hash/legacy/hashing.cu
            src/quantiles/quantiles.cu
            src/quantiles/group_quantiles.cu
            src/reductions/reductions.cu
            src/reductions/min.cu
            src/reductions/max.cu
            src/reductions/any.cu
            src/reductions/all.cu
            src/reductions/sum.cu
            src/reductions/product.cu
            src/reductions/sum_of_squares.cu
            src/reductions/mean.cu
            src/reductions/var.cu
            src/reductions/std.cu
            src/replace/replace.cu
            src/reductions/scan.cu
            src/transpose/legacy/transpose.cu
            src/merge/merge.cu
            src/unary/math_ops.cu
            src/unary/cast_ops.cu
<<<<<<< HEAD
            src/io/legacy/cuio_common.cpp
            src/io/legacy/io_functions.cpp
            src/io/convert/csr/legacy/cudf_to_csr.cu
            src/io/convert/dlpack/cudf_dlpack.cpp
            src/io/avro/legacy/avro_reader_impl.cu
=======
            src/io/cuio_common.cpp
            src/io/io_functions.cpp
            src/io/convert/csr/cudf_to_csr.cu
            src/io/convert/dlpack/legacy/cudf_dlpack.cpp
            src/io/avro/avro_reader_impl.cu
>>>>>>> 6069426e
            src/io/avro/avro_gpu.cu
            src/io/avro/avro.cpp
            src/io/csv/legacy/csv_reader_impl.cu
            src/io/csv/legacy/csv_writer.cu
            src/io/csv/legacy/csv_gpu.cu
            src/io/json/legacy/json_reader_impl.cu
            src/io/orc/legacy/orc_reader_impl.cu
            src/io/orc/legacy/orc_writer_impl.cu
            src/io/orc/orc.cpp
            src/io/orc/timezone.cpp
            src/io/orc/stripe_data.cu
            src/io/orc/stripe_init.cu
            src/io/orc/stripe_enc.cu
            src/io/orc/dict_enc.cu
            src/io/parquet/page_data.cu
            src/io/parquet/page_hdr.cu
            src/io/parquet/legacy/parquet_reader_impl.cu
            src/io/parquet/parquet.cpp
            src/io/comp/cpu_unbz2.cpp
            src/io/comp/uncomp.cpp
            src/io/comp/brotli_dict.cpp
            src/io/comp/debrotli.cu
            src/io/comp/snap.cu
            src/io/comp/unsnap.cu
            src/io/comp/gpuinflate.cu
            src/io/utilities/datasource.cpp
<<<<<<< HEAD
            src/io/utilities/legacy/parsing_utils.cu
            src/utilities/cuda_utils.cu
=======
            src/io/utilities/parsing_utils.cu
            src/utilities/legacy/cuda_utils.cu
>>>>>>> 6069426e
            src/utilities/column_utils.cpp
            src/utilities/legacy/error_utils.cpp
            src/utilities/nvtx/legacy/nvtx_utils.cpp
            src/copying/legacy/copy.cpp
            src/copying/legacy/gather.cu
            src/copying/legacy/scatter.cu
            src/copying/legacy/slice.cu
            src/copying/legacy/split.cu
            src/bitmask/legacy/legacy_bitmask.cpp
            src/gis/point_in_polygon.cu
            src/copying/legacy/copy_range.cu
            src/filling/fill.cu
            src/filling/repeat.cu
            src/search/search.cu
            src/column/column.cu
            src/column/column_view.cpp
            src/column/column_device_view.cu
            src/column/column_factories.cpp
            src/table/table_view.cpp
            src/table/table_device_view.cu
            src/table/table.cpp
            src/bitmask/null_mask.cu
            src/sort/sort.cu
            src/strings/strings_column_factories.cu
            src/strings/strings_column_view.cu
            src/column/legacy/interop.cpp)

# Rename installation to proper names for later finding
set_target_properties(libNVStrings PROPERTIES OUTPUT_NAME "NVStrings")
set_target_properties(libNVCategory PROPERTIES OUTPUT_NAME "NVCategory")
set_target_properties(libNVText PROPERTIES OUTPUT_NAME "NVText")

# Override RPATH for cudf
set_target_properties(cudf PROPERTIES BUILD_RPATH "\$ORIGIN")

# Override RPATH for nvstrings
set_target_properties(libNVStrings PROPERTIES BUILD_RPATH "\$ORIGIN")
set_target_properties(libNVCategory PROPERTIES BUILD_RPATH "\$ORIGIN")
set_target_properties(libNVText PROPERTIES BUILD_RPATH "\$ORIGIN")

###################################################################################################
# - jitify ----------------------------------------------------------------------------------------

# Creates executable stringify and uses it to convert types.h to c-str for use in JIT code
add_executable(stringify "${CMAKE_SOURCE_DIR}/thirdparty/jitify/stringify.cpp")
execute_process(WORKING_DIRECTORY ${CMAKE_BINARY_DIR}
    COMMAND ${CMAKE_COMMAND} -E make_directory ${CMAKE_BINARY_DIR}/include)

add_custom_command(OUTPUT ${CMAKE_BINARY_DIR}/include/types.h.jit
                   WORKING_DIRECTORY ${CMAKE_CURRENT_SOURCE_DIR}/include
                   COMMAND ${CMAKE_BINARY_DIR}/stringify cudf/types.h > ${CMAKE_BINARY_DIR}/include/types.h.jit
                   COMMENT "Run stringify on header types.h to convert it to c-str for use in JIT compiled code"
                   DEPENDS stringify
                   MAIN_DEPENDENCY ${CMAKE_CURRENT_SOURCE_DIR}/include/cudf/types.h)

add_custom_command(OUTPUT ${CMAKE_BINARY_DIR}/include/types.hpp.jit
                   WORKING_DIRECTORY ${CMAKE_CURRENT_SOURCE_DIR}/include
                   COMMAND ${CMAKE_BINARY_DIR}/stringify cudf/types.hpp > ${CMAKE_BINARY_DIR}/include/types.hpp.jit
                   COMMENT "Run stringify on header types.hpp to convert it to c-str for use in JIT compiled code"
                   DEPENDS stringify
                   MAIN_DEPENDENCY ${CMAKE_CURRENT_SOURCE_DIR}/include/cudf/types.hpp)

add_custom_target(stringify_run DEPENDS
                  ${CMAKE_BINARY_DIR}/include/types.h.jit
                  ${CMAKE_BINARY_DIR}/include/types.hpp.jit)

add_dependencies(cudf stringify_run)

###################################################################################################
# - build options ---------------------------------------------------------------------------------

option(USE_NVTX "Build with NVTX support" ON)
if(USE_NVTX)
    message(STATUS "Using Nvidia Tools Extension")
    find_library(NVTX_LIBRARY nvToolsExt PATH ${CMAKE_CUDA_IMPLICIT_LINK_DIRECTORIES})
    target_link_libraries(cudf ${NVTX_LIBRARY})
    set(CMAKE_CXX_FLAGS "${CMAKE_CXX_FLAGS} -DUSE_NVTX")
endif(USE_NVTX)

option(HT_LEGACY_ALLOCATOR "Use the legacy allocator for hash tables" ON)
if(HT_LEGACY_ALLOCATOR)
    message(STATUS "Using legacy allocator for hash tables")
    set(CMAKE_CUDA_FLAGS "${CMAKE_CUDA_FLAGS} --define-macro HT_LEGACY_ALLOCATOR")
endif(HT_LEGACY_ALLOCATOR)

###################################################################################################
# - link libraries --------------------------------------------------------------------------------

# Get all the symbols from the Arrow CUDA Library for Cython
set(ARROW_CUDA_LIB_LINK -Wl,--whole-archive ${ARROW_CUDA_LIB} -Wl,--no-whole-archive)

# link targets for NVStrings
target_link_libraries(libNVStrings rmm cudart cuda)
target_link_libraries(libNVCategory libNVStrings rmm cudart cuda)
target_link_libraries(libNVText libNVStrings rmm cudart cuda)

# link targets for cuDF
target_link_libraries(cudf NVCategory NVStrings rmm ${ARROW_CUDA_LIB_LINK} ${ARROW_LIB} nvrtc cudart cuda ${ZLIB_LIBRARIES} ${Boost_LIBRARIES})

###################################################################################################
# - install targets -------------------------------------------------------------------------------

# install targets for NVStrings
install(TARGETS libNVStrings
        DESTINATION lib
        COMPONENT nvstrings)

install(TARGETS libNVCategory
        DESTINATION lib
        COMPONENT nvstrings)

install(TARGETS libNVText
        DESTINATION lib
        COMPONENT nvstrings)

install(DIRECTORY ${CMAKE_CURRENT_SOURCE_DIR}/include/nvstrings
        DESTINATION include
        COMPONENT nvstrings)

add_custom_target(nvstrings
                  DEPENDS libNVStrings libNVCategory libNVText)

# install targets for cuDF
install(TARGETS cudf
        DESTINATION lib
        COMPONENT cudf)
install(DIRECTORY ${CMAKE_CURRENT_SOURCE_DIR}/include/cudf
        DESTINATION include
        COMPONENT cudf)

add_custom_target(install_cudf
                  COMMAND "${CMAKE_COMMAND}" -DCOMPONENT=cudf -P "${CMAKE_BINARY_DIR}/cmake_install.cmake"
                  DEPENDS cudf)

if(BUILD_TESTS)
    add_dependencies(install_cudf cudftestutil)
endif(BUILD_TESTS)

add_custom_target(install_nvstrings
                  COMMAND "${CMAKE_COMMAND}" -DCOMPONENT=nvstrings -P "${CMAKE_BINARY_DIR}/cmake_install.cmake"
                  DEPENDS nvstrings)

add_custom_target(build_tests_cudf
                  DEPENDS ${CUDF_TEST_LIST})

add_custom_target(build_tests_nvstrings
                  DEPENDS ${NVSTRINGS_TEST_LIST})

add_custom_target(test_cudf
                  COMMAND ctest -E "NVSTRINGS"
                  DEPENDS build_tests_cudf)

add_custom_target(test_nvstrings
                  COMMAND ctest -R "NVSTRINGS"
                  DEPENDS build_tests_nvstrings)

###################################################################################################
# - make documentation ----------------------------------------------------------------------------

# doc targets for nvstrings
add_custom_command(OUTPUT NVSTRINGS_DOXYGEN
                   WORKING_DIRECTORY ${CMAKE_CURRENT_SOURCE_DIR}/custrings/doxygen
                   COMMAND doxygen Doxyfile
                   VERBATIM
)
add_custom_target(docs_nvstrings DEPENDS NVSTRINGS_DOXYGEN)

# doc targets for cuDF
add_custom_command(OUTPUT CUDF_DOXYGEN
                   WORKING_DIRECTORY ${CMAKE_CURRENT_SOURCE_DIR}/doxygen
                   COMMAND doxygen Doxyfile
                   VERBATIM)

add_custom_target(docs_cudf DEPENDS CUDF_DOXYGEN)<|MERGE_RESOLUTION|>--- conflicted
+++ resolved
@@ -379,19 +379,11 @@
             src/merge/merge.cu
             src/unary/math_ops.cu
             src/unary/cast_ops.cu
-<<<<<<< HEAD
             src/io/legacy/cuio_common.cpp
             src/io/legacy/io_functions.cpp
             src/io/convert/csr/legacy/cudf_to_csr.cu
-            src/io/convert/dlpack/cudf_dlpack.cpp
+            src/io/convert/dlpack/legacy/cudf_dlpack.cpp
             src/io/avro/legacy/avro_reader_impl.cu
-=======
-            src/io/cuio_common.cpp
-            src/io/io_functions.cpp
-            src/io/convert/csr/cudf_to_csr.cu
-            src/io/convert/dlpack/legacy/cudf_dlpack.cpp
-            src/io/avro/avro_reader_impl.cu
->>>>>>> 6069426e
             src/io/avro/avro_gpu.cu
             src/io/avro/avro.cpp
             src/io/csv/legacy/csv_reader_impl.cu
@@ -418,13 +410,8 @@
             src/io/comp/unsnap.cu
             src/io/comp/gpuinflate.cu
             src/io/utilities/datasource.cpp
-<<<<<<< HEAD
             src/io/utilities/legacy/parsing_utils.cu
-            src/utilities/cuda_utils.cu
-=======
-            src/io/utilities/parsing_utils.cu
             src/utilities/legacy/cuda_utils.cu
->>>>>>> 6069426e
             src/utilities/column_utils.cpp
             src/utilities/legacy/error_utils.cpp
             src/utilities/nvtx/legacy/nvtx_utils.cpp
