/*
 * Copyright (c) 2019-2020, NVIDIA CORPORATION.
 *
 * Licensed under the Apache License, Version 2.0 (the "License");
 * you may not use this file except in compliance with the License.
 * You may obtain a copy of the License at
 *
 *     http://www.apache.org/licenses/LICENSE-2.0
 *
 * Unless required by applicable law or agreed to in writing, software
 * distributed under the License is distributed on an "AS IS" BASIS,
 * WITHOUT WARRANTIES OR CONDITIONS OF ANY KIND, either express or implied.
 * See the License for the specific language governing permissions and
 * limitations under the License.
 */

#pragma once

#include <cudf/detail/reduction.cuh>

#include <cudf/scalar/scalar_factories.hpp>
#include <cudf/utilities/traits.hpp>
#include <cudf/utilities/type_dispatcher.hpp>

namespace cudf {
namespace reduction {
namespace simple {
/** --------------------------------------------------------------------------*
 * @brief Reduction for 'sum', 'product', 'min', 'max', 'sum of squares'
 * which directly compute the reduction by a single step reduction call
 *
 * @param[in] col    input column view
 * @param[in] mr Device memory resource used to allocate the returned scalar's device memory
 * @param[in] CUDA stream used for device memory operations and kernel launches.
 * @returns   Output scalar in device memory
 *
 * @tparam ElementType  the input column cudf dtype
 * @tparam ResultType   the output cudf dtype
 * @tparam Op           the operator of cudf::reduction::op::
 * ----------------------------------------------------------------------------**/
template <typename ElementType, typename ResultType, typename Op>
std::unique_ptr<scalar> simple_reduction(column_view const& col,
                                         data_type const output_dtype,
                                         rmm::mr::device_memory_resource* mr,
                                         cudaStream_t stream)
{
  // reduction by iterator
  auto dcol = cudf::column_device_view::create(col, stream);
  std::unique_ptr<scalar> result;
  Op simple_op{};

  if (col.has_nulls()) {
    auto it = thrust::make_transform_iterator(
      dcol->pair_begin<ElementType, true>(),
      simple_op.template get_null_replacing_element_transformer<ResultType>());
    result = detail::reduce(it, col.size(), Op{}, mr, stream);
  } else {
    auto it = thrust::make_transform_iterator(
      dcol->begin<ElementType>(), simple_op.template get_element_transformer<ResultType>());
    result = detail::reduce(it, col.size(), Op{}, mr, stream);
  }
  // set scalar is valid
  result->set_valid((col.null_count() < col.size()), stream);
  return result;
};

// @brief result type dispatcher for simple reduction (a.k.a. sum, prod, min...)
template <typename ElementType, typename Op>
struct result_type_dispatcher {
 private:
  template <typename ResultType>
  static constexpr bool is_supported_v()
  {
    // for single step reductions,
    // the available combination of input and output dtypes are
    //  - same dtypes (including cudf::wrappers)
    //  - any arithmetic dtype to any arithmetic dtype
    //  - bool to/from any arithmetic dtype
<<<<<<< HEAD
    //  - fixed_point to fixed_point
    return std::is_convertible<ElementType, ResultType>::value &&
=======
    return cudf::is_convertible<ElementType, ResultType>::value &&
>>>>>>> 049f93c4
           (std::is_arithmetic<ResultType>::value ||
            std::is_same<Op, cudf::reduction::op::min>::value ||
            std::is_same<Op, cudf::reduction::op::max>::value ||
            cudf::is_fixed_point<ResultType>()) &&
           !std::is_same<ResultType, cudf::list_view>::value;
  }

 public:
  template <typename ResultType, std::enable_if_t<is_supported_v<ResultType>()>* = nullptr>
  std::unique_ptr<scalar> operator()(column_view const& col,
                                     data_type const output_dtype,
                                     rmm::mr::device_memory_resource* mr,
                                     cudaStream_t stream)
  {
    return simple_reduction<ElementType, ResultType, Op>(col, output_dtype, mr, stream);
  }

  template <typename ResultType, std::enable_if_t<not is_supported_v<ResultType>()>* = nullptr>
  std::unique_ptr<scalar> operator()(column_view const& col,
                                     data_type const output_dtype,
                                     rmm::mr::device_memory_resource* mr,
                                     cudaStream_t stream)
  {
    CUDF_FAIL("input data type is not convertible to output data type");
  }
};

// @brief input column element for simple reduction (a.k.a. sum, prod, min...)
template <typename Op>
struct element_type_dispatcher {
 private:
  // return true if ElementType is arithmetic type or bool, or
  // Op is DeviceMin or DeviceMax for wrapper (non-arithmetic) types
  template <typename ElementType>
  static constexpr bool is_supported_v()
  {
    // disable only for string ElementType except for operators min, max
    return !((std::is_same<ElementType, cudf::string_view>::value &&
              !(std::is_same<Op, cudf::reduction::op::min>::value ||
                std::is_same<Op, cudf::reduction::op::max>::value))
             // disable for list views
             || std::is_same<ElementType, cudf::list_view>::value);
  }

 public:
  template <typename ElementType, std::enable_if_t<is_supported_v<ElementType>()>* = nullptr>
  std::unique_ptr<scalar> operator()(column_view const& col,
                                     data_type const output_dtype,
                                     rmm::mr::device_memory_resource* mr,
                                     cudaStream_t stream)
  {
    return cudf::type_dispatcher(
      output_dtype, result_type_dispatcher<ElementType, Op>(), col, output_dtype, mr, stream);
  }

  template <typename ElementType, std::enable_if_t<not is_supported_v<ElementType>()>* = nullptr>
  std::unique_ptr<scalar> operator()(column_view const& col,
                                     data_type const output_dtype,
                                     rmm::mr::device_memory_resource* mr,
                                     cudaStream_t stream)
  {
    CUDF_FAIL(
      "Reduction operators other than `min` and `max`"
      " are not supported for non-arithmetic types");
  }
};

}  // namespace simple
}  // namespace reduction
}  // namespace cudf<|MERGE_RESOLUTION|>--- conflicted
+++ resolved
@@ -76,12 +76,8 @@
     //  - same dtypes (including cudf::wrappers)
     //  - any arithmetic dtype to any arithmetic dtype
     //  - bool to/from any arithmetic dtype
-<<<<<<< HEAD
     //  - fixed_point to fixed_point
-    return std::is_convertible<ElementType, ResultType>::value &&
-=======
     return cudf::is_convertible<ElementType, ResultType>::value &&
->>>>>>> 049f93c4
            (std::is_arithmetic<ResultType>::value ||
             std::is_same<Op, cudf::reduction::op::min>::value ||
             std::is_same<Op, cudf::reduction::op::max>::value ||
