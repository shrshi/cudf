--- conflicted
+++ resolved
@@ -2079,23 +2079,15 @@
 {
   auto parse_opts = cudf::io::parse_options{',', '\n', '\"', '.'};
 
-<<<<<<< HEAD
-  parse_opts.dayfirst              = options.is_enabled_dayfirst();
-  parse_opts.keepquotes            = options.is_enabled_keep_quotes();
+  parse_opts.dayfirst   = options.is_enabled_dayfirst();
+  parse_opts.keepquotes = options.is_enabled_keep_quotes();
   parse_opts.normalize_whitespace  = options.is_enabled_normalize_whitespace();
   parse_opts.mixed_types_as_string = options.is_enabled_mixed_types_as_string();
-  parse_opts.trie_true             = cudf::detail::create_serialized_trie({"true"}, stream);
-  parse_opts.trie_false            = cudf::detail::create_serialized_trie({"false"}, stream);
-  parse_opts.trie_na               = cudf::detail::create_serialized_trie({"", "null"}, stream);
-=======
-  parse_opts.dayfirst   = options.is_enabled_dayfirst();
-  parse_opts.keepquotes = options.is_enabled_keep_quotes();
   parse_opts.trie_true  = cudf::detail::create_serialized_trie({"true"}, stream);
   parse_opts.trie_false = cudf::detail::create_serialized_trie({"false"}, stream);
   std::vector<std::string> na_values{"", "null"};
   na_values.insert(na_values.end(), options.get_na_values().begin(), options.get_na_values().end());
   parse_opts.trie_na = cudf::detail::create_serialized_trie(na_values, stream);
->>>>>>> a112f684
   return parse_opts;
 }
 
