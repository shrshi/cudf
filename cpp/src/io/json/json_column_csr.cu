/*
 * Copyright (c) 2022-2024, NVIDIA CORPORATION.
 *
 * Licensed under the Apache License, Version 2.0 (the "License");
 * you may not use this file except in compliance with the License.
 * You may obtain a copy of the License at
 *
 *     http://www.apache.org/licenses/LICENSE-2.0
 *
 * Unless required by applicable law or agreed to in writing, software
 * distributed under the License is distributed on an "AS IS" BASIS,
 * WITHOUT WARRANTIES OR CONDITIONS OF ANY KIND, either express or implied.
 * See the License for the specific language governing permissions and
 * limitations under the License.
 */

#include "json_utils.hpp"
#include "nested_json.hpp"

#include <cudf/column/column_factories.hpp>
#include <cudf/detail/null_mask.hpp>
#include <cudf/detail/nvtx/ranges.hpp>
#include <cudf/detail/utilities/vector_factories.hpp>
#include <cudf/detail/utilities/visitor_overload.hpp>
#include <cudf/strings/strings_column_view.hpp>
#include <cudf/types.hpp>
#include <cudf/utilities/error.hpp>
#include <cudf/utilities/span.hpp>

#include <rmm/cuda_stream_view.hpp>
#include <rmm/device_uvector.hpp>
#include <rmm/exec_policy.hpp>
#include <rmm/resource_ref.hpp>

#include <cuda/atomic>
#include <cuda/functional>
#include <thrust/adjacent_difference.h>
#include <thrust/binary_search.h>
#include <thrust/count.h>
#include <thrust/for_each.h>
#include <thrust/functional.h>
#include <thrust/gather.h>
#include <thrust/iterator/constant_iterator.h>
#include <thrust/iterator/counting_iterator.h>
#include <thrust/iterator/discard_iterator.h>
#include <thrust/iterator/permutation_iterator.h>
#include <thrust/iterator/zip_iterator.h>
#include <thrust/reduce.h>
#include <thrust/scan.h>
#include <thrust/sort.h>
#include <thrust/transform.h>
#include <thrust/unique.h>

namespace cudf::io::json::experimental::detail {

struct device_json_column_properties_size {
  rmm::device_uvector<NodeIndexT> outcol_nodes;
  size_t string_offsets_size = 0;
  size_t string_lengths_size = 0;
  size_t child_offsets_size = 0;
  size_t num_rows_size = 0;
};

device_json_column_properties_size estimate_device_json_column_size(rmm::device_uvector<NodeIndexT> const &rowidx, rmm::device_uvector<NodeIndexT> const &colidx, rmm::device_uvector<NodeT> const &categories, cudf::io::json_reader_options reader_options, rmm::cuda_stream_view stream) {
  // What are the cases in which estimation works?
  CUDF_EXPECTS(reader_options.is_enabled_mixed_types_as_string() == false,
               "mixed type as string has not yet been implemented");
  CUDF_EXPECTS(reader_options.is_enabled_prune_columns() == false,
               "column pruning has not yet been implemented");
  // traverse the column tree
  auto num_columns = rowidx.size() - 1;

  // 1. removing NC_ERR nodes and their descendants i.e. 
  // removing the entire subtree rooted at the nodes with category NC_ERR
  auto num_err_nodes = thrust::count_if(rmm::exec_policy(stream),
                                         categories.begin(),
                                         categories.end(),
                                         [] __device__(auto const ctg) { return ctg == NC_ERR; });

  // (Optional) 2. Let's do some validation of the column tree based on some of its properties.
  // We will be using these properties to filter nodes later on
  // ===========================================================================
  // Every node v is of type string, val, field name, list or struct.
  // String and val cannot have any children. 
  // If v is a field name, it can have struct, list, string and val as children.
  // If v is a struct, it can have a field name as child
  // If v is a list, it can have string, val, list or struct as child
  // There can only be at most one string and one val child for a given node, but many struct, list and field name children.
  // Moreover, only string and val children can be leaf nodes. 
  // When mixed type support is disabled -
  // 1. A mix of lists and structs in the same column is not supported i.e a field name and list node cannot have both list and struct as children
  // 2. If there is a mix of str/val and list/struct in the same column, then str/val is discarded

  // for ignore_vals, we need to identify leaf nodes that have non-leaf sibling nodes
  // i.e. we need to ignore leaf nodes at level above the last level
  // idea: leaf nodes have adjacency 1. So if there is an adjacency 1 inbetween non-one
  // adjacencies, then found the leaf node. Corner case: consider the last set of consecutive
  // ones. If the leftmost of those ones (say node u) has a non-leaf sibling
  // (can be found by looking at the adjacencies of the siblings
  // (which are in turn found from the colidx of the parent u), then this leaf node should be
  // ignored, otherwise all good.
  rmm::device_uvector<NodeIndexT> adjacency(
    num_columns + 1,
    stream);  // since adjacent_difference requires that the output have the same length as input
  thrust::adjacent_difference(rmm::exec_policy(stream),
                              rowidx.begin(),
                              rowidx.end(),
                              adjacency.begin());
  auto num_leaf_nodes = thrust::count_if(rmm::exec_policy(stream),
                                         adjacency.begin() + 1,
                                         adjacency.end(),
                                         [] __device__(auto const adj) { return adj == 1; });
  rmm::device_uvector<NodeIndexT> leaf_nodes(num_leaf_nodes, stream);
  thrust::copy_if(
    rmm::exec_policy(stream),
    thrust::make_counting_iterator(0),
    thrust::make_counting_iterator(0) + num_columns,
    leaf_nodes.begin(),
    [adjacency = adjacency.begin()] __device__(size_t node) { return adjacency[node] == 1; });

  auto rev_node_it = thrust::make_reverse_iterator(thrust::make_counting_iterator(0) + num_columns);
  auto rev_leaf_nodes_it = thrust::make_reverse_iterator(leaf_nodes.begin());
  auto is_leftmost_leaf  = thrust::mismatch(
    rmm::exec_policy(stream), rev_node_it, rev_node_it + num_columns, rev_leaf_nodes_it);
  // the node number that could be the leftmost leaf node is given by u = *(is_leftmost_leaf.second
  // - 1)
  NodeIndexT leftmost_leaf_node = leaf_nodes.element(
    num_leaf_nodes - thrust::distance(rev_leaf_nodes_it, is_leftmost_leaf.second - 1) - 1, stream);

  // upper_bound search for u in rowidx for parent node v. Now check if any of the other child nodes
  // of v is non-leaf i.e check if u is the first child of v. If yes, then leafmost_leaf_node is
  // the leftmost leaf node. Otherwise, discard all children of v after and including u

  auto parent_it              = thrust::upper_bound(rmm::exec_policy(stream),
                                       rowidx.begin(),
                                       rowidx.end(),
                                       leftmost_leaf_node);
  NodeIndexT parent           = thrust::distance(rowidx.begin(), parent_it - 1);
  NodeIndexT parent_adj_start = rowidx.element(parent, stream);
  NodeIndexT parent_adj_end   = rowidx.element(parent + 1, stream);
  auto childnum_it            = thrust::lower_bound(rmm::exec_policy(stream),
                                         colidx.begin() + parent_adj_start,
                                         colidx.begin() + parent_adj_end,
                                         leftmost_leaf_node);

  auto retained_leaf_nodes_it = leaf_nodes.begin() + num_leaf_nodes -
                                thrust::distance(rev_leaf_nodes_it, is_leftmost_leaf.second - 1) -
                                1;
  if (childnum_it != colidx.begin() + parent_adj_start + 1) {
    // discarding from u to last child of parent
    retained_leaf_nodes_it +=
      thrust::distance(childnum_it, colidx.begin() + parent_adj_end);
  }
  // now, all nodes from leaf_nodes.begin() to retained_leaf_nodes_it need to be discarded i.e. they
  // are part of ignore_vals

  
}

/**
 * @brief Reduces node tree representation to column tree CSR representation.
 *
 * @param tree Node tree representation of JSON string
 * @param original_col_ids Column ids of nodes
 * @param sorted_col_ids Sorted column ids of nodes
 * @param ordered_node_ids Node ids of nodes sorted by column ids
 * @param row_offsets Row offsets of nodes
 * @param is_array_of_arrays Whether the tree is an array of arrays
 * @param row_array_parent_col_id Column id of row array, if is_array_of_arrays is true
 * @param stream CUDA stream used for device memory operations and kernel launches
 * @return A tuple of column tree representation of JSON string, column ids of columns, and
 * max row offsets of columns
 */
std::tuple<column_tree_csr, rmm::device_uvector<size_type>> reduce_to_column_tree_csr(
  tree_meta_t& tree,
  device_span<NodeIndexT> original_col_ids,
  device_span<NodeIndexT> sorted_col_ids,
  device_span<NodeIndexT> ordered_node_ids,
  device_span<size_type> row_offsets,
  bool is_array_of_arrays,
  NodeIndexT const row_array_parent_col_id,
  cudf::io::json_reader_options const& reader_options,
  rmm::cuda_stream_view stream)
{
  CUDF_FUNC_RANGE();
  // 1. column count for allocation
  auto const num_columns =
    thrust::unique_count(rmm::exec_policy(stream), sorted_col_ids.begin(), sorted_col_ids.end());

  rmm::device_uvector<size_type> unique_node_ids(num_columns, stream);
  rmm::device_uvector<size_type> csr_unique_node_ids(num_columns, stream);
  rmm::device_uvector<TreeDepthT> column_levels(num_columns, stream);
  thrust::unique_by_key_copy(rmm::exec_policy(stream),
                             sorted_col_ids.begin(),
                             sorted_col_ids.end(),
                             ordered_node_ids.begin(),
                             thrust::make_discard_iterator(),
                             unique_node_ids.begin());
  thrust::copy_n(
    rmm::exec_policy(stream),
    thrust::make_permutation_iterator(tree.node_levels.begin(), unique_node_ids.begin()),
    unique_node_ids.size(),
    column_levels.begin());
  auto [sorted_column_levels, sorted_column_levels_order] =
    cudf::io::json::detail::stable_sorted_key_order<size_t, TreeDepthT>(column_levels, stream);

  // 2. reduce_by_key {col_id}, {row_offset}, max.
  rmm::device_uvector<NodeIndexT> unique_col_ids(num_columns, stream);
  rmm::device_uvector<size_type> max_row_offsets(num_columns, stream);
  rmm::device_uvector<NodeIndexT> csr_unique_col_ids(num_columns, stream);
  rmm::device_uvector<size_type> csr_max_row_offsets(num_columns, stream);
  auto ordered_row_offsets =
    thrust::make_permutation_iterator(row_offsets.begin(), ordered_node_ids.begin());
  thrust::reduce_by_key(rmm::exec_policy(stream),
                        sorted_col_ids.begin(),
                        sorted_col_ids.end(),
                        ordered_row_offsets,
                        unique_col_ids.begin(),
                        max_row_offsets.begin(),
                        thrust::equal_to<size_type>(),
                        thrust::maximum<size_type>());

  // 3. reduce_by_key {col_id}, {node_categories} - custom opp (*+v=*, v+v=v, *+#=E)
  rmm::device_uvector<NodeT> column_categories(num_columns, stream);
  rmm::device_uvector<NodeT> csr_column_categories(num_columns, stream);
  thrust::reduce_by_key(
    rmm::exec_policy(stream),
    sorted_col_ids.begin(),
    sorted_col_ids.end(),
    thrust::make_permutation_iterator(tree.node_categories.begin(), ordered_node_ids.begin()),
    unique_col_ids.begin(),
    column_categories.begin(),
    thrust::equal_to<size_type>(),
    [] __device__(NodeT type_a, NodeT type_b) -> NodeT {
      auto is_a_leaf = (type_a == NC_VAL || type_a == NC_STR);
      auto is_b_leaf = (type_b == NC_VAL || type_b == NC_STR);
      // (v+v=v, *+*=*,  *+v=*, *+#=E, NESTED+VAL=NESTED)
      // *+*=*, v+v=v
      if (type_a == type_b) {
        return type_a;
      } else if (is_a_leaf) {
        // *+v=*, N+V=N
        // STRUCT/LIST + STR/VAL = STRUCT/LIST, STR/VAL + FN = ERR, STR/VAL + STR = STR
        return type_b == NC_FN ? NC_ERR : (is_b_leaf ? NC_STR : type_b);
      } else if (is_b_leaf) {
        return type_a == NC_FN ? NC_ERR : (is_a_leaf ? NC_STR : type_a);
      }
      // *+#=E
      return NC_ERR;
    });

  auto csr_permutation_it = thrust::make_zip_iterator(
    thrust::make_permutation_iterator(unique_node_ids.begin(), sorted_column_levels_order.begin()),
    thrust::make_permutation_iterator(unique_col_ids.begin(), sorted_column_levels_order.begin()),
    thrust::make_permutation_iterator(max_row_offsets.begin(), sorted_column_levels_order.begin()),
    thrust::make_permutation_iterator(column_categories.begin(),
                                      sorted_column_levels_order.begin()));
  thrust::copy(rmm::exec_policy(stream),
               csr_permutation_it,
               csr_permutation_it + num_columns,
               thrust::make_zip_iterator(csr_unique_node_ids.begin(),
                                         csr_unique_col_ids.begin(),
                                         csr_max_row_offsets.begin(),
                                         csr_column_categories.begin()));

  // 4. unique_copy parent_node_ids, ranges
  rmm::device_uvector<NodeIndexT> csr_parent_col_ids(num_columns, stream);
  rmm::device_uvector<SymbolOffsetT> csr_col_range_begin(num_columns, stream);  // Field names
  rmm::device_uvector<SymbolOffsetT> csr_col_range_end(num_columns, stream);
  thrust::copy_n(
    rmm::exec_policy(stream),
    thrust::make_zip_iterator(
      thrust::make_permutation_iterator(tree.parent_node_ids.begin(), csr_unique_node_ids.begin()),
      thrust::make_permutation_iterator(tree.node_range_begin.begin(), csr_unique_node_ids.begin()),
      thrust::make_permutation_iterator(tree.node_range_end.begin(), csr_unique_node_ids.begin())),
    csr_unique_node_ids.size(),
    thrust::make_zip_iterator(
      csr_parent_col_ids.begin(), csr_col_range_begin.begin(), csr_col_range_end.begin()));

  // convert parent_node_ids to parent_col_ids
  thrust::transform(
    rmm::exec_policy(stream),
    csr_parent_col_ids.begin(),
    csr_parent_col_ids.end(),
    csr_parent_col_ids.begin(),
    [col_ids = original_col_ids.begin()] __device__(auto parent_node_id) -> size_type {
      return parent_node_id == parent_node_sentinel ? parent_node_sentinel
                                                    : col_ids[parent_node_id];
    });

  /*
    CSR construction:
    1. Sort column levels and get their ordering
    2. For each column node coln iterated according to sorted_column_levels; do
        a. Find nodes that have coln as the parent node -> set adj_coln
        b. row idx[coln] = size of adj_coln + 1
        c. col idx[coln] = adj_coln U {parent_col_id[coln]}
  */

  rmm::device_uvector<NodeIndexT> rowidx(num_columns + 1, stream);
  thrust::fill(rmm::exec_policy(stream), rowidx.begin(), rowidx.end(), 0);

  // Note that the first element of csr_parent_col_ids is -1 (parent_node_sentinel)
  // children adjacency
  auto num_non_leaf_columns = thrust::unique_count(
    rmm::exec_policy(stream), csr_parent_col_ids.begin() + 1, csr_parent_col_ids.end());
  thrust::reduce_by_key(rmm::exec_policy(stream),
                        csr_parent_col_ids.begin() + 1,
                        csr_parent_col_ids.end(),
                        thrust::make_constant_iterator(1),
                        thrust::make_discard_iterator(),
                        rowidx.begin() + 1,
                        thrust::equal_to<TreeDepthT>());
  thrust::inclusive_scan(
    rmm::exec_policy(stream), rowidx.begin() + 1, rowidx.end(), rowidx.begin() + 1);
  // overwrite the csr_parent_col_ids with the col ids in the csr tree
  thrust::fill(rmm::exec_policy(stream), csr_parent_col_ids.begin(), csr_parent_col_ids.end(), -1);
  thrust::scatter(rmm::exec_policy(stream),
                  thrust::make_counting_iterator(0),
                  thrust::make_counting_iterator(0) + num_non_leaf_columns,
                  rowidx.begin(),
                  csr_parent_col_ids.begin() + 1);
  thrust::inclusive_scan(rmm::exec_policy(stream),
                         csr_parent_col_ids.begin(),
                         csr_parent_col_ids.end(),
                         csr_parent_col_ids.begin(),
                         thrust::maximum<NodeIndexT>{});
  // We are discarding the parent of the root node. Add the parent adjacency. Since we have already
  // performed the scan, we use a counting iterator to add
  thrust::transform(rmm::exec_policy(stream),
                    rowidx.begin() + 2,
                    rowidx.end(),
                    thrust::make_counting_iterator(1),
                    rowidx.begin() + 2,
                    thrust::plus<NodeIndexT>());

  rmm::device_uvector<NodeIndexT> colidx((num_columns - 1) * 2, stream);
  thrust::fill(rmm::exec_policy(stream), colidx.begin(), colidx.end(), 0);
  // Skip the parent of root node
  thrust::scatter(rmm::exec_policy(stream),
                  csr_parent_col_ids.begin() + 1,
                  csr_parent_col_ids.end(),
                  rowidx.begin() + 1,
                  colidx.begin());
  // excluding root node
  rmm::device_uvector<NodeIndexT> map(num_columns - 1, stream);
  thrust::fill(rmm::exec_policy(stream), map.begin(), map.end(), 1);
  thrust::inclusive_scan_by_key(rmm::exec_policy(stream),
                                csr_parent_col_ids.begin() + 1,
                                csr_parent_col_ids.end(),
                                map.begin(),
                                map.begin());
  thrust::for_each(rmm::exec_policy(stream),
                   thrust::make_counting_iterator(1),
                   thrust::make_counting_iterator(1) + num_columns - 1,
                   [rowidx             = rowidx.begin(),
                    map                = map.begin(),
                    csr_parent_col_ids = csr_parent_col_ids.begin()] __device__(auto i) {
                     auto csr_parent_col_id = csr_parent_col_ids[i];
                     if (csr_parent_col_id == 0)
                       map[i - 1]--;
                     else
                       map[i - 1] += rowidx[csr_parent_col_id];
                   });
  thrust::scatter(rmm::exec_policy(stream),
                  thrust::make_counting_iterator(1),
                  thrust::make_counting_iterator(1) + num_columns - 1,
                  map.begin(),
                  colidx.begin());

  // condition is true if parent is not a list, or sentinel/root
  // Special case to return true if parent is a list and is_array_of_arrays is true
  auto is_non_list_parent = [column_categories = column_categories.begin(),
                             is_array_of_arrays,
                             row_array_parent_col_id] __device__(auto parent_col_id) -> bool {
    return !(parent_col_id == parent_node_sentinel ||
             column_categories[parent_col_id] == NC_LIST &&
               (!is_array_of_arrays || parent_col_id != row_array_parent_col_id));
  };
  // Mixed types in List children go to different columns,
  // so all immediate children of list column should have same max_row_offsets.
  //   create list's children max_row_offsets array. (initialize to zero)
  //   atomicMax on  children max_row_offsets array.
  //   gather the max_row_offsets from children row offset array.
  {
    rmm::device_uvector<NodeIndexT> list_parents_children_max_row_offsets(num_columns, stream);
    thrust::fill(rmm::exec_policy(stream),
                 list_parents_children_max_row_offsets.begin(),
                 list_parents_children_max_row_offsets.end(),
                 0);
    thrust::for_each(rmm::exec_policy(stream),
                     csr_unique_col_ids.begin(),
                     csr_unique_col_ids.end(),
                     [csr_column_categories = csr_column_categories.begin(),
                      csr_parent_col_ids    = csr_parent_col_ids.begin(),
                      csr_max_row_offsets   = csr_max_row_offsets.begin(),
                      list_parents_children_max_row_offsets =
                        list_parents_children_max_row_offsets.begin()] __device__(auto col_id) {
                       auto csr_parent_col_id = csr_parent_col_ids[col_id];
                       if (csr_parent_col_id != parent_node_sentinel and
                           csr_column_categories[csr_parent_col_id] == node_t::NC_LIST) {
                         cuda::atomic_ref<NodeIndexT, cuda::thread_scope_device> ref{
                           *(list_parents_children_max_row_offsets + csr_parent_col_id)};
                         ref.fetch_max(csr_max_row_offsets[col_id],
                                       cuda::std::memory_order_relaxed);
                       }
                     });
    thrust::gather_if(
      rmm::exec_policy(stream),
      csr_parent_col_ids.begin(),
      csr_parent_col_ids.end(),
      csr_parent_col_ids.begin(),
      list_parents_children_max_row_offsets.begin(),
      csr_max_row_offsets.begin(),
      [csr_column_categories = csr_column_categories.begin()] __device__(size_type parent_col_id) {
        return parent_col_id != parent_node_sentinel and
               csr_column_categories[parent_col_id] == node_t::NC_LIST;
      });
  }

  // copy lists' max_row_offsets to children.
  // all structs should have same size.
  thrust::transform_if(
    rmm::exec_policy(stream),
    csr_unique_col_ids.begin(),
    csr_unique_col_ids.end(),
    csr_max_row_offsets.begin(),
    [csr_column_categories = csr_column_categories.begin(),
     is_non_list_parent,
     csr_parent_col_ids  = csr_parent_col_ids.begin(),
     csr_max_row_offsets = csr_max_row_offsets.begin()] __device__(size_type col_id) {
      auto parent_col_id = csr_parent_col_ids[col_id];
      // condition is true if parent is not a list, or sentinel/root
      while (is_non_list_parent(parent_col_id)) {
        col_id        = parent_col_id;
        parent_col_id = csr_parent_col_ids[parent_col_id];
      }
      return csr_max_row_offsets[col_id];
    },
    [csr_column_categories = csr_column_categories.begin(),
     is_non_list_parent,
     parent_col_ids = csr_parent_col_ids.begin()] __device__(size_type col_id) {
      auto parent_col_id = parent_col_ids[col_id];
      // condition is true if parent is not a list, or sentinel/root
      return is_non_list_parent(parent_col_id);
    });

  // For Struct and List (to avoid copying entire strings when mixed type as string is enabled)
  thrust::transform_if(
    rmm::exec_policy(stream),
    csr_col_range_begin.begin(),
    csr_col_range_begin.end(),
    csr_column_categories.begin(),
    csr_col_range_end.begin(),
    [] __device__(auto i) { return i + 1; },
    [] __device__(NodeT type) { return type == NC_STRUCT || type == NC_LIST; });

  auto size_estimates = estimate_device_json_column_size(rowidx, colidx, csr_column_categories, reader_options, stream);

  return std::tuple{column_tree_csr{std::move(rowidx),
                                    std::move(colidx),
                                    std::move(csr_unique_col_ids),
                                    std::move(csr_column_categories),
                                    std::move(csr_col_range_begin),
                                    std::move(csr_col_range_end)},
                    std::move(csr_max_row_offsets)};
}

<<<<<<< HEAD
/**
 * @brief Constructs `d_json_column` from node tree representation
 * Newly constructed columns are insert into `root`'s children.
 * `root` must be a list type.
 *
 * @param input Input JSON string device data
 * @param tree Node tree representation of the JSON string
 * @param col_ids Column ids of the nodes in the tree
 * @param row_offsets Row offsets of the nodes in the tree
 * @param root Root node of the `d_json_column` tree
 * @param is_array_of_arrays Whether the tree is an array of arrays
 * @param options Parsing options specifying the parsing behaviour
 * options affecting behaviour are
 *   is_enabled_lines: Whether the input is a line-delimited JSON
 *   is_enabled_mixed_types_as_string: Whether to enable reading mixed types as string
 * @param stream CUDA stream used for device memory operations and kernel launches
 * @param mr Device memory resource used to allocate the device memory
 * of child_offets and validity members of `d_json_column`
 */
void make_device_json_column_csr(device_span<SymbolT const> input,
                                 tree_meta_t& tree,
                                 device_span<NodeIndexT> col_ids,
                                 device_span<size_type> row_offsets,
                                 device_json_column& root,
                                 bool is_array_of_arrays,
                                 cudf::io::json_reader_options const& options,
                                 rmm::cuda_stream_view stream,
                                 rmm::device_async_resource_ref mr)
{
  CUDF_FUNC_RANGE();
  bool const is_enabled_lines = options.is_enabled_lines();
  auto const num_nodes        = col_ids.size();
  rmm::device_uvector<NodeIndexT> sorted_col_ids(col_ids.size(), stream);  // make a copy
  thrust::copy(rmm::exec_policy(stream), col_ids.begin(), col_ids.end(), sorted_col_ids.begin());

  // sort by {col_id} on {node_ids} stable
  rmm::device_uvector<NodeIndexT> node_ids(col_ids.size(), stream);
  thrust::sequence(rmm::exec_policy(stream), node_ids.begin(), node_ids.end());
  thrust::stable_sort_by_key(
    rmm::exec_policy(stream), sorted_col_ids.begin(), sorted_col_ids.end(), node_ids.begin());

  NodeIndexT const row_array_parent_col_id = [&]() {
    NodeIndexT value = parent_node_sentinel;
    if (!col_ids.empty()) {
      auto const list_node_index = is_enabled_lines ? 0 : 1;
      CUDF_CUDA_TRY(cudaMemcpyAsync(&value,
                                    col_ids.data() + list_node_index,
                                    sizeof(NodeIndexT),
                                    cudaMemcpyDefault,
                                    stream.value()));
      stream.synchronize();
    }
    return value;
  }();

  // 1. gather column information.
  auto [d_column_tree, d_max_row_offsets] = reduce_to_column_tree_csr(tree,
                                                                      col_ids,
                                                                      sorted_col_ids,
                                                                      node_ids,
                                                                      row_offsets,
                                                                      is_array_of_arrays,
                                                                      row_array_parent_col_id,
                                                                      options,
                                                                      stream);

  CUDF_EXPECTS(is_array_of_arrays == false, "array of arrays has not yet been implemented");
  CUDF_EXPECTS(options.is_enabled_mixed_types_as_string() == false,
               "mixed type as string has not yet been implemented");
  CUDF_EXPECTS(options.is_enabled_prune_columns() == false,
               "column pruning has not yet been implemented");

}

}  // namespace cudf::io::json::detail
=======
}  // namespace cudf::io::json::experimental::detail
>>>>>>> d1588c88
<|MERGE_RESOLUTION|>--- conflicted
+++ resolved
@@ -45,6 +45,8 @@
 #include <thrust/iterator/discard_iterator.h>
 #include <thrust/iterator/permutation_iterator.h>
 #include <thrust/iterator/zip_iterator.h>
+#include <thrust/logical.h>
+#include <thrust/partition.h>
 #include <thrust/reduce.h>
 #include <thrust/scan.h>
 #include <thrust/sort.h>
@@ -70,28 +72,59 @@
   // traverse the column tree
   auto num_columns = rowidx.size() - 1;
 
-  // 1. removing NC_ERR nodes and their descendants i.e. 
+  // 1. TODO: removing NC_ERR nodes and their descendants i.e. 
   // removing the entire subtree rooted at the nodes with category NC_ERR
+  // for now, we just assert that there are indeed no error nodes
   auto num_err_nodes = thrust::count_if(rmm::exec_policy(stream),
                                          categories.begin(),
                                          categories.end(),
                                          [] __device__(auto const ctg) { return ctg == NC_ERR; });
-
-  // (Optional) 2. Let's do some validation of the column tree based on some of its properties.
-  // We will be using these properties to filter nodes later on
+  CUDF_EXPECTS(num_err_nodes == 0, "oops, there are some error nodes in the column tree!");
+
+  // 2. Let's do some validation of the column tree based on its properties.
+  // We will be using these properties to filter nodes later on. 
   // ===========================================================================
-  // Every node v is of type string, val, field name, list or struct.
-  // String and val cannot have any children. 
-  // If v is a field name, it can have struct, list, string and val as children.
-  // If v is a struct, it can have a field name as child
-  // If v is a list, it can have string, val, list or struct as child
-  // There can only be at most one string and one val child for a given node, but many struct, list and field name children.
-  // Moreover, only string and val children can be leaf nodes. 
-  // When mixed type support is disabled -
-  // 1. A mix of lists and structs in the same column is not supported i.e a field name and list node cannot have both list and struct as children
-  // 2. If there is a mix of str/val and list/struct in the same column, then str/val is discarded
-
-  // for ignore_vals, we need to identify leaf nodes that have non-leaf sibling nodes
+  // (i) Every node v is of type string, val, field name, list or struct.
+  // (ii) String and val cannot have any children i.e. they can only be leaf nodes
+  // (iii) If v is a field name, it can have struct, list, string and val as children.
+  // (iv) If v is a struct, it can have a field name as child
+  // (v) If v is a list, it can have string, val, list or struct as child
+  // (vi) There can only be at most one string and one val child for a given node, but many struct, list and field name children.
+  // (vii) When mixed type support is disabled -
+  //       (a) A mix of lists and structs in the same column is not supported i.e a field name and list node cannot have both list and struct as children
+  //       (b) If there is a mix of str/val and list/struct in the same column, then str/val is discarded
+
+  // Validation of (vii)(a)
+  auto num_field_and_list_nodes = thrust::count_if(rmm::exec_policy(stream), categories.begin(), categories.end(), 
+    [] __device__(auto const ctg) { 
+      return ctg == NC_FN || ctg == NC_LIST; 
+  });
+  rmm::device_uvector<NodeIndexT> field_and_list_nodes(num_field_and_list_nodes, stream);
+  thrust::partition_copy(rmm::exec_policy(stream), thrust::make_counting_iterator(0),
+    thrust::make_counting_iterator(0) + num_columns, field_and_list_nodes.begin(), 
+    thrust::make_discard_iterator(), 
+    [categories = categories.begin()] __device__(NodeIndexT node) {
+      return categories[node] == NC_LIST || categories[node] == NC_FN;
+  });
+  bool is_valid_tree = thrust::all_of(rmm::exec_policy(stream), field_and_list_nodes.begin(), field_and_list_nodes.end(),
+    [rowidx = rowidx.begin(),
+     colidx = colidx.begin(),
+     categories = categories.begin()] __device__(NodeIndexT node) {
+      NodeIndexT first_child_pos = rowidx[node] + 1;
+      NodeIndexT last_child_pos = rowidx[node + 1] - 1;
+      bool has_struct_child = false;
+      bool has_list_child = false;
+      for(NodeIndexT child_pos = first_child_pos; child_pos <= last_child_pos; child_pos++) {
+        if(categories[colidx[child_pos]] == NC_STRUCT) has_struct_child = true;
+        if(categories[colidx[child_pos]] == NC_LIST) has_list_child = true;
+      }
+      return !has_struct_child && !has_list_child;
+    });
+
+  CUDF_EXPECTS(is_valid_tree, "Invalidating property 7a i.e. mix of LIST and STRUCT in same column is not supported when mixed type support is disabled");
+
+  // Validation of (vii)(b) i.e. ignore_vals in previous implementation
+  // We need to identify leaf nodes that have non-leaf sibling nodes
   // i.e. we need to ignore leaf nodes at level above the last level
   // idea: leaf nodes have adjacency 1. So if there is an adjacency 1 inbetween non-one
   // adjacencies, then found the leaf node. Corner case: consider the last set of consecutive
@@ -154,7 +187,10 @@
   // now, all nodes from leaf_nodes.begin() to retained_leaf_nodes_it need to be discarded i.e. they
   // are part of ignore_vals
 
+  // (Optional?) TODO: Validation of the remaining column tree properties
   
+  rmm::device_uvector<NodeIndexT> outcol_nodes(num_columns, stream);
+  return device_json_column_properties_size{std::move(outcol_nodes)};
 }
 
 /**
@@ -466,7 +502,6 @@
                     std::move(csr_max_row_offsets)};
 }
 
-<<<<<<< HEAD
 /**
  * @brief Constructs `d_json_column` from node tree representation
  * Newly constructed columns are insert into `root`'s children.
@@ -541,7 +576,4 @@
 
 }
 
-}  // namespace cudf::io::json::detail
-=======
-}  // namespace cudf::io::json::experimental::detail
->>>>>>> d1588c88
+}  // namespace cudf::io::json::experimental::detail