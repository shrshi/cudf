--- conflicted
+++ resolved
@@ -104,11 +104,7 @@
  * max row offsets of columns
  */
 std::tuple<tree_meta_t, rmm::device_uvector<NodeIndexT>, rmm::device_uvector<size_type>>
-<<<<<<< HEAD
 reduce_to_column_tree(tree_meta_t const& tree,
-=======
-reduce_to_column_tree(tree_meta_t& tree,
->>>>>>> 987fea3d
                       device_span<NodeIndexT const> original_col_ids,
                       device_span<NodeIndexT const> sorted_col_ids,
                       device_span<NodeIndexT const> ordered_node_ids,
