--- conflicted
+++ resolved
@@ -1164,20 +1164,11 @@
     const auto [tokens_gpu, token_indices_gpu] =
       get_token_stream(d_input, options, stream, cudf::get_current_device_resource_ref());
     // gpu tree generation
-<<<<<<< HEAD
-    return get_tree_representation(
-      tokens_gpu,
-      token_indices_gpu,
-      options.is_enabled_mixed_types_as_string() || options.is_enabled_prune_columns(),
-      stream,
-      rmm::mr::get_current_device_resource());
-=======
     return get_tree_representation(tokens_gpu,
                                    token_indices_gpu,
-                                   options.is_enabled_mixed_types_as_string(),
+                                   options.is_enabled_mixed_types_as_string() || options.is_enabled_prune_columns(),
                                    stream,
                                    cudf::get_current_device_resource_ref());
->>>>>>> 6dd5689d
   }();  // IILE used to free memory of token data.
 #ifdef NJP_DEBUG_PRINT
   auto h_input = cudf::detail::make_host_vector_async(d_input, stream);
