/*
 * Copyright (c) 2022-2024, NVIDIA CORPORATION.
 *
 * Licensed under the Apache License, Version 2.0 (the "License");
 * you may not use this file except in compliance with the License.
 * You may obtain a copy of the License at
 *
 *     http://www.apache.org/licenses/LICENSE-2.0
 *
 * Unless required by applicable law or agreed to in writing, software
 * distributed under the License is distributed on an "AS IS" BASIS,
 * WITHOUT WARRANTIES OR CONDITIONS OF ANY KIND, either express or implied.
 * See the License for the specific language governing permissions and
 * limitations under the License.
 */

#include "io/utilities/parsing_utils.cuh"
#include "io/utilities/string_parsing.hpp"
#include "json_utils.hpp"
#include "nested_json.hpp"

#include <cudf/column/column_factories.hpp>
#include <cudf/detail/null_mask.hpp>
#include <cudf/detail/nvtx/ranges.hpp>
#include <cudf/detail/utilities/vector_factories.hpp>
#include <cudf/detail/utilities/visitor_overload.hpp>
#include <cudf/io/detail/json.hpp>
#include <cudf/types.hpp>
#include <cudf/utilities/error.hpp>
#include <cudf/utilities/memory_resource.hpp>
#include <cudf/utilities/span.hpp>

#include <rmm/cuda_stream_view.hpp>
#include <rmm/device_uvector.hpp>
#include <rmm/exec_policy.hpp>

#include <cuda/atomic>
#include <cuda/functional>
#include <thrust/for_each.h>
#include <thrust/functional.h>
#include <thrust/gather.h>
#include <thrust/iterator/discard_iterator.h>
#include <thrust/iterator/permutation_iterator.h>
#include <thrust/iterator/zip_iterator.h>
#include <thrust/reduce.h>
#include <thrust/transform.h>
#include <thrust/unique.h>

namespace cudf::io::json::detail {

// DEBUG prints
#ifndef CSR_DEBUG_EQ
#define CSR_DEBUG_EQ
#endif
#ifndef CSR_DEBUG_PRINT
// #define CSR_DEBUG_PRINT
#endif

#ifdef CSR_DEBUG_PRINT
template <typename T>
void print(device_span<T const> d_vec, std::string name, rmm::cuda_stream_view stream)
{
  stream.synchronize();
  auto h_vec = cudf::detail::make_std_vector_sync(d_vec, stream);
  std::cout << name << " = ";
  for (auto e : h_vec) {
    std::cout << e << " ";
  }
  std::cout << std::endl;
}
#endif

auto to_cat = [](auto v) -> std::string {
  switch (v) {
    case NC_STRUCT: return " S";
    case NC_LIST: return " L";
    case NC_STR: return " \"";
    case NC_VAL: return " V";
    case NC_FN: return " F";
    case NC_ERR: return "ER";
    default: return "UN";
  };
};
auto to_int    = [](auto v) { return std::to_string(static_cast<int>(v)); };
auto print_vec = [](auto const& cpu, auto const name, auto converter) {
  for (auto const& v : cpu)
    printf("%3s,", converter(v).c_str());
  std::cout << name << std::endl;
};

void print_tree(host_span<SymbolT const> input,
                tree_meta_t const& d_gpu_tree,
                rmm::cuda_stream_view stream)
{
  print_vec(cudf::detail::make_host_vector_sync(d_gpu_tree.node_categories, stream),
            "node_categories",
            to_cat);
  print_vec(cudf::detail::make_host_vector_sync(d_gpu_tree.parent_node_ids, stream),
            "parent_node_ids",
            to_int);
  print_vec(
    cudf::detail::make_host_vector_sync(d_gpu_tree.node_levels, stream), "node_levels", to_int);
  auto node_range_begin = cudf::detail::make_host_vector_sync(d_gpu_tree.node_range_begin, stream);
  auto node_range_end   = cudf::detail::make_host_vector_sync(d_gpu_tree.node_range_end, stream);
  print_vec(node_range_begin, "node_range_begin", to_int);
  print_vec(node_range_end, "node_range_end", to_int);
  for (int i = 0; i < int(node_range_begin.size()); i++) {
    printf("%3s ",
           std::string(input.data() + node_range_begin[i], node_range_end[i] - node_range_begin[i])
             .c_str());
  }
  printf(" (JSON)\n");
}

/**
 * @brief Reduces node tree representation to column tree representation.
 *
 * @param tree Node tree representation of JSON string
 * @param original_col_ids Column ids of nodes
 * @param sorted_col_ids Sorted column ids of nodes
 * @param ordered_node_ids Node ids of nodes sorted by column ids
 * @param row_offsets Row offsets of nodes
 * @param is_array_of_arrays Whether the tree is an array of arrays
 * @param row_array_parent_col_id Column id of row array, if is_array_of_arrays is true
 * @param stream CUDA stream used for device memory operations and kernel launches
 * @return A tuple of column tree representation of JSON string, column ids of columns, and
 * max row offsets of columns
 */
std::tuple<tree_meta_t, rmm::device_uvector<NodeIndexT>, rmm::device_uvector<size_type>>
reduce_to_column_tree(tree_meta_t& tree,
                      device_span<NodeIndexT const> original_col_ids,
                      device_span<NodeIndexT const> sorted_col_ids,
                      device_span<NodeIndexT const> ordered_node_ids,
                      device_span<size_type const> row_offsets,
                      bool is_array_of_arrays,
                      NodeIndexT const row_array_parent_col_id,
                      rmm::cuda_stream_view stream)
{
  CUDF_FUNC_RANGE();
  // 1. column count for allocation
  auto const num_columns = thrust::unique_count(
    rmm::exec_policy_nosync(stream), sorted_col_ids.begin(), sorted_col_ids.end());

  // 2. reduce_by_key {col_id}, {row_offset}, max.
  rmm::device_uvector<NodeIndexT> unique_col_ids(num_columns, stream);
  rmm::device_uvector<size_type> max_row_offsets(num_columns, stream);
  // 3. reduce_by_key {col_id}, {node_categories} - custom opp (*+v=*, v+v=v, *+#=E)
  rmm::device_uvector<NodeT> column_categories(num_columns, stream);
  max_row_offsets_col_categories(
    sorted_col_ids.begin(),
    sorted_col_ids.end(),
    thrust::make_zip_iterator(
      thrust::make_permutation_iterator(row_offsets.begin(), ordered_node_ids.begin()),
      thrust::make_permutation_iterator(tree.node_categories.begin(), ordered_node_ids.begin())),
    unique_col_ids.begin(),
    thrust::make_zip_iterator(max_row_offsets.begin(), column_categories.begin()),
    stream);

  // 4. unique_copy parent_node_ids, ranges
  rmm::device_uvector<TreeDepthT> column_levels(0, stream);  // not required
  rmm::device_uvector<NodeIndexT> parent_col_ids(num_columns, stream);
  rmm::device_uvector<SymbolOffsetT> col_range_begin(num_columns, stream);  // Field names
  rmm::device_uvector<SymbolOffsetT> col_range_end(num_columns, stream);
  rmm::device_uvector<size_type> unique_node_ids(num_columns, stream);
  thrust::unique_by_key_copy(rmm::exec_policy_nosync(stream),
                             sorted_col_ids.begin(),
                             sorted_col_ids.end(),
                             ordered_node_ids.begin(),
                             thrust::make_discard_iterator(),
                             unique_node_ids.begin());

  thrust::copy_n(
    rmm::exec_policy_nosync(stream),
    thrust::make_zip_iterator(
      thrust::make_permutation_iterator(tree.parent_node_ids.begin(), unique_node_ids.begin()),
      thrust::make_permutation_iterator(tree.node_range_begin.begin(), unique_node_ids.begin()),
      thrust::make_permutation_iterator(tree.node_range_end.begin(), unique_node_ids.begin())),
    unique_node_ids.size(),
    thrust::make_zip_iterator(
      parent_col_ids.begin(), col_range_begin.begin(), col_range_end.begin()));

  // convert parent_node_ids to parent_col_ids
  thrust::transform(
    rmm::exec_policy_nosync(stream),
    parent_col_ids.begin(),
    parent_col_ids.end(),
    parent_col_ids.begin(),
    [col_ids = original_col_ids.begin()] __device__(auto parent_node_id) -> size_type {
      return parent_node_id == parent_node_sentinel ? parent_node_sentinel
                                                    : col_ids[parent_node_id];
    });

#ifdef CSR_DEBUG_PRINT
  print<NodeIndexT>(unique_col_ids, "h_unique_col_ids", stream);
  print<NodeIndexT>(parent_col_ids, "h_parent_col_ids", stream);
#endif

  // condition is true if parent is not a list, or sentinel/root
  // Special case to return true if parent is a list and is_array_of_arrays is true
  auto is_non_list_parent = [column_categories = column_categories.begin(),
                             is_array_of_arrays,
                             row_array_parent_col_id] __device__(auto parent_col_id) -> bool {
    return !(parent_col_id == parent_node_sentinel ||
             column_categories[parent_col_id] == NC_LIST &&
               (!is_array_of_arrays || parent_col_id != row_array_parent_col_id));
  };

#ifdef CSR_DEBUG_PRINT
  print<row_offset_t>(max_row_offsets, "h_max_row_offsets", stream);
#endif

  // Mixed types in List children go to different columns,
  // so all immediate children of list column should have same max_row_offsets.
  //   create list's children max_row_offsets array. (initialize to zero)
  //   atomicMax on  children max_row_offsets array.
  //   gather the max_row_offsets from children row offset array.
  {
    auto list_parents_children_max_row_offsets =
      cudf::detail::make_zeroed_device_uvector_async<NodeIndexT>(
        static_cast<std::size_t>(num_columns), stream, cudf::get_current_device_resource_ref());
    thrust::for_each(rmm::exec_policy_nosync(stream),
                     unique_col_ids.begin(),
                     unique_col_ids.end(),
                     [column_categories = column_categories.begin(),
                      parent_col_ids    = parent_col_ids.begin(),
                      max_row_offsets   = max_row_offsets.begin(),
                      list_parents_children_max_row_offsets =
                        list_parents_children_max_row_offsets.begin()] __device__(auto col_id) {
                       auto parent_col_id = parent_col_ids[col_id];
                       if (parent_col_id != parent_node_sentinel and
                           column_categories[parent_col_id] == node_t::NC_LIST) {
                         cuda::atomic_ref<NodeIndexT, cuda::thread_scope_device> ref{
                           *(list_parents_children_max_row_offsets + parent_col_id)};
                         ref.fetch_max(max_row_offsets[col_id], cuda::std::memory_order_relaxed);
                       }
                     });

    thrust::gather_if(
      rmm::exec_policy_nosync(stream),
      parent_col_ids.begin(),
      parent_col_ids.end(),
      parent_col_ids.begin(),
      list_parents_children_max_row_offsets.begin(),
      max_row_offsets.begin(),
      [column_categories = column_categories.begin()] __device__(size_type parent_col_id) {
        return parent_col_id != parent_node_sentinel and
               column_categories[parent_col_id] == node_t::NC_LIST;
      });
  }

#ifdef CSR_DEBUG_PRINT
  print<row_offset_t>(max_row_offsets, "h_max_row_offsets", stream);
#endif

  // copy lists' max_row_offsets to children.
  // all structs should have same size.
  thrust::transform_if(
    rmm::exec_policy_nosync(stream),
    unique_col_ids.begin(),
    unique_col_ids.end(),
    max_row_offsets.begin(),
    [column_categories = column_categories.begin(),
     is_non_list_parent,
     parent_col_ids  = parent_col_ids.begin(),
     max_row_offsets = max_row_offsets.begin()] __device__(size_type col_id) {
      auto parent_col_id = parent_col_ids[col_id];
      // condition is true if parent is not a list, or sentinel/root
      while (is_non_list_parent(parent_col_id)) {
        col_id        = parent_col_id;
        parent_col_id = parent_col_ids[parent_col_id];
      }
      return max_row_offsets[col_id];
    },
    [column_categories = column_categories.begin(),
     is_non_list_parent,
     parent_col_ids = parent_col_ids.begin()] __device__(size_type col_id) {
      auto parent_col_id = parent_col_ids[col_id];
      // condition is true if parent is not a list, or sentinel/root
      return is_non_list_parent(parent_col_id);
    });

#ifdef CSR_DEBUG_PRINT
  print<row_offset_t>(max_row_offsets, "h_max_row_offsets", stream);
#endif

  // For Struct and List (to avoid copying entire strings when mixed type as string is enabled)
  thrust::transform_if(
    rmm::exec_policy_nosync(stream),
    col_range_begin.begin(),
    col_range_begin.end(),
    column_categories.begin(),
    col_range_end.begin(),
    [] __device__(auto i) { return i + 1; },
    [] __device__(NodeT type) { return type == NC_STRUCT || type == NC_LIST; });

  return std::tuple{tree_meta_t{std::move(column_categories),
                                std::move(parent_col_ids),
                                std::move(column_levels),
                                std::move(col_range_begin),
                                std::move(col_range_end)},
                    std::move(unique_col_ids),
                    std::move(max_row_offsets)};
}

<<<<<<< HEAD
/**
 * @brief Get the column indices for the values column for array of arrays rows
 *
 * @param row_array_children_level The level of the row array's children
 * @param d_tree The tree metadata
 * @param col_ids The column ids
 * @param num_columns The number of columns
 * @param stream The stream to use
 * @return The value columns' indices
 */
rmm::device_uvector<NodeIndexT> get_values_column_indices(TreeDepthT const row_array_children_level,
                                                          tree_meta_t const& d_tree,
                                                          device_span<NodeIndexT> col_ids,
                                                          size_type const num_columns,
                                                          rmm::cuda_stream_view stream)
{
  CUDF_FUNC_RANGE();
  auto [level2_nodes, level2_indices] = get_array_children_indices(
    row_array_children_level, d_tree.node_levels, d_tree.parent_node_ids, stream);
  auto col_id_location = thrust::make_permutation_iterator(col_ids.begin(), level2_nodes.begin());
  rmm::device_uvector<NodeIndexT> values_column_indices(num_columns, stream);
  thrust::scatter(rmm::exec_policy(stream),
                  level2_indices.begin(),
                  level2_indices.end(),
                  col_id_location,
                  values_column_indices.begin());
  return values_column_indices;
}

/**
 * @brief Copies strings specified by pair of begin, end offsets to host vector of strings.
 *
 * @param input String device buffer
 * @param node_range_begin Begin offset of the strings
 * @param node_range_end End offset of the strings
 * @param stream CUDA stream
 * @return Vector of strings
 */
std::vector<std::string> copy_strings_to_host_sync(
  device_span<SymbolT const> input,
  device_span<SymbolOffsetT const> node_range_begin,
  device_span<SymbolOffsetT const> node_range_end,
  rmm::cuda_stream_view stream)
{
  CUDF_FUNC_RANGE();
  auto const num_strings = node_range_begin.size();
  rmm::device_uvector<size_type> string_offsets(num_strings, stream);
  rmm::device_uvector<size_type> string_lengths(num_strings, stream);
  auto d_offset_pairs = thrust::make_zip_iterator(node_range_begin.begin(), node_range_end.begin());
  thrust::transform(rmm::exec_policy(stream),
                    d_offset_pairs,
                    d_offset_pairs + num_strings,
                    thrust::make_zip_iterator(string_offsets.begin(), string_lengths.begin()),
                    [] __device__(auto const& offsets) {
                      // Note: first character for non-field columns
                      return thrust::make_tuple(
                        static_cast<size_type>(thrust::get<0>(offsets)),
                        static_cast<size_type>(thrust::get<1>(offsets) - thrust::get<0>(offsets)));
                    });

  cudf::io::parse_options_view options_view{};
  options_view.quotechar  = '\0';  // no quotes
  options_view.keepquotes = true;
  auto d_offset_length_it =
    thrust::make_zip_iterator(string_offsets.begin(), string_lengths.begin());
  auto d_column_names = parse_data(input.data(),
                                   d_offset_length_it,
                                   num_strings,
                                   data_type{type_id::STRING},
                                   rmm::device_buffer{},
                                   0,
                                   options_view,
                                   stream,
                                   cudf::get_current_device_resource_ref());
  auto to_host        = [stream](auto const& col) {
    if (col.is_empty()) return std::vector<std::string>{};
    auto const scv     = cudf::strings_column_view(col);
    auto const h_chars = cudf::detail::make_host_vector_async<char>(
      cudf::device_span<char const>(scv.chars_begin(stream), scv.chars_size(stream)), stream);
    auto const h_offsets = cudf::detail::make_host_vector_async(
      cudf::device_span<cudf::size_type const>(scv.offsets().data<cudf::size_type>() + scv.offset(),
                                               scv.size() + 1),
      stream);
    stream.synchronize();

    // build std::string vector from chars and offsets
    std::vector<std::string> host_data;
    host_data.reserve(col.size());
    std::transform(
      std::begin(h_offsets),
      std::end(h_offsets) - 1,
      std::begin(h_offsets) + 1,
      std::back_inserter(host_data),
      [&](auto start, auto end) { return std::string(h_chars.data() + start, end - start); });
    return host_data;
  };
  return to_host(d_column_names->view());
}

/**
 * @brief Checks if all strings in each string column in the tree are nulls.
 * For non-string columns, it's set as true. If any of rows in a string column is false, it's set as
 * false.
 *
 * @param input Input JSON string device data
 * @param d_column_tree column tree representation of JSON string
 * @param tree Node tree representation of the JSON string
 * @param col_ids Column ids of the nodes in the tree
 * @param options Parsing options specifying the parsing behaviour
 * @param stream CUDA stream used for device memory operations and kernel launches
 * @return Array of bytes where each byte indicate if it is all nulls string column.
 */
rmm::device_uvector<uint8_t> is_all_nulls_each_column(device_span<SymbolT const> input,
                                                      tree_meta_t const& d_column_tree,
                                                      tree_meta_t const& tree,
                                                      device_span<NodeIndexT> col_ids,
                                                      cudf::io::json_reader_options const& options,
                                                      rmm::cuda_stream_view stream)
{
  auto const num_nodes = col_ids.size();
  auto const num_cols  = d_column_tree.node_categories.size();
  rmm::device_uvector<uint8_t> is_all_nulls(num_cols, stream);
  thrust::fill(rmm::exec_policy(stream), is_all_nulls.begin(), is_all_nulls.end(), true);

  auto parse_opt = parsing_options(options, stream);
  thrust::for_each_n(
    rmm::exec_policy(stream),
    thrust::counting_iterator<size_type>(0),
    num_nodes,
    [options           = parse_opt.view(),
     data              = input.data(),
     column_categories = d_column_tree.node_categories.begin(),
     col_ids           = col_ids.begin(),
     range_begin       = tree.node_range_begin.begin(),
     range_end         = tree.node_range_end.begin(),
     is_all_nulls      = is_all_nulls.begin()] __device__(size_type i) {
      auto const node_category = column_categories[col_ids[i]];
      if (node_category == NC_STR or node_category == NC_VAL) {
        auto const is_null_literal = serialized_trie_contains(
          options.trie_na,
          {data + range_begin[i], static_cast<size_t>(range_end[i] - range_begin[i])});
        if (!is_null_literal) is_all_nulls[col_ids[i]] = false;
      }
    });
  return is_all_nulls;
}

/**
 * @brief Holds member data pointers of `d_json_column`
 *
 */
struct json_column_data {
  using row_offset_t = json_column::row_offset_t;
  row_offset_t* string_offsets;
  row_offset_t* string_lengths;
  row_offset_t* child_offsets;
  bitmask_type* validity;
};

struct h_tree_meta_t {
  std::vector<NodeT> node_categories;
  std::vector<NodeIndexT> parent_node_ids;
  std::vector<SymbolOffsetT> node_range_begin;
  std::vector<SymbolOffsetT> node_range_end;
};

struct h_column_tree {
  // concatenated adjacency list
  std::vector<NodeIndexT> rowidx;
  std::vector<NodeIndexT> colidx;
  // node properties
  std::vector<NodeT> categories;
  std::vector<NodeIndexT> column_ids;
};

#ifdef CSR_DEBUG_EQ
bool check_equality(tree_meta_t& d_a,
                    cudf::device_span<cudf::size_type const> d_a_max_row_offsets,
                    experimental::compressed_sparse_row& d_b_csr,
                    experimental::column_tree_properties& d_b_ctp,
                    rmm::cuda_stream_view stream)
{
  // convert from tree_meta_t to column_tree_csr
  stream.synchronize();

  h_tree_meta_t a{cudf::detail::make_std_vector_async(d_a.node_categories, stream),
                  cudf::detail::make_std_vector_async(d_a.parent_node_ids, stream),
                  cudf::detail::make_std_vector_async(d_a.node_range_begin, stream),
                  cudf::detail::make_std_vector_async(d_a.node_range_end, stream)};

  h_column_tree b{cudf::detail::make_std_vector_async(d_b_csr.rowidx, stream),
                  cudf::detail::make_std_vector_async(d_b_csr.colidx, stream),
                  cudf::detail::make_std_vector_async(d_b_ctp.categories, stream),
                  cudf::detail::make_std_vector_async(d_b_ctp.mapped_ids, stream)};

  auto a_max_row_offsets = cudf::detail::make_std_vector_async(d_a_max_row_offsets, stream);
  auto b_max_row_offsets = cudf::detail::make_std_vector_async(d_b_ctp.max_row_offsets, stream);

  stream.synchronize();

  auto num_nodes = a.parent_node_ids.size();
  if (num_nodes > 1) {
    if (b.rowidx.size() != num_nodes + 1) { return false; }

    for (auto pos = b.rowidx[0]; pos < b.rowidx[1]; pos++) {
      auto v = b.colidx[pos];
      if (a.parent_node_ids[b.column_ids[v]] != b.column_ids[0]) { return false; }
    }
    for (size_t u = 1; u < num_nodes; u++) {
      auto v = b.colidx[b.rowidx[u]];
      if (a.parent_node_ids[b.column_ids[u]] != b.column_ids[v]) { return false; }

      for (auto pos = b.rowidx[u] + 1; pos < b.rowidx[u + 1]; pos++) {
        v = b.colidx[pos];
        if (a.parent_node_ids[b.column_ids[v]] != b.column_ids[u]) { return false; }
      }
    }
    for (size_t u = 0; u < num_nodes; u++) {
      if (a.node_categories[b.column_ids[u]] != b.categories[u]) { return false; }
    }

    for (size_t u = 0; u < num_nodes; u++) {
      if (a_max_row_offsets[b.column_ids[u]] != b_max_row_offsets[u]) { return false; }
    }
  } else if (num_nodes == 1) {
    if (b.rowidx.size() != num_nodes + 1) { return false; }

    if (b.rowidx[0] != 0 || b.rowidx[1] != 1) return false;
    if (!b.colidx.empty()) return false;
    for (size_t u = 0; u < num_nodes; u++) {
      if (a.node_categories[b.column_ids[u]] != b.categories[u]) { return false; }
    }

    for (size_t u = 0; u < num_nodes; u++) {
      if (a_max_row_offsets[b.column_ids[u]] != b_max_row_offsets[u]) { return false; }
    }
  }
  return true;
}
#endif

/**
 * @brief Constructs `d_json_column` from node tree representation
 * Newly constructed columns are insert into `root`'s children.
 * `root` must be a list type.
 *
 * @param input Input JSON string device data
 * @param tree Node tree representation of the JSON string
 * @param col_ids Column ids of the nodes in the tree
 * @param row_offsets Row offsets of the nodes in the tree
 * @param root Root node of the `d_json_column` tree
 * @param is_array_of_arrays Whether the tree is an array of arrays
 * @param options Parsing options specifying the parsing behaviour
 * options affecting behaviour are
 *   is_enabled_lines: Whether the input is a line-delimited JSON
 *   is_enabled_mixed_types_as_string: Whether to enable reading mixed types as string
 * @param stream CUDA stream used for device memory operations and kernel launches
 * @param mr Device memory resource used to allocate the device memory
 * of child_offets and validity members of `d_json_column`
 */
void make_device_json_column(device_span<SymbolT const> input,
                             tree_meta_t& tree,
                             device_span<NodeIndexT> col_ids,
                             device_span<size_type> row_offsets,
                             device_json_column& root,
                             bool is_array_of_arrays,
                             cudf::io::json_reader_options const& options,
                             rmm::cuda_stream_view stream,
                             rmm::device_async_resource_ref mr)
{
  CUDF_FUNC_RANGE();

  bool const is_enabled_lines                 = options.is_enabled_lines();
  bool const is_enabled_mixed_types_as_string = options.is_enabled_mixed_types_as_string();
  auto const num_nodes                        = col_ids.size();
  rmm::device_uvector<NodeIndexT> sorted_col_ids(col_ids.size(), stream);  // make a copy
  thrust::copy(rmm::exec_policy(stream), col_ids.begin(), col_ids.end(), sorted_col_ids.begin());

  // sort by {col_id} on {node_ids} stable
  rmm::device_uvector<NodeIndexT> node_ids(col_ids.size(), stream);
  thrust::sequence(rmm::exec_policy(stream), node_ids.begin(), node_ids.end());
  thrust::stable_sort_by_key(
    rmm::exec_policy(stream), sorted_col_ids.begin(), sorted_col_ids.end(), node_ids.begin());

  NodeIndexT const row_array_parent_col_id = [&]() {
    NodeIndexT value = parent_node_sentinel;
    if (!col_ids.empty()) {
      auto const list_node_index = is_enabled_lines ? 0 : 1;
      CUDF_CUDA_TRY(cudaMemcpyAsync(&value,
                                    col_ids.data() + list_node_index,
                                    sizeof(NodeIndexT),
                                    cudaMemcpyDefault,
                                    stream.value()));
      stream.synchronize();
    }
    return value;
  }();

  // 1. gather column information.
  auto [d_column_tree, d_unique_col_ids, d_max_row_offsets] =
    reduce_to_column_tree(tree,
                          col_ids,
                          sorted_col_ids,
                          node_ids,
                          row_offsets,
                          is_array_of_arrays,
                          row_array_parent_col_id,
                          stream);
#ifdef CSR_DEBUG_EQ
  auto [d_column_tree_csr, d_column_tree_properties] =
    cudf::io::json::experimental::detail::reduce_to_column_tree(
      tree, col_ids, row_offsets, is_array_of_arrays, row_array_parent_col_id, stream);

  auto iseq = check_equality(
    d_column_tree, d_max_row_offsets, d_column_tree_csr, d_column_tree_properties, stream);
  // assert equality between csr and meta formats
  CUDF_EXPECTS(iseq, "OH NO!");
#endif

  auto num_columns    = d_unique_col_ids.size();
  auto unique_col_ids = cudf::detail::make_host_vector_async(d_unique_col_ids, stream);
  auto column_categories =
    cudf::detail::make_host_vector_async(d_column_tree.node_categories, stream);
  auto const column_parent_ids =
    cudf::detail::make_host_vector_async(d_column_tree.parent_node_ids, stream);
  auto column_range_beg =
    cudf::detail::make_host_vector_async(d_column_tree.node_range_begin, stream);
  auto const max_row_offsets = cudf::detail::make_host_vector_async(d_max_row_offsets, stream);
  std::vector<std::string> column_names = copy_strings_to_host_sync(
    input, d_column_tree.node_range_begin, d_column_tree.node_range_end, stream);
  // array of arrays column names
  if (is_array_of_arrays) {
    TreeDepthT const row_array_children_level = is_enabled_lines ? 1 : 2;
    auto values_column_indices =
      get_values_column_indices(row_array_children_level, tree, col_ids, num_columns, stream);
    auto h_values_column_indices =
      cudf::detail::make_host_vector_sync(values_column_indices, stream);
    std::transform(unique_col_ids.begin(),
                   unique_col_ids.end(),
                   column_names.begin(),
                   column_names.begin(),
                   [&h_values_column_indices, &column_parent_ids, row_array_parent_col_id](
                     auto col_id, auto name) mutable {
                     return column_parent_ids[col_id] == row_array_parent_col_id
                              ? std::to_string(h_values_column_indices[col_id])
                              : name;
                   });
  }

  auto to_json_col_type = [](auto category) {
    switch (category) {
      case NC_STRUCT: return json_col_t::StructColumn;
      case NC_LIST: return json_col_t::ListColumn;
      case NC_STR: [[fallthrough]];
      case NC_VAL: return json_col_t::StringColumn;
      default: return json_col_t::Unknown;
    }
  };
  auto init_to_zero = [stream](auto& v) {
    thrust::uninitialized_fill(rmm::exec_policy_nosync(stream), v.begin(), v.end(), 0);
  };

  auto initialize_json_columns = [&](auto i, auto& col, auto column_category) {
    if (column_category == NC_ERR || column_category == NC_FN) {
      return;
    } else if (column_category == NC_VAL || column_category == NC_STR) {
      col.string_offsets.resize(max_row_offsets[i] + 1, stream);
      col.string_lengths.resize(max_row_offsets[i] + 1, stream);
      init_to_zero(col.string_offsets);
      init_to_zero(col.string_lengths);
    } else if (column_category == NC_LIST) {
      col.child_offsets.resize(max_row_offsets[i] + 2, stream);
      init_to_zero(col.child_offsets);
    }
    col.num_rows = max_row_offsets[i] + 1;
    col.validity =
      cudf::detail::create_null_mask(col.num_rows, cudf::mask_state::ALL_NULL, stream, mr);
    col.type = to_json_col_type(column_category);
  };

  auto reinitialize_as_string = [&](auto i, auto& col) {
    col.string_offsets.resize(max_row_offsets[i] + 1, stream);
    col.string_lengths.resize(max_row_offsets[i] + 1, stream);
    init_to_zero(col.string_offsets);
    init_to_zero(col.string_lengths);
    col.num_rows = max_row_offsets[i] + 1;
    col.validity =
      cudf::detail::create_null_mask(col.num_rows, cudf::mask_state::ALL_NULL, stream, mr);
    col.type = json_col_t::StringColumn;
    // destroy references of all child columns after this step, by calling remove_child_columns
  };

  path_from_tree tree_path{column_categories,
                           column_parent_ids,
                           column_names,
                           is_array_of_arrays,
                           row_array_parent_col_id};

  // 2. generate nested columns tree and its device_memory
  // reorder unique_col_ids w.r.t. column_range_begin for order of column to be in field order.
  auto h_range_col_id_it =
    thrust::make_zip_iterator(column_range_beg.begin(), unique_col_ids.begin());
  std::sort(h_range_col_id_it, h_range_col_id_it + num_columns, [](auto const& a, auto const& b) {
    return thrust::get<0>(a) < thrust::get<0>(b);
  });

  auto const is_str_column_all_nulls = [&, &column_tree = d_column_tree]() {
    if (is_enabled_mixed_types_as_string) {
      return cudf::detail::make_host_vector_sync(
        is_all_nulls_each_column(input, column_tree, tree, col_ids, options, stream), stream);
    }
    return cudf::detail::make_empty_host_vector<uint8_t>(0, stream);
  }();

  // use hash map because we may skip field name's col_ids
  std::unordered_map<NodeIndexT, std::reference_wrapper<device_json_column>> columns;
  // map{parent_col_id, child_col_name}> = child_col_id, used for null value column tracking
  std::map<std::pair<NodeIndexT, std::string>, NodeIndexT> mapped_columns;
  // find column_ids which are values, but should be ignored in validity
  auto ignore_vals = cudf::detail::make_host_vector<uint8_t>(num_columns, stream);
  std::vector<uint8_t> is_mixed_type_column(num_columns, 0);
  std::vector<uint8_t> is_pruned(num_columns, 0);
  columns.try_emplace(parent_node_sentinel, std::ref(root));

  std::function<void(NodeIndexT, device_json_column&)> remove_child_columns =
    [&](NodeIndexT this_col_id, device_json_column& col) {
      for (auto col_name : col.column_order) {
        auto child_id                  = mapped_columns[{this_col_id, col_name}];
        is_mixed_type_column[child_id] = 1;
        remove_child_columns(child_id, col.child_columns.at(col_name));
        mapped_columns.erase({this_col_id, col_name});
        columns.erase(child_id);
      }
      col.child_columns.clear();  // their references are deleted above.
      col.column_order.clear();
    };

  auto name_and_parent_index = [&is_array_of_arrays,
                                &row_array_parent_col_id,
                                &column_parent_ids,
                                &column_categories,
                                &column_names](auto this_col_id) {
    std::string name   = "";
    auto parent_col_id = column_parent_ids[this_col_id];
    if (parent_col_id == parent_node_sentinel || column_categories[parent_col_id] == NC_LIST) {
      if (is_array_of_arrays && parent_col_id == row_array_parent_col_id) {
        name = column_names[this_col_id];
      } else {
        name = list_child_name;
      }
    } else if (column_categories[parent_col_id] == NC_FN) {
      auto field_name_col_id = parent_col_id;
      parent_col_id          = column_parent_ids[parent_col_id];
      name                   = column_names[field_name_col_id];
    } else {
      CUDF_FAIL("Unexpected parent column category");
    }
    return std::pair{name, parent_col_id};
  };

  // Prune columns that are not required to be parsed.
  if (options.is_enabled_prune_columns()) {
    for (auto const this_col_id : unique_col_ids) {
      if (column_categories[this_col_id] == NC_ERR || column_categories[this_col_id] == NC_FN) {
        continue;
      }
      // Struct, List, String, Value
      auto [name, parent_col_id] = name_and_parent_index(this_col_id);
      // get path of this column, and get its dtype if present in options
      auto const nt                             = tree_path.get_path(this_col_id);
      std::optional<data_type> const user_dtype = get_path_data_type(nt, options);
      if (!user_dtype.has_value() and parent_col_id != parent_node_sentinel) {
        is_pruned[this_col_id] = 1;
        continue;
      } else {
        // make sure all its parents are not pruned.
        while (parent_col_id != parent_node_sentinel and is_pruned[parent_col_id] == 1) {
          is_pruned[parent_col_id] = 0;
          parent_col_id            = column_parent_ids[parent_col_id];
        }
      }
    }
  }

  // Build the column tree, also, handles mixed types.
  for (auto const this_col_id : unique_col_ids) {
    if (column_categories[this_col_id] == NC_ERR || column_categories[this_col_id] == NC_FN) {
      continue;
    }
    // Struct, List, String, Value
    auto [name, parent_col_id] = name_and_parent_index(this_col_id);

    // if parent is mixed type column or this column is pruned, ignore this column.
    if (parent_col_id != parent_node_sentinel &&
        (is_mixed_type_column[parent_col_id] || is_pruned[this_col_id])) {
      ignore_vals[this_col_id] = 1;
      if (is_mixed_type_column[parent_col_id]) { is_mixed_type_column[this_col_id] = 1; }
      continue;
    }

    // If the child is already found,
    // replace if this column is a nested column and the existing was a value column
    // ignore this column if this column is a value column and the existing was a nested column
    auto it = columns.find(parent_col_id);
    CUDF_EXPECTS(it != columns.end(), "Parent column not found");
    auto& parent_col = it->second.get();
    bool replaced    = false;
    if (mapped_columns.count({parent_col_id, name}) > 0) {
      auto const old_col_id = mapped_columns[{parent_col_id, name}];
      // If mixed type as string is enabled, make both of them strings and merge them.
      // All child columns will be ignored when parsing.
      if (is_enabled_mixed_types_as_string) {
        bool const is_mixed_type = [&]() {
          // If new or old is STR and they are all not null, make it mixed type, else ignore.
          if (column_categories[this_col_id] == NC_VAL ||
              column_categories[this_col_id] == NC_STR) {
            if (is_str_column_all_nulls[this_col_id]) return false;
          }
          if (column_categories[old_col_id] == NC_VAL || column_categories[old_col_id] == NC_STR) {
            if (is_str_column_all_nulls[old_col_id]) return false;
          }
          return true;
        }();
        if (is_mixed_type) {
          is_mixed_type_column[this_col_id] = 1;
          is_mixed_type_column[old_col_id]  = 1;
          // if old col type (not cat) is list or struct, replace with string.
          auto& col = columns.at(old_col_id).get();
          if (col.type == json_col_t::ListColumn or col.type == json_col_t::StructColumn) {
            reinitialize_as_string(old_col_id, col);
            remove_child_columns(old_col_id, col);
            // all its children (which are already inserted) are ignored later.
          }
          col.forced_as_string_column = true;
          columns.try_emplace(this_col_id, columns.at(old_col_id));
          continue;
        }
      }

      if (column_categories[this_col_id] == NC_VAL || column_categories[this_col_id] == NC_STR) {
        ignore_vals[this_col_id] = 1;
        continue;
      }
      if (column_categories[old_col_id] == NC_VAL || column_categories[old_col_id] == NC_STR) {
        // remap
        ignore_vals[old_col_id] = 1;
        mapped_columns.erase({parent_col_id, name});
        columns.erase(old_col_id);
        parent_col.child_columns.erase(name);
        replaced = true;  // to skip duplicate name in column_order
      } else {
        // If this is a nested column but we're trying to insert either (a) a list node into a
        // struct column or (b) a struct node into a list column, we fail
        CUDF_EXPECTS(not((column_categories[old_col_id] == NC_LIST and
                          column_categories[this_col_id] == NC_STRUCT) or
                         (column_categories[old_col_id] == NC_STRUCT and
                          column_categories[this_col_id] == NC_LIST)),
                     "A mix of lists and structs within the same column is not supported");
      }
    }

    auto this_column_category = column_categories[this_col_id];
    if (is_enabled_mixed_types_as_string) {
      // get path of this column, check if it is a struct/list forced as string, and enforce it
      auto const nt                             = tree_path.get_path(this_col_id);
      std::optional<data_type> const user_dtype = get_path_data_type(nt, options);
      if ((column_categories[this_col_id] == NC_STRUCT or
           column_categories[this_col_id] == NC_LIST) and
          user_dtype.has_value() and user_dtype.value().id() == type_id::STRING) {
        is_mixed_type_column[this_col_id] = 1;
        this_column_category              = NC_STR;
      }
    }

    CUDF_EXPECTS(parent_col.child_columns.count(name) == 0, "duplicate column name: " + name);
    // move into parent
    device_json_column col(stream, mr);
    initialize_json_columns(this_col_id, col, this_column_category);
    auto inserted = parent_col.child_columns.try_emplace(name, std::move(col)).second;
    CUDF_EXPECTS(inserted, "child column insertion failed, duplicate column name in the parent");
    if (not replaced) parent_col.column_order.push_back(name);
    columns.try_emplace(this_col_id, std::ref(parent_col.child_columns.at(name)));
    mapped_columns.try_emplace(std::make_pair(parent_col_id, name), this_col_id);
  }

  if (is_enabled_mixed_types_as_string) {
    // ignore all children of mixed type columns
    for (auto const this_col_id : unique_col_ids) {
      auto parent_col_id = column_parent_ids[this_col_id];
      if (parent_col_id != parent_node_sentinel and is_mixed_type_column[parent_col_id] == 1) {
        is_mixed_type_column[this_col_id] = 1;
        ignore_vals[this_col_id]          = 1;
        columns.erase(this_col_id);
      }
      // Convert only mixed type columns as string (so to copy), but not its children
      if (parent_col_id != parent_node_sentinel and is_mixed_type_column[parent_col_id] == 0 and
          is_mixed_type_column[this_col_id] == 1)
        column_categories[this_col_id] = NC_STR;
    }
    cudaMemcpyAsync(d_column_tree.node_categories.begin(),
                    column_categories.data(),
                    column_categories.size() * sizeof(column_categories[0]),
                    cudaMemcpyDefault,
                    stream.value());
  }

  // restore unique_col_ids order
  std::sort(h_range_col_id_it, h_range_col_id_it + num_columns, [](auto const& a, auto const& b) {
    return thrust::get<1>(a) < thrust::get<1>(b);
  });
  // move columns data to device.
  auto columns_data = cudf::detail::make_host_vector<json_column_data>(num_columns, stream);
  for (auto& [col_id, col_ref] : columns) {
    if (col_id == parent_node_sentinel) continue;
    auto& col            = col_ref.get();
    columns_data[col_id] = json_column_data{col.string_offsets.data(),
                                            col.string_lengths.data(),
                                            col.child_offsets.data(),
                                            static_cast<bitmask_type*>(col.validity.data())};
  }

  auto d_ignore_vals = cudf::detail::make_device_uvector_async(
    ignore_vals, stream, cudf::get_current_device_resource_ref());
  auto d_columns_data = cudf::detail::make_device_uvector_async(
    columns_data, stream, cudf::get_current_device_resource_ref());

  // 3. scatter string offsets to respective columns, set validity bits
  thrust::for_each_n(
    rmm::exec_policy(stream),
    thrust::counting_iterator<size_type>(0),
    num_nodes,
    [column_categories = d_column_tree.node_categories.begin(),
     col_ids           = col_ids.begin(),
     row_offsets       = row_offsets.begin(),
     range_begin       = tree.node_range_begin.begin(),
     range_end         = tree.node_range_end.begin(),
     d_ignore_vals     = d_ignore_vals.begin(),
     d_columns_data    = d_columns_data.begin()] __device__(size_type i) {
      if (d_ignore_vals[col_ids[i]]) return;
      auto const node_category = column_categories[col_ids[i]];
      switch (node_category) {
        case NC_STRUCT: set_bit(d_columns_data[col_ids[i]].validity, row_offsets[i]); break;
        case NC_LIST: set_bit(d_columns_data[col_ids[i]].validity, row_offsets[i]); break;
        case NC_STR: [[fallthrough]];
        case NC_VAL:
          if (d_ignore_vals[col_ids[i]]) break;
          set_bit(d_columns_data[col_ids[i]].validity, row_offsets[i]);
          d_columns_data[col_ids[i]].string_offsets[row_offsets[i]] = range_begin[i];
          d_columns_data[col_ids[i]].string_lengths[row_offsets[i]] = range_end[i] - range_begin[i];
          break;
        default: break;
      }
    });

  // 4. scatter List offset
  // copy_if only node's whose parent is list, (node_id, parent_col_id)
  // stable_sort by parent_col_id of {node_id}.
  // For all unique parent_node_id of (i==0, i-1!=i), write start offset.
  //                                  (i==last, i+1!=i), write end offset.
  //    unique_copy_by_key {parent_node_id} {row_offset} to
  //    col[parent_col_id].child_offsets[row_offset[parent_node_id]]

  auto& parent_col_ids = sorted_col_ids;  // reuse sorted_col_ids
  auto parent_col_id   = thrust::make_transform_iterator(
    thrust::make_counting_iterator<size_type>(0),
    cuda::proclaim_return_type<NodeIndexT>(
      [col_ids         = col_ids.begin(),
       parent_node_ids = tree.parent_node_ids.begin()] __device__(size_type node_id) {
        return parent_node_ids[node_id] == parent_node_sentinel ? parent_node_sentinel
                                                                  : col_ids[parent_node_ids[node_id]];
      }));
  auto const list_children_end = thrust::copy_if(
    rmm::exec_policy(stream),
    thrust::make_zip_iterator(thrust::make_counting_iterator<size_type>(0), parent_col_id),
    thrust::make_zip_iterator(thrust::make_counting_iterator<size_type>(0), parent_col_id) +
      num_nodes,
    thrust::make_counting_iterator<size_type>(0),
    thrust::make_zip_iterator(node_ids.begin(), parent_col_ids.begin()),
    [d_ignore_vals     = d_ignore_vals.begin(),
     parent_node_ids   = tree.parent_node_ids.begin(),
     column_categories = d_column_tree.node_categories.begin(),
     col_ids           = col_ids.begin()] __device__(size_type node_id) {
      auto parent_node_id = parent_node_ids[node_id];
      return parent_node_id != parent_node_sentinel and
             column_categories[col_ids[parent_node_id]] == NC_LIST and
             (!d_ignore_vals[col_ids[parent_node_id]]);
    });

  auto const num_list_children =
    list_children_end - thrust::make_zip_iterator(node_ids.begin(), parent_col_ids.begin());
  thrust::stable_sort_by_key(rmm::exec_policy(stream),
                             parent_col_ids.begin(),
                             parent_col_ids.begin() + num_list_children,
                             node_ids.begin());
  thrust::for_each_n(
    rmm::exec_policy(stream),
    thrust::make_counting_iterator<size_type>(0),
    num_list_children,
    [node_ids        = node_ids.begin(),
     parent_node_ids = tree.parent_node_ids.begin(),
     parent_col_ids  = parent_col_ids.begin(),
     row_offsets     = row_offsets.begin(),
     d_columns_data  = d_columns_data.begin(),
     num_list_children] __device__(size_type i) {
      auto const node_id        = node_ids[i];
      auto const parent_node_id = parent_node_ids[node_id];
      // scatter to list_offset
      if (i == 0 or parent_node_ids[node_ids[i - 1]] != parent_node_id) {
        d_columns_data[parent_col_ids[i]].child_offsets[row_offsets[parent_node_id]] =
          row_offsets[node_id];
      }
      // last value of list child_offset is its size.
      if (i == num_list_children - 1 or parent_node_ids[node_ids[i + 1]] != parent_node_id) {
        d_columns_data[parent_col_ids[i]].child_offsets[row_offsets[parent_node_id] + 1] =
          row_offsets[node_id] + 1;
      }
    });

  // 5. scan on offsets.
  for (auto& [id, col_ref] : columns) {
    auto& col = col_ref.get();
    if (col.type == json_col_t::StringColumn) {
      thrust::inclusive_scan(rmm::exec_policy_nosync(stream),
                             col.string_offsets.begin(),
                             col.string_offsets.end(),
                             col.string_offsets.begin(),
                             thrust::maximum<json_column::row_offset_t>{});
    } else if (col.type == json_col_t::ListColumn) {
      thrust::inclusive_scan(rmm::exec_policy_nosync(stream),
                             col.child_offsets.begin(),
                             col.child_offsets.end(),
                             col.child_offsets.begin(),
                             thrust::maximum<json_column::row_offset_t>{});
    }
  }
  stream.synchronize();
}

=======
>>>>>>> 9b4c4c72
std::pair<std::unique_ptr<column>, std::vector<column_name_info>> device_json_column_to_cudf_column(
  device_json_column& json_col,
  device_span<SymbolT const> d_input,
  cudf::io::parse_options const& options,
  bool prune_columns,
  std::optional<schema_element> schema,
  rmm::cuda_stream_view stream,
  rmm::device_async_resource_ref mr)
{
  CUDF_FUNC_RANGE();
  auto validity_size_check = [](device_json_column& json_col) {
    CUDF_EXPECTS(json_col.validity.size() >= bitmask_allocation_size_bytes(json_col.num_rows),
                 "valid_count is too small");
  };
  auto make_validity = [stream, validity_size_check](
                         device_json_column& json_col) -> std::pair<rmm::device_buffer, size_type> {
    validity_size_check(json_col);
    auto null_count = cudf::detail::null_count(
      static_cast<bitmask_type*>(json_col.validity.data()), 0, json_col.num_rows, stream);
    // full null_mask is always required for parse_data
    return {std::move(json_col.validity), null_count};
    // Note: json_col modified here, moves this memory
  };

  auto get_child_schema = [schema](auto child_name) -> std::optional<schema_element> {
    if (schema.has_value()) {
      auto const result = schema.value().child_types.find(child_name);
      if (result != std::end(schema.value().child_types)) { return result->second; }
    }
    return {};
  };

  switch (json_col.type) {
    case json_col_t::StringColumn: {
      // move string_offsets to GPU and transform to string column
      auto const col_size      = json_col.string_offsets.size();
      using char_length_pair_t = thrust::pair<char const*, size_type>;
      CUDF_EXPECTS(json_col.string_offsets.size() == json_col.string_lengths.size(),
                   "string offset, string length mismatch");
      rmm::device_uvector<char_length_pair_t> d_string_data(col_size, stream);
      // TODO how about directly storing pair<char*, size_t> in json_column?

      auto [result_bitmask, null_count] = make_validity(json_col);

      data_type target_type{};
      std::unique_ptr<column> col{};
      if (options.normalize_whitespace && json_col.forced_as_string_column) {
        CUDF_EXPECTS(prune_columns || options.mixed_types_as_string,
                     "Whitespace normalization of nested columns requested as string requires "
                     "either prune_columns or mixed_types_as_string to be enabled");
        auto [normalized_d_input, col_offsets, col_lengths] =
          cudf::io::json::detail::normalize_whitespace(
            d_input, json_col.string_offsets, json_col.string_lengths, stream, mr);
        auto offset_length_it = thrust::make_zip_iterator(col_offsets.begin(), col_lengths.begin());
        target_type           = data_type{type_id::STRING};
        // Convert strings to the inferred data type
        col = parse_data(normalized_d_input.data(),
                         offset_length_it,
                         col_size,
                         target_type,
                         std::move(result_bitmask),
                         null_count,
                         options.view(),
                         stream,
                         mr);
      } else {
        auto offset_length_it = thrust::make_zip_iterator(json_col.string_offsets.begin(),
                                                          json_col.string_lengths.begin());
        if (schema.has_value()) {
#ifdef NJP_DEBUG_PRINT
          std::cout << "-> explicit type: "
                    << (schema.has_value() ? std::to_string(static_cast<int>(schema->type.id()))
                                           : "n/a");
#endif
          target_type = schema.value().type;
        }
        // Infer column type, if we don't have an explicit type for it
        else {
          target_type = cudf::io::detail::infer_data_type(
            options.json_view(), d_input, offset_length_it, col_size, stream);
        }
        // Convert strings to the inferred data type
        col = parse_data(d_input.data(),
                         offset_length_it,
                         col_size,
                         target_type,
                         std::move(result_bitmask),
                         null_count,
                         options.view(),
                         stream,
                         mr);
      }

      // Reset nullable if we do not have nulls
      // This is to match the existing JSON reader's behaviour:
      // - Non-string columns will always be returned as nullable
      // - String columns will be returned as nullable, iff there's at least one null entry
      if (col->null_count() == 0) { col->set_null_mask(rmm::device_buffer{0, stream, mr}, 0); }

      // For string columns return ["offsets", "char"] schema
      if (target_type.id() == type_id::STRING) {
        return {std::move(col), std::vector<column_name_info>{{"offsets"}, {"chars"}}};
      }
      // Non-string leaf-columns (e.g., numeric) do not have child columns in the schema
      return {std::move(col), std::vector<column_name_info>{}};
    }
    case json_col_t::StructColumn: {
      std::vector<std::unique_ptr<column>> child_columns;
      std::vector<column_name_info> column_names{};
      size_type num_rows{json_col.num_rows};
      // Create children columns
      for (auto const& col_name : json_col.column_order) {
        auto const& col = json_col.child_columns.find(col_name);
        column_names.emplace_back(col->first);
        auto& child_col           = col->second;
        auto child_schema_element = get_child_schema(col_name);
        if (!prune_columns or child_schema_element.has_value()) {
          auto [child_column, names] = device_json_column_to_cudf_column(
            child_col, d_input, options, prune_columns, child_schema_element, stream, mr);
          CUDF_EXPECTS(num_rows == child_column->size(),
                       "All children columns must have the same size");
          child_columns.push_back(std::move(child_column));
          column_names.back().children = names;
        }
      }
      auto [result_bitmask, null_count] = make_validity(json_col);
      // The null_mask is set after creation of struct column is to skip the superimpose_nulls and
      // null validation applied in make_structs_column factory, which is not needed for json
      auto ret_col = make_structs_column(num_rows, std::move(child_columns), 0, {}, stream, mr);
      if (null_count != 0) { ret_col->set_null_mask(std::move(result_bitmask), null_count); }
      return {std::move(ret_col), column_names};
    }
    case json_col_t::ListColumn: {
      size_type num_rows = json_col.child_offsets.size() - 1;
      std::vector<column_name_info> column_names{};
      column_names.emplace_back("offsets");
      column_names.emplace_back(
        json_col.child_columns.empty() ? list_child_name : json_col.child_columns.begin()->first);

      // Note: json_col modified here, reuse the memory
      auto offsets_column = std::make_unique<column>(data_type{type_id::INT32},
                                                     num_rows + 1,
                                                     json_col.child_offsets.release(),
                                                     rmm::device_buffer{},
                                                     0);
      // Create children column
      auto child_schema_element = json_col.child_columns.empty()
                                    ? std::optional<schema_element>{}
                                    : get_child_schema(json_col.child_columns.begin()->first);
      auto [child_column, names] =
        json_col.child_columns.empty() or (prune_columns and !child_schema_element.has_value())
          ? std::pair<std::unique_ptr<column>,
                      // EMPTY type could not used because gather throws exception on EMPTY type.
                      std::vector<column_name_info>>{std::make_unique<column>(
                                                       data_type{type_id::INT8},
                                                       0,
                                                       rmm::device_buffer{},
                                                       rmm::device_buffer{},
                                                       0),
                                                     std::vector<column_name_info>{}}
          : device_json_column_to_cudf_column(json_col.child_columns.begin()->second,
                                              d_input,
                                              options,
                                              prune_columns,
                                              child_schema_element,
                                              stream,
                                              mr);
      column_names.back().children      = names;
      auto [result_bitmask, null_count] = make_validity(json_col);
      auto ret_col                      = make_lists_column(num_rows,
                                       std::move(offsets_column),
                                       std::move(child_column),
                                       0,
                                       rmm::device_buffer{0, stream, mr},
                                       stream,
                                       mr);
      // The null_mask is set after creation of list column is to skip the purge_nonempty_nulls and
      // null validation applied in make_lists_column factory, which is not needed for json
      // parent column cannot be null when its children is non-empty in JSON
      if (null_count != 0) { ret_col->set_null_mask(std::move(result_bitmask), null_count); }
      return {std::move(ret_col), std::move(column_names)};
    }
    default: CUDF_FAIL("Unsupported column type"); break;
  }
}

table_with_metadata device_parse_nested_json(device_span<SymbolT const> d_input,
                                             cudf::io::json_reader_options const& options,
                                             rmm::cuda_stream_view stream,
                                             rmm::device_async_resource_ref mr)
{
  CUDF_FUNC_RANGE();

  auto gpu_tree = [&]() {
    // Parse the JSON and get the token stream
    const auto [tokens_gpu, token_indices_gpu] =
      get_token_stream(d_input, options, stream, cudf::get_current_device_resource_ref());
    // gpu tree generation
    // Note that to normalize whitespaces in nested columns coerced to be string, we need the column
    // to either be of mixed type or we need to request the column to be returned as string by
    // pruning it with the STRING dtype
    return get_tree_representation(
      tokens_gpu,
      token_indices_gpu,
      options.is_enabled_mixed_types_as_string() || options.is_enabled_prune_columns(),
      stream,
      cudf::get_current_device_resource_ref());
  }();  // IILE used to free memory of token data.
#ifdef NJP_DEBUG_PRINT
  auto h_input = cudf::detail::make_host_vector_async(d_input, stream);
  print_tree(h_input, gpu_tree, stream);
#endif

  bool const is_array_of_arrays = [&]() {
    std::array<node_t, 2> h_node_categories = {NC_ERR, NC_ERR};
    auto const size_to_copy                 = std::min(size_t{2}, gpu_tree.node_categories.size());
    CUDF_CUDA_TRY(cudaMemcpyAsync(h_node_categories.data(),
                                  gpu_tree.node_categories.data(),
                                  sizeof(node_t) * size_to_copy,
                                  cudaMemcpyDefault,
                                  stream.value()));
    stream.synchronize();
    if (options.is_enabled_lines()) return h_node_categories[0] == NC_LIST;
    return h_node_categories[0] == NC_LIST and h_node_categories[1] == NC_LIST;
  }();

  auto [gpu_col_id, gpu_row_offsets] =
    records_orient_tree_traversal(d_input,
                                  gpu_tree,
                                  is_array_of_arrays,
                                  options.is_enabled_lines(),
                                  stream,
                                  cudf::get_current_device_resource_ref());

  device_json_column root_column(stream, mr);
  root_column.type = json_col_t::ListColumn;
  root_column.child_offsets.resize(2, stream);
  thrust::fill(rmm::exec_policy(stream),
               root_column.child_offsets.begin(),
               root_column.child_offsets.end(),
               0);

  // Get internal JSON column
  make_device_json_column(d_input,
                          gpu_tree,
                          gpu_col_id,
                          gpu_row_offsets,
                          root_column,
                          is_array_of_arrays,
                          options,
                          stream,
                          mr);

  // data_root refers to the root column of the data represented by the given JSON string
  auto& data_root =
    options.is_enabled_lines() ? root_column : root_column.child_columns.begin()->second;

  // Zero row entries
  if (data_root.type == json_col_t::ListColumn && data_root.child_columns.empty()) {
    return table_with_metadata{std::make_unique<table>(std::vector<std::unique_ptr<column>>{})};
  }

  // Verify that we were in fact given a list of structs (or in JSON speech: an array of objects)
  auto constexpr single_child_col_count = 1;
  CUDF_EXPECTS(data_root.type == json_col_t::ListColumn and
                 data_root.child_columns.size() == single_child_col_count and
                 data_root.child_columns.begin()->second.type ==
                   (is_array_of_arrays ? json_col_t::ListColumn : json_col_t::StructColumn),
               "Input needs to be an array of arrays or an array of (nested) objects");

  // Slice off the root list column, which has only a single row that contains all the structs
  auto& root_struct_col = data_root.child_columns.begin()->second;

  // Initialize meta data to be populated while recursing through the tree of columns
  std::vector<std::unique_ptr<column>> out_columns;
  std::vector<column_name_info> out_column_names;
  auto parse_opt = parsing_options(options, stream);

  // Iterate over the struct's child columns and convert to cudf column
  size_type column_index = 0;
  for (auto const& col_name : root_struct_col.column_order) {
    auto& json_col = root_struct_col.child_columns.find(col_name)->second;

    std::optional<schema_element> child_schema_element = std::visit(
      cudf::detail::visitor_overload{
        [column_index](std::vector<data_type> const& user_dtypes) -> std::optional<schema_element> {
          return (static_cast<std::size_t>(column_index) < user_dtypes.size())
                   ? std::optional<schema_element>{{user_dtypes[column_index]}}
                   : std::optional<schema_element>{};
        },
        [col_name](
          std::map<std::string, data_type> const& user_dtypes) -> std::optional<schema_element> {
          return (user_dtypes.find(col_name) != std::end(user_dtypes))
                   ? std::optional<schema_element>{{user_dtypes.find(col_name)->second}}
                   : std::optional<schema_element>{};
        },
        [col_name](std::map<std::string, schema_element> const& user_dtypes)
          -> std::optional<schema_element> {
          return (user_dtypes.find(col_name) != std::end(user_dtypes))
                   ? user_dtypes.find(col_name)->second
                   : std::optional<schema_element>{};
        }},
      options.get_dtypes());
#ifdef NJP_DEBUG_PRINT
    auto debug_schema_print = [](auto ret) {
      std::cout << ", type id: "
                << (ret.has_value() ? std::to_string(static_cast<int>(ret->type.id())) : "n/a")
                << ", with " << (ret.has_value() ? ret->child_types.size() : 0) << " children"
                << "\n";
    };
    std::visit(
      cudf::detail::visitor_overload{[column_index](std::vector<data_type> const&) {
                                       std::cout << "Column by index: #" << column_index;
                                     },
                                     [col_name](std::map<std::string, data_type> const&) {
                                       std::cout << "Column by flat name: '" << col_name;
                                     },
                                     [col_name](std::map<std::string, schema_element> const&) {
                                       std::cout << "Column by nested name: #" << col_name;
                                     }},
      options.get_dtypes());
    debug_schema_print(child_schema_element);
#endif

    if (!options.is_enabled_prune_columns() or child_schema_element.has_value()) {
      // Get this JSON column's cudf column and schema info, (modifies json_col)
      auto [cudf_col, col_name_info] =
        device_json_column_to_cudf_column(json_col,
                                          d_input,
                                          parse_opt,
                                          options.is_enabled_prune_columns(),
                                          child_schema_element,
                                          stream,
                                          mr);
      // Insert this column's name into the schema
      out_column_names.emplace_back(col_name);
      // TODO: RangeIndex as DataFrame.columns names for array of arrays
      // if (is_array_of_arrays) {
      //   col_name_info.back().name = "";
      // }

      out_column_names.back().children = std::move(col_name_info);
      out_columns.emplace_back(std::move(cudf_col));

      column_index++;
    }
  }

  return table_with_metadata{std::make_unique<table>(std::move(out_columns)), {out_column_names}};
}

}  // namespace cudf::io::json::detail<|MERGE_RESOLUTION|>--- conflicted
+++ resolved
@@ -302,7 +302,6 @@
                     std::move(max_row_offsets)};
 }
 
-<<<<<<< HEAD
 /**
  * @brief Get the column indices for the values column for array of arrays rows
  *
@@ -1041,8 +1040,6 @@
   stream.synchronize();
 }
 
-=======
->>>>>>> 9b4c4c72
 std::pair<std::unique_ptr<column>, std::vector<column_name_info>> device_json_column_to_cudf_column(
   device_json_column& json_col,
   device_span<SymbolT const> d_input,
