--- conflicted
+++ resolved
@@ -169,50 +169,6 @@
 }
 
 /**
-<<<<<<< HEAD
- * @brief Return the required number of bits to store a value.
- */
-template <typename T = uint8_t>
-[[nodiscard]] T required_bits(uint32_t max_level)
-{
-  return static_cast<T>(CompactProtocolReader::NumRequiredBits(max_level));
-}
-
-/**
- * @brief Converts cuDF units to Parquet units.
- *
- * @return A tuple of Parquet type width, Parquet clock rate and Parquet decimal type.
- */
-[[nodiscard]] std::tuple<int32_t, int32_t, int8_t> conversion_info(
-  type_id column_type_id,
-  type_id timestamp_type_id,
-  Type physical,
-  thrust::optional<ConvertedType> converted,
-  int32_t length)
-{
-  int32_t type_width = (physical == FIXED_LEN_BYTE_ARRAY) ? length : 0;
-  int32_t clock_rate = 0;
-  if (column_type_id == type_id::INT8 or column_type_id == type_id::UINT8) {
-    type_width = 1;  // I32 -> I8
-  } else if (column_type_id == type_id::INT16 or column_type_id == type_id::UINT16) {
-    type_width = 2;  // I32 -> I16
-  } else if (column_type_id == type_id::INT32) {
-    type_width = 4;  // str -> hash32
-  } else if (is_chrono(data_type{column_type_id})) {
-    clock_rate = to_clockrate(timestamp_type_id);
-  }
-
-  int8_t converted_type = converted.value_or(UNKNOWN);
-  if (converted_type == DECIMAL && column_type_id != type_id::FLOAT64 &&
-      not cudf::is_fixed_point(data_type{column_type_id})) {
-    converted_type = UNKNOWN;  // Not converting to float64 or decimal
-  }
-  return std::make_tuple(type_width, clock_rate, converted_type);
-}
-
-/**
-=======
->>>>>>> 053da828
  * @brief Reads compressed page data to device memory.
  *
  * @param sources Dataset sources
