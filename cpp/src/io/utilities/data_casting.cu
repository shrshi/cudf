/*
 * Copyright (c) 2022-2023, NVIDIA CORPORATION.
 *
 * Licensed under the Apache License, Version 2.0 (the "License");
 * you may not use this file except in compliance with the License.
 * You may obtain a copy of the License at
 *
 *     http://www.apache.org/licenses/LICENSE-2.0
 *
 * Unless required by applicable law or agreed to in writing, software
 * distributed under the License is distributed on an "AS IS" BASIS,
 * WITHOUT WARRANTIES OR CONDITIONS OF ANY KIND, either express or implied.
 * See the License for the specific language governing permissions and
 * limitations under the License.
 */

#include <io/utilities/parsing_utils.cuh>
#include <io/utilities/string_parsing.hpp>

#include <cudf/column/column.hpp>
#include <cudf/column/column_device_view.cuh>
#include <cudf/column/column_factories.hpp>
#include <cudf/detail/null_mask.hpp>
#include <cudf/detail/nvtx/ranges.hpp>
#include <cudf/detail/utilities/cuda.cuh>
#include <cudf/detail/utilities/integer_utils.hpp>
#include <cudf/strings/detail/strings_children.cuh>
#include <cudf/strings/detail/utf8.hpp>
#include <cudf/types.hpp>

#include <rmm/cuda_stream_view.hpp>
#include <rmm/device_buffer.hpp>
#include <rmm/exec_policy.hpp>

#include <thrust/copy.h>
#include <thrust/functional.h>
#include <thrust/transform_reduce.h>

#include <cub/cub.cuh>

#include <memory>
#include <type_traits>

namespace cudf::io::json::detail {

constexpr auto SINGLE_THREAD_THRESHOLD = 128;
constexpr auto WARP_THRESHOLD          = 128 * 128;  // 16K

// Unicode code point escape sequence
static constexpr char UNICODE_SEQ = 0x7F;

// Invalid escape sequence
static constexpr char NON_ESCAPE_CHAR = 0x7E;

// Unicode code point escape sequence prefix comprises '\' and 'u' characters
static constexpr size_type UNICODE_ESC_PREFIX = 2;

// Unicode code point escape sequence comprises four hex characters
static constexpr size_type UNICODE_HEX_DIGIT_COUNT = 4;

// A unicode code point escape sequence is \uXXXX
static auto constexpr NUM_UNICODE_ESC_SEQ_CHARS = UNICODE_ESC_PREFIX + UNICODE_HEX_DIGIT_COUNT;

static constexpr auto UTF16_HIGH_SURROGATE_BEGIN = 0xD800;
static constexpr auto UTF16_HIGH_SURROGATE_END   = 0xDC00;
static constexpr auto UTF16_LOW_SURROGATE_BEGIN  = 0xDC00;
static constexpr auto UTF16_LOW_SURROGATE_END    = 0xE000;

/**
 * @brief Describing whether data casting of a certain item succeed, the item was parsed to null, or
 * whether type casting failed.
 */
enum class data_casting_result { PARSING_SUCCESS, PARSED_TO_NULL, PARSING_FAILURE };

/**
 * @brief Providing additional information about the type casting result.
 */
struct data_casting_result_info {
  // Number of bytes written to output
  size_type bytes;
  // Whether parsing succeeded, item was parsed to null, or failed
  data_casting_result result;
};

/**
 * @brief Returns the character to output for a given escaped character that's following a
 * backslash.
 *
 * @param escaped_char The character following the backslash.
 * @return The character to output for a given character that's following a backslash
 */
__device__ __forceinline__ char get_escape_char(char escaped_char)
{
  switch (escaped_char) {
    case '"': return '"';
    case '\\': return '\\';
    case '/': return '/';
    case 'b': return '\b';
    case 'f': return '\f';
    case 'n': return '\n';
    case 'r': return '\r';
    case 't': return '\t';
    case 'u': return UNICODE_SEQ;
    default: return NON_ESCAPE_CHAR;
  }
}

/**
 * @brief Parses the hex value from the four hex digits of a unicode code point escape sequence
 * \uXXXX.
 *
 * @param str Pointer to the first (most-significant) hex digit
 * @return The parsed hex value if successful, -1 otherwise.
 */
__device__ __forceinline__ int32_t parse_unicode_hex(char const* str)
{
  // Prepare result
  int32_t result = 0, base = 1;
  constexpr int32_t hex_radix = 16;

  // Iterate over hex digits right-to-left
  size_type index = UNICODE_HEX_DIGIT_COUNT;
  while (index-- > 0) {
    char const ch = str[index];
    if (ch >= '0' && ch <= '9') {
      result += static_cast<int32_t>((ch - '0') + 0) * base;
      base *= hex_radix;
    } else if (ch >= 'A' && ch <= 'F') {
      result += static_cast<int32_t>((ch - 'A') + 10) * base;
      base *= hex_radix;
    } else if (ch >= 'a' && ch <= 'f') {
      result += static_cast<int32_t>((ch - 'a') + 10) * base;
      base *= hex_radix;
    } else {
      return -1;
    }
  }
  return result;
}

/**
 * @brief Writes the UTF-8 byte sequence to \p out_it and returns the number of bytes written to
 * \p out_it
 */
constexpr size_type write_utf8_char(char_utf8 character, char*& out_it)
{
  auto const bytes = (out_it == nullptr) ? strings::detail::bytes_in_char_utf8(character)
                                         : strings::detail::from_char_utf8(character, out_it);
  if (out_it) out_it += bytes;
  return bytes;
}

/**
 * @brief Processes a string, replaces escape sequences and optionally strips off the quote
 * characters.
 *
 * @tparam in_iterator_t A bidirectional input iterator type whose value_type is convertible to
 * char
 * @param in_begin Iterator to the first item to process
 * @param in_end Iterator to one past the last item to process
 * @param d_buffer Output character buffer to the first item to write
 * @param options Settings for controlling string processing behavior
 * @return A struct of (num_bytes_written, parsing_success_result), where num_bytes_written is
 * the number of bytes written to d_buffer, parsing_success_result is enum value indicating whether
 * parsing succeeded, item was parsed to null, or failed.
 */
template <typename in_iterator_t>
__device__ __forceinline__ data_casting_result_info
process_string(in_iterator_t in_begin,
               in_iterator_t in_end,
               char* d_buffer,
               cudf::io::parse_options_view const& options)
{
  int32_t bytes           = 0;
  auto const num_in_chars = thrust::distance(in_begin, in_end);
  // String values are indicated by keeping the quote character
  bool const is_string_value =
    num_in_chars >= 2LL &&
    (options.quotechar == '\0' ||
     (*in_begin == options.quotechar) && (*thrust::prev(in_end) == options.quotechar));

  // Copy literal/numeric value
  if (not is_string_value) {
    bytes += (in_end - in_begin);
    if (d_buffer) d_buffer = thrust::copy(thrust::seq, in_begin, in_end, d_buffer);
    return {bytes, data_casting_result::PARSING_SUCCESS};
  }
  char constexpr backslash_char = '\\';

  // Escape-flag, set after encountering a backslash character
  bool is_prev_char_escape = false;

  // Exclude beginning and ending quote chars from string range
  if (!options.keepquotes) {
    ++in_begin;
    --in_end;
  }

  // Iterate over the input
  while (in_begin != in_end) {
    // Copy single character to output
    if (!is_prev_char_escape) {
      is_prev_char_escape = (*in_begin == backslash_char);
      if (!is_prev_char_escape) {
        if (d_buffer) *d_buffer++ = *in_begin;
        ++bytes;
      }
      ++in_begin;
      continue;
    }

    // Previous char indicated beginning of escape sequence
    // Reset escape flag for next loop iteration
    is_prev_char_escape = false;

    // Check the character that is supposed to be escaped
    auto escaped_char = get_escape_char(*in_begin);

    // We escaped an invalid escape character -> "fail"/null for this item
    if (escaped_char == NON_ESCAPE_CHAR) { return {bytes, data_casting_result::PARSING_FAILURE}; }

    // Regular, single-character escape
    if (escaped_char != UNICODE_SEQ) {
      if (d_buffer) *d_buffer++ = escaped_char;
      ++bytes;
      ++in_begin;
      continue;
    }

    // This is an escape sequence of a unicode code point: \uXXXX,
    // where each X in XXXX represents a hex digit
    // Skip over the 'u' char from \uXXXX to the first hex digit
    ++in_begin;

    // Make sure that there's at least 4 characters left from the
    // input, which are expected to be hex digits
    if (thrust::distance(in_begin, in_end) < UNICODE_HEX_DIGIT_COUNT) {
      return {bytes, data_casting_result::PARSING_FAILURE};
    }

    auto hex_val = parse_unicode_hex(in_begin);

    // Couldn't parse hex values from the four-character sequence -> "fail"/null for this item
    if (hex_val < 0) { return {bytes, data_casting_result::PARSING_FAILURE}; }

    // Skip over the four hex digits
    thrust::advance(in_begin, UNICODE_HEX_DIGIT_COUNT);

    // If this may be a UTF-16 encoded surrogate pair:
    // we expect another \uXXXX sequence
    int32_t hex_low_val = 0;
    if (hex_val >= UTF16_HIGH_SURROGATE_BEGIN && hex_val < UTF16_HIGH_SURROGATE_END &&
        thrust::distance(in_begin, in_end) >= NUM_UNICODE_ESC_SEQ_CHARS &&
        *in_begin == backslash_char && *thrust::next(in_begin) == 'u') {
      // Try to parse hex value following the '\' and 'u' characters from what may be a UTF16 low
      // surrogate
      hex_low_val = parse_unicode_hex(thrust::next(in_begin, 2));
    }

    // This is indeed a UTF16 surrogate pair
    if (hex_val >= UTF16_HIGH_SURROGATE_BEGIN && hex_val < UTF16_HIGH_SURROGATE_END &&
        hex_low_val >= UTF16_LOW_SURROGATE_BEGIN && hex_low_val < UTF16_LOW_SURROGATE_END) {
      // Skip over the second \uXXXX sequence
      thrust::advance(in_begin, NUM_UNICODE_ESC_SEQ_CHARS);

      // Compute UTF16-encoded code point
      uint32_t unicode_code_point = 0x10000 + ((hex_val - UTF16_HIGH_SURROGATE_BEGIN) << 10) +
                                    (hex_low_val - UTF16_LOW_SURROGATE_BEGIN);
      auto utf8_chars = strings::detail::codepoint_to_utf8(unicode_code_point);
      bytes += write_utf8_char(utf8_chars, d_buffer);
    } else {
      // Just a single \uXXXX sequence
      auto utf8_chars = strings::detail::codepoint_to_utf8(hex_val);
      bytes += write_utf8_char(utf8_chars, d_buffer);
    }
  }

  // The last character of the input is a backslash -> "fail"/null for this item
  if (is_prev_char_escape) { return {bytes, data_casting_result::PARSING_FAILURE}; }
  return {bytes, data_casting_result::PARSING_SUCCESS};
}

/**
 * @brief Data structure to hold 1 bit per thread with previous `UNICODE_LOOK_BACK` bits stored in a
 * warp.
 *
 * @tparam num_warps number of warps in the block
 */
template <unsigned num_warps>
struct bitfield_warp {
  static constexpr auto UNICODE_LOOK_BACK{5};
  // 5 because for skipping unicode hex chars, look back up to 5 chars are needed.
  // 5+32 for each warp.
  bool is_slash[num_warps][UNICODE_LOOK_BACK + cudf::detail::warp_size];

  /// Sets all bits to 0
  __device__ void reset(unsigned warp_id)
  {
    if (threadIdx.x % cudf::detail::warp_size < UNICODE_LOOK_BACK) {
      is_slash[warp_id][threadIdx.x % cudf::detail::warp_size] = 0;
    }
    is_slash[warp_id][threadIdx.x % cudf::detail::warp_size + UNICODE_LOOK_BACK] = 0;
  }

  /// Shifts UNICODE_LOOK_BACK bits to the left to hold the previous UNICODE_LOOK_BACK bits
  __device__ void shift(unsigned warp_id)
  {
    if (threadIdx.x % cudf::detail::warp_size < UNICODE_LOOK_BACK)
      is_slash[warp_id][threadIdx.x % cudf::detail::warp_size] =
        is_slash[warp_id][cudf::detail::warp_size + threadIdx.x % cudf::detail::warp_size];
    __syncwarp();
  }

  /// Each thread in a warp sets its own bit.
  __device__ void set_bits(unsigned warp_id, bool is_escaping_backslash)
  {
    is_slash[warp_id][UNICODE_LOOK_BACK + threadIdx.x % cudf::detail::warp_size] =
      is_escaping_backslash;
    __syncwarp();
  }

  /// Each thread in a warp gets the requested bit.
  __device__ bool get_bit(unsigned warp_id, int bit_index)
  {
    return is_slash[warp_id][UNICODE_LOOK_BACK + bit_index];
  }
};

/**
 * @brief Data structure to hold 1 bit per thread with previous `UNICODE_LOOK_BACK` bits stored in a
 * block.
 *
 * @tparam num_warps number of warps in the block
 */
template <unsigned num_warps>
struct bitfield_block {
  static constexpr auto UNICODE_LOOK_BACK{5};
  // 5 because for skipping unicode hex chars, look back up to 5 chars are needed.
  // 5 + num_warps*32 for entire block
  bool is_slash[UNICODE_LOOK_BACK + num_warps * cudf::detail::warp_size];

  /// Sets all bits to 0
  __device__ void reset(unsigned warp_id)
  {
    if (threadIdx.x < UNICODE_LOOK_BACK) { is_slash[threadIdx.x] = 0; }
    is_slash[threadIdx.x + UNICODE_LOOK_BACK] = 0;
  }

  /// Shifts UNICODE_LOOK_BACK bits to the left to hold the previous UNICODE_LOOK_BACK bits
  __device__ void shift(unsigned warp_id)
  {
    if (threadIdx.x < UNICODE_LOOK_BACK)
      is_slash[threadIdx.x] = is_slash[num_warps * cudf::detail::warp_size + threadIdx.x];
    __syncthreads();
  }

  /// Each thread in a block sets its own bit.
  __device__ void set_bits(unsigned warp_id, bool is_escaping_backslash)
  {
    is_slash[UNICODE_LOOK_BACK + threadIdx.x] = is_escaping_backslash;
    __syncthreads();
  }

  /// Each thread in a block gets the requested bit.
  __device__ bool get_bit(unsigned warp_id, int bit_index)
  {
    return is_slash[UNICODE_LOOK_BACK + bit_index];
  }
};

// Algorithm: warp/block parallel version of string_parse and process_string()
// Decoding character classes (u8, u16, \*, *):
// character      count: input->output
// \uXXXX         6->2/3/4
// \uXXXX\uXXXX  12->2/3/4
// \"             2->1
// *              1->1
//
// ERROR conditions. (all collaborating threads quit)
// c=='\' & curr_idx == end_idx-1;
// [c-1]=='\' &  get_escape[c]==NEC
// [c-1]=='\' &  [c]=='u' & end_idx-curr_idx < UNICODE_HEX_DIGIT_COUNT
// [c-1]=='\' &  [c]=='u' & end_idx-curr_idx >= UNICODE_HEX_DIGIT_COUNT && non-hex
//
// skip conditions. (current thread skips this char, no output)
// c=='\' skip. (Escaping char only)
// [c-2]=='\' && [c-1]=='u' for [2,1], [3,2] [4,5], [5, 6], skip.
//
// write conditions. (write to d_buffer)
// [c-1]!='\' &  [c]!='\' write [c]
// [c-1]!='\' &  [c]=='\' skip (already covered in skip conditions)
// [c-1]=='\' &  [c]!=NEC && [c]!=UNICODE_SEQ, write [c]
// [c-1]=='\' &  [c]=='u' & end_idx-curr_idx >= UNICODE_HEX_DIGIT_COUNT && hex, DECODE
// [c+1:4]=curr_hex_val
//        // if [c+5]=='\' & [c+6]=='u' & end_idx-curr_idx >= UNICODE_HEX_DIGIT_COUNT &&
//        hex,DECODE [c+7:4]=next_hex_val
//        // if [c-7]=='\' & [c-6]=='u' & end_idx-curr_idx >= UNICODE_HEX_DIGIT_COUNT &&
//        hex,DECODE [c-5:4]=prev_hex_val prev_hex_val, curr_hex_val, next_hex_val
//        // if prev_hex_val in high, curr_hex_val in low, skip.
//        // if curr_hex_val in high, next_hex_val in low, write [u16]
// if curr_hex_val not in high, write [u8]
// before writing, find num of output characters per threads,
// then do intra-warp/intra-block scan for out_idx
// propagate offset from next iteration to carry forward.
// Uses 1 warp per string or 1 block per string

/**
 * @brief Warp/Block parallel version of string_parse functor
 *
 * @tparam is_warp True if 1 warp per string, False if 1 block per string
 * @tparam num_warps Number of warps per block
 * @tparam str_tuple_it Iterator type for tuple with string pointer and its length
 * @param str_tuples iterator of tuple with string pointer and its length
 * @param total_out_strings Number of string rows to be processed
 * @param str_counter Counter to keep track of processed number of strings
 * @param null_mask Null mask
 * @param null_count_data pointer to store null count
 * @param options Settings for controlling string processing behavior
 * @param d_offsets Offsets to identify where to store the results for each string
 * @param d_chars Character array to store the characters of strings
 */
template <bool is_warp, size_type num_warps, typename str_tuple_it>
__global__ void parse_fn_string_parallel(str_tuple_it str_tuples,
                                         size_type total_out_strings,
                                         size_type* str_counter,
                                         bitmask_type* null_mask,
                                         size_type* null_count_data,
                                         cudf::io::parse_options_view const options,
                                         size_type* d_offsets,
                                         char* d_chars)
{
  constexpr auto BLOCK_SIZE =
    is_warp ? cudf::detail::warp_size : cudf::detail::warp_size * num_warps;
  size_type lane = is_warp ? (threadIdx.x % BLOCK_SIZE) : threadIdx.x;

  // get 1-string index per warp/block
  auto get_next_string = [&]() {
    if constexpr (is_warp) {
      size_type istring;
      if (lane == 0) { istring = atomicAdd(str_counter, 1); }
      return __shfl_sync(0xffffffff, istring, 0);
    } else {
      // Ensure lane 0 doesn't update istring before all threads have read the previous iteration's
      // istring value
      __syncthreads();
      __shared__ size_type istring;
      if (lane == 0) { istring = atomicAdd(str_counter, 1); }
      __syncthreads();
      return istring;
    }
  };
  // grid-stride loop.
  for (size_type istring = get_next_string(); istring < total_out_strings;
       istring           = get_next_string()) {
    // skip nulls
    if (null_mask != nullptr && not bit_is_set(null_mask, istring)) {
      if (!d_chars && lane == 0) d_offsets[istring] = 0;
      continue;  // gride-stride return;
    }

    auto in_begin           = str_tuples[istring].first;
    auto in_end             = in_begin + str_tuples[istring].second;
    auto const num_in_chars = str_tuples[istring].second;
    if constexpr (is_warp) {
      if (num_in_chars <= SINGLE_THREAD_THRESHOLD or num_in_chars > WARP_THRESHOLD) continue;
    } else {
      if (num_in_chars <= WARP_THRESHOLD) continue;
    }

    // Check if the value corresponds to the null literal
    if (!d_chars) {
      auto const is_null_literal = serialized_trie_contains(
        options.trie_na, {in_begin, static_cast<std::size_t>(num_in_chars)});
      if (is_null_literal && null_mask != nullptr) {
        if (lane == 0) {
          clear_bit(null_mask, istring);
          atomicAdd(null_count_data, 1);
          if (!d_chars) d_offsets[istring] = 0;
        }
        continue;  // gride-stride return;
      }
    }
    // String values are indicated by keeping the quote character
    bool const is_string_value =
      num_in_chars >= 2LL &&
      (options.quotechar == '\0' ||
       (*in_begin == options.quotechar) && (*thrust::prev(in_end) == options.quotechar));
    char* d_buffer = d_chars ? d_chars + d_offsets[istring] : nullptr;

    // Copy literal/numeric value
    if (not is_string_value) {
      if (!d_chars) {
        if (lane == 0) { d_offsets[istring] = in_end - in_begin; }
      } else {
        for (thread_index_type char_index = lane; char_index < (in_end - in_begin);
             char_index += BLOCK_SIZE) {
          d_buffer[char_index] = in_begin[char_index];
        }
      }
      continue;  // gride-stride return;
    }

    // Exclude beginning and ending quote chars from string range
    if (!options.keepquotes) {
      ++in_begin;
      --in_end;
    }
    // warp-parallelized or block-parallelized process_string()

    auto is_hex = [](auto ch) {
      return (ch >= '0' && ch <= '9') || (ch >= 'A' && ch <= 'F') || (ch >= 'a' && ch <= 'f');
    };

    // for backslash scan calculation: is_previous_escaping_backslash
    [[maybe_unused]] auto warp_id = threadIdx.x / cudf::detail::warp_size;
    bool init_state_reg;
    __shared__ bool init_state_shared;
    size_type last_offset_reg;
    __shared__ size_type last_offset_shared;
    bool& init_state(is_warp ? init_state_reg : init_state_shared);
    size_type& last_offset(is_warp ? last_offset_reg : last_offset_shared);
    if (is_warp || lane == 0) {
      init_state  = false;
      last_offset = 0;
    }
    using bitfield =
      std::conditional_t<is_warp, bitfield_warp<num_warps>, bitfield_block<num_warps>>;
    __shared__ bitfield is_slash;
    is_slash.reset(warp_id);
    __syncthreads();
    // 0-31, 32-63, ... i*32-n.
    // entire warp executes but with mask.
    for (thread_index_type char_index = lane;
         char_index < cudf::util::round_up_safe(in_end - in_begin, static_cast<long>(BLOCK_SIZE));
         char_index += BLOCK_SIZE) {
      bool const is_within_bounds = char_index < (in_end - in_begin);
      auto const c                = is_within_bounds ? in_begin[char_index] : '\0';
      auto const prev_c = (char_index > 0 and is_within_bounds) ? in_begin[char_index - 1] : '\0';
      auto const escaped_char = get_escape_char(c);

      bool is_escaping_backslash{false};
      [[maybe_unused]] bool is_prev_escaping_backslash{false};
      // To check current is backslash by checking if previous is backslash.
      // curr = !prev & c=='\\'
      // So, scan is required from beginning of string.
      // State table approach (intra-warp FST) (intra-block FST)
      // 2 states: Not-Slash(NS), Slash(S).
      // prev  /   *
      // NS    S  NS
      //  S   NS  NS
      // After inclusive scan, all current S states translate to escaping backslash.
      // All escaping backslash should be skipped.

      struct state_table {
        // using bit fields instead of state[2]
        bool state0 : 1;
        bool state1 : 1;
        bool inline __device__ get(bool init_state) const { return init_state ? state1 : state0; }
      };
      state_table curr{is_within_bounds && c == '\\', false};  // state transition vector.
      auto composite_op = [](state_table op1, state_table op2) {
        // equivalent of state_table{op2.state[op1.state[0]], op2.state[op1.state[1]]};
        return state_table{op1.state0 ? op2.state1 : op2.state0,
                           op1.state1 ? op2.state1 : op2.state0};
      };
      state_table scanned;
      // inclusive scan of escaping backslashes
      if constexpr (is_warp) {
        using SlashScan = cub::WarpScan<state_table>;
        __shared__ typename SlashScan::TempStorage temp_slash[num_warps];
        SlashScan(temp_slash[warp_id]).InclusiveScan(curr, scanned, composite_op);
        is_escaping_backslash = scanned.get(init_state);
        init_state            = __shfl_sync(~0u, is_escaping_backslash, BLOCK_SIZE - 1);
        __syncwarp();
        is_slash.shift(warp_id);
        is_slash.set_bits(warp_id, is_escaping_backslash);
        is_prev_escaping_backslash = is_slash.get_bit(warp_id, lane - 1);
      } else {
        using SlashScan = cub::BlockScan<state_table, BLOCK_SIZE>;
        __shared__ typename SlashScan::TempStorage temp_slash;
        SlashScan(temp_slash).InclusiveScan(curr, scanned, composite_op);
        is_escaping_backslash = scanned.get(init_state);
        __syncthreads();
        if (threadIdx.x == BLOCK_SIZE - 1) init_state = is_escaping_backslash;
        __syncthreads();
        is_slash.shift(warp_id);
        is_slash.set_bits(warp_id, is_escaping_backslash);
        is_prev_escaping_backslash = is_slash.get_bit(warp_id, lane - 1);
        // There is another __syncthreads() at the end of for-loop.
      }

      // String with parsing errors are made as null
      bool error = false;
      if (is_within_bounds) {
        // curr=='\' and end, or prev=='\' and curr=='u' and end-curr < UNICODE_HEX_DIGIT_COUNT
        // or prev=='\' and curr=='u' and end-curr >= UNICODE_HEX_DIGIT_COUNT and any non-hex
        error |= (is_escaping_backslash /*c == '\\'*/ && char_index == (in_end - in_begin) - 1);
        error |= (is_prev_escaping_backslash && escaped_char == NON_ESCAPE_CHAR);
        error |= (is_prev_escaping_backslash && c == 'u' &&
                  ((in_begin + char_index + UNICODE_HEX_DIGIT_COUNT >= in_end) |
                   !is_hex(in_begin[char_index + 1]) | !is_hex(in_begin[char_index + 2]) |
                   !is_hex(in_begin[char_index + 3]) | !is_hex(in_begin[char_index + 4])));
      }
      // Make sure all threads have no errors before continuing
      if constexpr (is_warp) {
<<<<<<< HEAD
        using WarpAny = cub::WarpReduce<bool>;
        __shared__ typename WarpAny::TempStorage temp_storage[num_warps];
        bool aggregate = WarpAny(temp_storage[warp_id]).Sum(error);
        __shared__ typename cub::WarpScan<bool>::TempStorage temp_storage[num_warps];
        error = cub::WarpScan<bool>(temp_storage[warp_id]).Broadcast(aggregate, 0);
        // error = __any_sync(MASK, error);
=======
        error = __any_sync(~0u, error);
>>>>>>> 31e56702
      } else {
        using ErrorReduce = cub::BlockReduce<bool, BLOCK_SIZE>;
        __shared__ typename ErrorReduce::TempStorage temp_storage_error;
        __shared__ bool error_reduced;
        error_reduced = ErrorReduce(temp_storage_error).Sum(error);  // TODO use cub::LogicalOR.
        // only valid in thread0, so shared memory is used for broadcast.
        __syncthreads();
        error = error_reduced;
      }
      // If any thread has an error, skip the rest of the string and make this string as null
      if (error) {
        if (!d_chars && lane == 0) {
          if (null_mask != nullptr) {
            clear_bit(null_mask, istring);
            atomicAdd(null_count_data, 1);
          }
          last_offset        = 0;
          d_offsets[istring] = 0;
        }
        if constexpr (!is_warp) { __syncthreads(); }
        break;  // gride-stride return;
      }

      // Skipping non-copied escaped characters
      bool skip = !is_within_bounds;  // false;
      // skip \ for \" \\ \/ \b \f \n \r \t \uXXXX
      skip |= is_escaping_backslash;
      if (is_within_bounds) {
        // skip X for each X in \uXXXX
        skip |=
          char_index >= 2 && is_slash.get_bit(warp_id, lane - 2) && in_begin[char_index - 1] == 'u';
        skip |=
          char_index >= 3 && is_slash.get_bit(warp_id, lane - 3) && in_begin[char_index - 2] == 'u';
        skip |=
          char_index >= 4 && is_slash.get_bit(warp_id, lane - 4) && in_begin[char_index - 3] == 'u';
        skip |=
          char_index >= 5 && is_slash.get_bit(warp_id, lane - 5) && in_begin[char_index - 4] == 'u';
      }
      int this_num_out = 0;
      cudf::char_utf8 write_char{};

      if (!skip) {
        // 1. Unescaped character
        if (!is_prev_escaping_backslash) {
          this_num_out = 1;
          // writes char directly for non-unicode
        } else {
          // 2. Escaped character
          if (escaped_char != UNICODE_SEQ) {
            this_num_out = 1;
            // writes char directly for non-unicode
          } else {
            // 3. Unicode
            // UTF8 \uXXXX
            auto hex_val     = parse_unicode_hex(in_begin + char_index + 1);
            auto hex_low_val = 0;
            // UTF16 \uXXXX\uXXXX
            // Note: no need for scanned_backslash below because we already know that
            // only '\u' check is enough.
            if (hex_val >= UTF16_HIGH_SURROGATE_BEGIN && hex_val < UTF16_HIGH_SURROGATE_END &&
                (in_begin + char_index + UNICODE_HEX_DIGIT_COUNT + NUM_UNICODE_ESC_SEQ_CHARS) <
                  in_end &&
                in_begin[char_index + NUM_UNICODE_ESC_SEQ_CHARS - 1] == '\\' &&
                in_begin[char_index + NUM_UNICODE_ESC_SEQ_CHARS] == 'u') {
              hex_low_val = parse_unicode_hex(in_begin + char_index + 1 + 6);
            }
            if (hex_val >= UTF16_HIGH_SURROGATE_BEGIN && hex_val < UTF16_HIGH_SURROGATE_END &&
                hex_low_val >= UTF16_LOW_SURROGATE_BEGIN && hex_low_val < UTF16_LOW_SURROGATE_END) {
              // Compute UTF16-encoded code point
              uint32_t unicode_code_point = 0x10000 +
                                            ((hex_val - UTF16_HIGH_SURROGATE_BEGIN) << 10) +
                                            (hex_low_val - UTF16_LOW_SURROGATE_BEGIN);
              write_char   = strings::detail::codepoint_to_utf8(unicode_code_point);
              this_num_out = strings::detail::bytes_in_char_utf8(write_char);
            } else {
              // if hex_val is high surrogate, ideally it should be parsing failure.
              // but skipping it as other parsers do this too.
              if (hex_val >= UTF16_LOW_SURROGATE_BEGIN && hex_val < UTF16_LOW_SURROGATE_END) {
                // Ideally this should be skipped if previous char is high surrogate.
                skip         = true;
                this_num_out = 0;
                write_char   = 0;
              } else {
                // if UTF8
                write_char   = strings::detail::codepoint_to_utf8(hex_val);
                this_num_out = strings::detail::bytes_in_char_utf8(write_char);
              }
            }
          }
        }
      }  // !skip end.
      {
        // compute offset to write output for each thread
        size_type offset;
        if constexpr (is_warp) {
          using OffsetScan = cub::WarpScan<size_type>;
          __shared__ typename OffsetScan::TempStorage temp_storage[num_warps];
          OffsetScan(temp_storage[warp_id]).ExclusiveSum(this_num_out, offset);
        } else {
          using OffsetScan = cub::BlockScan<size_type, BLOCK_SIZE>;
          __shared__ typename OffsetScan::TempStorage temp_storage;
          OffsetScan(temp_storage).ExclusiveSum(this_num_out, offset);
          __syncthreads();
        }
        offset += last_offset;
        // Write output
        if (d_chars && !skip) {
          auto const is_not_unicode = (!is_prev_escaping_backslash) || escaped_char != UNICODE_SEQ;
          if (is_not_unicode) {
            *(d_buffer + offset) = (!is_prev_escaping_backslash) ? c : escaped_char;
          } else {
            strings::detail::from_char_utf8(write_char, d_buffer + offset);
          }
        }
        offset += this_num_out;
        if constexpr (is_warp) {
          last_offset = __shfl_sync(0xffffffff, offset, BLOCK_SIZE - 1);
        } else {
          __syncthreads();
          if (threadIdx.x == BLOCK_SIZE - 1) last_offset = offset;
          __syncthreads();
        }
      }
    }  // char for-loop
    if (!d_chars && lane == 0) { d_offsets[istring] = last_offset; }
  }  // grid-stride for-loop
}

template <typename str_tuple_it>
struct string_parse {
  str_tuple_it str_tuples;
  bitmask_type* null_mask;
  size_type* null_count_data;
  cudf::io::parse_options_view const options;
  size_type* d_offsets{};
  char* d_chars{};

  __device__ void operator()(size_type idx)
  {
    if (null_mask != nullptr && not bit_is_set(null_mask, idx)) {
      if (!d_chars) d_offsets[idx] = 0;
      return;
    }
    auto const in_begin     = str_tuples[idx].first;
    auto const in_end       = in_begin + str_tuples[idx].second;
    auto const num_in_chars = str_tuples[idx].second;

    if (num_in_chars > SINGLE_THREAD_THRESHOLD) return;

    // Check if the value corresponds to the null literal
    if (!d_chars) {
      auto const is_null_literal = serialized_trie_contains(
        options.trie_na, {in_begin, static_cast<std::size_t>(num_in_chars)});
      if (is_null_literal && null_mask != nullptr) {
        clear_bit(null_mask, idx);
        atomicAdd(null_count_data, 1);
        if (!d_chars) d_offsets[idx] = 0;
        return;
      }
    }

    char* d_buffer        = d_chars ? d_chars + d_offsets[idx] : nullptr;
    auto str_process_info = process_string(in_begin, in_end, d_buffer, options);
    if (str_process_info.result != data_casting_result::PARSING_SUCCESS) {
      if (null_mask != nullptr) {
        clear_bit(null_mask, idx);
        atomicAdd(null_count_data, 1);
      }
      if (!d_chars) d_offsets[idx] = 0;
    } else {
      if (!d_chars) d_offsets[idx] = str_process_info.bytes;
    }
  }
};

template <typename SymbolT>
struct to_string_view_pair {
  SymbolT const* data;
  to_string_view_pair(SymbolT const* _data) : data(_data) {}
  __device__ auto operator()(thrust::tuple<size_type, size_type> ip)
  {
    return thrust::pair<char const*, std::size_t>{data + thrust::get<0>(ip),
                                                  static_cast<std::size_t>(thrust::get<1>(ip))};
  }
};

template <typename string_view_pair_it>
static std::unique_ptr<column> parse_string(string_view_pair_it str_tuples,
                                            size_type col_size,
                                            rmm::device_buffer&& null_mask,
                                            rmm::device_scalar<size_type>& d_null_count,
                                            cudf::io::parse_options_view const& options,
                                            rmm::cuda_stream_view stream,
                                            rmm::mr::device_memory_resource* mr)
{
  //  CUDF_FUNC_RANGE();

  auto const max_length = thrust::transform_reduce(
    rmm::exec_policy(stream),
    str_tuples,
    str_tuples + col_size,
    [] __device__(auto t) { return t.second; },
    size_type{0},
    thrust::maximum<size_type>{});

  auto offsets = cudf::make_numeric_column(
    data_type{type_to_id<size_type>()}, col_size + 1, cudf::mask_state::UNALLOCATED, stream, mr);
  auto d_offsets       = offsets->mutable_view().data<size_type>();
  auto null_count_data = d_null_count.data();

  auto single_thread_fn = string_parse<decltype(str_tuples)>{
    str_tuples, static_cast<bitmask_type*>(null_mask.data()), null_count_data, options, d_offsets};
  thrust::for_each_n(rmm::exec_policy(stream),
                     thrust::make_counting_iterator<size_type>(0),
                     col_size,
                     single_thread_fn);

  constexpr auto warps_per_block  = 8;
  constexpr int threads_per_block = cudf::detail::warp_size * warps_per_block;
  auto num_blocks                 = cudf::util::div_rounding_up_safe(col_size, warps_per_block);
  auto str_counter                = cudf::numeric_scalar(size_type{0}, true, stream);

  // TODO run these independent kernels in parallel streams.
  if (max_length > SINGLE_THREAD_THRESHOLD) {
    parse_fn_string_parallel<true, warps_per_block>
      <<<num_blocks, threads_per_block, 0, stream.value()>>>(
        str_tuples,
        col_size,
        str_counter.data(),
        static_cast<bitmask_type*>(null_mask.data()),
        null_count_data,
        options,
        d_offsets,
        nullptr);
  }

  if (max_length > WARP_THRESHOLD) {
    // for strings longer than WARP_THRESHOLD, 1 block per string
    str_counter.set_value(0, stream);
    parse_fn_string_parallel<false, warps_per_block>
      <<<num_blocks, threads_per_block, 0, stream.value()>>>(
        str_tuples,
        col_size,
        str_counter.data(),
        static_cast<bitmask_type*>(null_mask.data()),
        null_count_data,
        options,
        d_offsets,
        nullptr);
  }
  auto const bytes =
    cudf::detail::sizes_to_offsets(d_offsets, d_offsets + col_size + 1, d_offsets, stream);
  CUDF_EXPECTS(bytes <= std::numeric_limits<size_type>::max(),
               "Size of output exceeds the column size limit",
               std::overflow_error);

  // CHARS column
  std::unique_ptr<column> chars =
    strings::detail::create_chars_child_column(static_cast<size_type>(bytes), stream, mr);
  auto d_chars = chars->mutable_view().data<char>();

  single_thread_fn.d_chars = d_chars;
  thrust::for_each_n(rmm::exec_policy(stream),
                     thrust::make_counting_iterator<size_type>(0),
                     col_size,
                     single_thread_fn);

  if (max_length > SINGLE_THREAD_THRESHOLD) {
    str_counter.set_value(0, stream);
    parse_fn_string_parallel<true, warps_per_block>
      <<<num_blocks, threads_per_block, 0, stream.value()>>>(
        str_tuples,
        col_size,
        str_counter.data(),
        static_cast<bitmask_type*>(null_mask.data()),
        null_count_data,
        options,
        d_offsets,
        d_chars);
  }

  if (max_length > WARP_THRESHOLD) {
    str_counter.set_value(0, stream);
    // for strings longer than WARP_THRESHOLD, 1 block per string
    parse_fn_string_parallel<false, warps_per_block>
      <<<num_blocks, threads_per_block, 0, stream.value()>>>(
        str_tuples,
        col_size,
        str_counter.data(),
        static_cast<bitmask_type*>(null_mask.data()),
        null_count_data,
        options,
        d_offsets,
        d_chars);
  }

  return make_strings_column(col_size,
                             std::move(offsets),
                             std::move(chars),
                             d_null_count.value(stream),
                             std::move(null_mask));
}

std::unique_ptr<column> parse_data(
  const char* data,
  thrust::zip_iterator<thrust::tuple<const size_type*, const size_type*>> offset_length_begin,
  size_type col_size,
  data_type col_type,
  rmm::device_buffer&& null_mask,
  size_type null_count,
  cudf::io::parse_options_view const& options,
  rmm::cuda_stream_view stream,
  rmm::mr::device_memory_resource* mr)
{
  CUDF_FUNC_RANGE();

  if (col_size == 0) { return make_empty_column(col_type); }
  auto d_null_count    = rmm::device_scalar<size_type>(null_count, stream);
  auto null_count_data = d_null_count.data();
  if (null_mask.is_empty()) {
    null_mask = cudf::detail::create_null_mask(col_size, mask_state::ALL_VALID, stream, mr);
  }

  // Prepare iterator that returns (string_ptr, string_length)-pairs needed by type conversion
  auto str_tuples = thrust::make_transform_iterator(offset_length_begin, to_string_view_pair{data});

  if (col_type == cudf::data_type{cudf::type_id::STRING}) {
    return parse_string(
      str_tuples, col_size, std::move(null_mask), d_null_count, options, stream, mr);
  }

  auto out_col =
    make_fixed_width_column(col_type, col_size, std::move(null_mask), null_count, stream, mr);
  auto output_dv_ptr = mutable_column_device_view::create(*out_col, stream);

  // use `ConvertFunctor` to convert non-string values
  thrust::for_each_n(
    rmm::exec_policy(stream),
    thrust::make_counting_iterator<size_type>(0),
    col_size,
    [str_tuples, col = *output_dv_ptr, options, col_type, null_count_data] __device__(
      size_type row) {
      if (col.is_null(row)) { return; }
      auto const in = str_tuples[row];

      auto const is_null_literal =
        serialized_trie_contains(options.trie_na, {in.first, static_cast<size_t>(in.second)});

      if (is_null_literal) {
        col.set_null(row);
        atomicAdd(null_count_data, 1);
        return;
      }

      // If this is a string value, remove quotes
      auto [in_begin, in_end] = trim_quotes(in.first, in.first + in.second, options.quotechar);

      auto const is_parsed = cudf::type_dispatcher(col_type,
                                                   ConvertFunctor{},
                                                   in_begin,
                                                   in_end,
                                                   col.data<char>(),
                                                   row,
                                                   col_type,
                                                   options,
                                                   false);
      if (not is_parsed) {
        col.set_null(row);
        atomicAdd(null_count_data, 1);
      }
    });

  out_col->set_null_count(d_null_count.value(stream));

  return out_col;
}

}  // namespace cudf::io::json::detail<|MERGE_RESOLUTION|>--- conflicted
+++ resolved
@@ -603,16 +603,7 @@
       }
       // Make sure all threads have no errors before continuing
       if constexpr (is_warp) {
-<<<<<<< HEAD
-        using WarpAny = cub::WarpReduce<bool>;
-        __shared__ typename WarpAny::TempStorage temp_storage[num_warps];
-        bool aggregate = WarpAny(temp_storage[warp_id]).Sum(error);
-        __shared__ typename cub::WarpScan<bool>::TempStorage temp_storage[num_warps];
-        error = cub::WarpScan<bool>(temp_storage[warp_id]).Broadcast(aggregate, 0);
-        // error = __any_sync(MASK, error);
-=======
         error = __any_sync(~0u, error);
->>>>>>> 31e56702
       } else {
         using ErrorReduce = cub::BlockReduce<bool, BLOCK_SIZE>;
         __shared__ typename ErrorReduce::TempStorage temp_storage_error;
