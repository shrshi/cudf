/*
 * Copyright (c) 2019, NVIDIA CORPORATION.
 *
 * Licensed under the Apache License, Version 2.0 (the "License");
 * you may not use this file except in compliance with the License.
 * You may obtain a copy of the License at
 *
 *     http://www.apache.org/licenses/LICENSE-2.0
 *
 * Unless required by applicable law or agreed to in writing, software
 * distributed under the License is distributed on an "AS IS" BASIS,
 * WITHOUT WARRANTIES OR CONDITIONS OF ANY KIND, either express or implied.
 * See the License for the specific language governing permissions and
 * limitations under the License.
 */
#include <cudf/concatenate.hpp>
#include <cudf/copying.hpp>
#include <cudf/detail/gather.cuh>
#include <cudf/detail/gather.hpp>
#include <cudf/detail/nvtx/ranges.hpp>
#include <cudf/join.hpp>
#include <cudf/table/table.hpp>
#include <cudf/table/table_view.hpp>
#include <cudf/utilities/error.hpp>

#include <join/hash_join.cuh>
#include <join/join_common_utils.hpp>

namespace cudf {
namespace experimental {
namespace detail {

/**
 * @brief Returns a vector with non-common indices which is set difference
 * between `[0, num_columns)` and index values in common_column_indices
 *
 * @param num_columns The number of columns , which represents column indices
 * from `[0, num_columns)` in a table
 * @param common_column_indices A vector of common indices which needs to be
 * excluded from `[0, num_columns)`
 * @return vector A vector containing only the indices which are not present in
 * `common_column_indices`
 **/
auto non_common_column_indices(size_type num_columns,
                               std::vector<size_type> const& common_column_indices)
{
  CUDF_EXPECTS(common_column_indices.size() <= static_cast<unsigned long>(num_columns),
               "Too many columns in common");
  std::vector<size_type> all_column_indices(num_columns);
  std::iota(std::begin(all_column_indices), std::end(all_column_indices), 0);
  std::vector<size_type> sorted_common_column_indices{common_column_indices};
  std::sort(std::begin(sorted_common_column_indices), std::end(sorted_common_column_indices));
  std::vector<size_type> non_common_column_indices(num_columns - common_column_indices.size());
  std::set_difference(std::cbegin(all_column_indices),
                      std::cend(all_column_indices),
                      std::cbegin(sorted_common_column_indices),
                      std::cend(sorted_common_column_indices),
                      std::begin(non_common_column_indices));
  return non_common_column_indices;
}

std::unique_ptr<experimental::table> get_empty_joined_table(
  table_view const& left,
  table_view const& right,
  std::vector<std::pair<size_type, size_type>> const& columns_in_common)
{
  std::vector<size_type> right_columns_in_common(columns_in_common.size());
  std::transform(columns_in_common.begin(),
                 columns_in_common.end(),
                 right_columns_in_common.begin(),
                 [](auto& col) { return col.second; });
  std::unique_ptr<experimental::table> empty_left  = experimental::empty_like(left);
  std::unique_ptr<experimental::table> empty_right = experimental::empty_like(right);
  std::vector<size_type> right_non_common_indices =
    non_common_column_indices(right.num_columns(), right_columns_in_common);
  table_view tmp_right_table = (*empty_right).select(right_non_common_indices);
  table_view tmp_table{{*empty_left, tmp_right_table}};
  return std::make_unique<experimental::table>(tmp_table);
}

VectorPair concatenate_vector_pairs(VectorPair& a, VectorPair& b)
{
  CUDF_EXPECTS((a.first.size() == a.second.size()),
               "Mismatch between sizes of vectors in vector pair");
  CUDF_EXPECTS((b.first.size() == b.second.size()),
               "Mismatch between sizes of vectors in vector pair");
  if (a.first.size() == 0) {
    return b;
  } else if (b.first.size() == 0) {
    return a;
  }
  auto original_size = a.first.size();
  a.first.resize(a.first.size() + b.first.size());
  a.second.resize(a.second.size() + b.second.size());
  thrust::copy(b.first.begin(), b.first.end(), a.first.begin() + original_size);
  thrust::copy(b.second.begin(), b.second.end(), a.second.begin() + original_size);
  return a;
}

template <typename T>
struct valid_range {
  T start, stop;
  __host__ __device__ valid_range(const T begin, const T end) : start(begin), stop(end) {}

  __host__ __device__ __forceinline__ bool operator()(const T index)
  {
    return ((index >= start) && (index < stop));
  }
};

/* --------------------------------------------------------------------------*/
/**
 * @brief  Creates a table containing the complement of left join indices.
 * This table has two columns. The first one is filled with JoinNoneValue(-1)
 * and the second one contains values from 0 to right_table_row_count - 1
 * excluding those found in the right_indices column.
 *
 * @Param right_indices Vector of indices
 * @Param left_table_row_count Number of rows of left table
 * @Param right_table_row_count Number of rows of right table
 * @param stream Optional, stream on which all memory allocations and copies
 * will be performed
 *
 * @Returns  Pair of vectors containing the left join indices complement
 */
/* ----------------------------------------------------------------------------*/
std::pair<rmm::device_vector<size_type>, rmm::device_vector<size_type>>
get_left_join_indices_complement(rmm::device_vector<size_type>& right_indices,
                                 size_type left_table_row_count,
                                 size_type right_table_row_count,
                                 cudaStream_t stream)
{
  // Get array of indices that do not appear in right_indices

  // Vector allocated for unmatched result
  rmm::device_vector<size_type> right_indices_complement(right_table_row_count);

  // If left table is empty in a full join call then all rows of the right table
  // should be represented in the joined indices. This is an optimization since
  // if left table is empty and full join is called all the elements in
  // right_indices will be JoinNoneValue, i.e. -1. This if path should
  // produce exactly the same result as the else path but will be faster.
  if (left_table_row_count == 0) {
    thrust::sequence(rmm::exec_policy(stream)->on(stream),
                     right_indices_complement.begin(),
                     right_indices_complement.end(),
                     0);
  } else {
    // Assume all the indices in invalid_index_map are invalid
    rmm::device_vector<size_type> invalid_index_map(right_table_row_count, 1);
    // Functor to check for index validity since left joins can create invalid indices
    valid_range<size_type> valid(0, right_table_row_count);

    // invalid_index_map[index_ptr[i]] = 0 for i = 0 to right_table_row_count
    // Thus specifying that those locations are valid
    thrust::scatter_if(rmm::exec_policy(stream)->on(stream),
                       thrust::make_constant_iterator(0),
                       thrust::make_constant_iterator(0) + right_indices.size(),
                       right_indices.begin(),      // Index locations
                       right_indices.begin(),      // Stencil - Check if index location is valid
                       invalid_index_map.begin(),  // Output indices
                       valid);                     // Stencil Predicate
    size_type begin_counter = static_cast<size_type>(0);
    size_type end_counter   = static_cast<size_type>(right_table_row_count);

    // Create list of indices that have been marked as invalid
    size_type indices_count = thrust::copy_if(rmm::exec_policy(stream)->on(stream),
                                              thrust::make_counting_iterator(begin_counter),
                                              thrust::make_counting_iterator(end_counter),
                                              invalid_index_map.begin(),
                                              right_indices_complement.begin(),
                                              thrust::identity<size_type>()) -
                              right_indices_complement.begin();
    right_indices_complement.resize(indices_count);
  }

  rmm::device_vector<size_type> left_invalid_indices(right_indices_complement.size(),
                                                     JoinNoneValue);

  return std::make_pair(std::move(left_invalid_indices), std::move(right_indices_complement));
}

/* --------------------------------------------------------------------------*/
/**
 * @brief  Computes the base join operation between two tables and returns the
 * output indices of left and right table as a combined table, i.e. if full
 * join is specified as the join type then left join is called.
 *
 * @throws cudf::logic_error
 * If `left`/`right` table is empty
 * If type mismatch between joining columns
 *
 * @param left  Table of left columns to join
 * @param right Table of right  columns to join
 * @param stream stream on which all memory allocations and copies
 * will be performed
 * @tparam join_kind The type of join to be performed
 *
 * @returns Join output indices vector pair
 */
/* ----------------------------------------------------------------------------*/
template <join_kind JoinKind>
std::pair<rmm::device_vector<size_type>, rmm::device_vector<size_type>> get_base_join_indices(
  table_view const& left, table_view const& right, cudaStream_t stream)
{
  CUDF_EXPECTS(0 != left.num_columns(), "Selected left dataset is empty");
  CUDF_EXPECTS(0 != right.num_columns(), "Selected right dataset is empty");
  CUDF_EXPECTS(std::equal(std::cbegin(left),
                          std::cend(left),
                          std::cbegin(right),
                          std::cend(right),
                          [](const auto& l, const auto& r) { return l.type() == r.type(); }),
               "Mismatch in joining column data types");

  constexpr join_kind BaseJoinKind =
    (JoinKind == join_kind::FULL_JOIN) ? join_kind::LEFT_JOIN : JoinKind;
  return get_base_hash_join_indices<BaseJoinKind>(left, right, false, stream);
}

/* --------------------------------------------------------------------------*/
/**
 * @brief  Combines the non common left, common left and non common right
 * columns in the correct order to form the join output table.
 *
 * @param left_noncommon_cols Columns obtained by gathering non common left
 * columns.
 * @param left_noncommon_col_indices Output locations of non common left columns
 * in the final table output
 * @param left_common_cols Columns obtained by gathering common left
 * columns.
 * @param left_common_col_indices Output locations of common left columns in the
 * final table output
 * @param right_noncommon_cols Table obtained by gathering non common right
 * columns.
 *
 * @Returns  Table containing rearranged columns.
 */
/* ----------------------------------------------------------------------------*/
std::vector<std::unique_ptr<column>> combine_join_columns(
  std::vector<std::unique_ptr<column>>&& left_noncommon_cols,
  std::vector<size_type> const& left_noncommon_col_indices,
  std::vector<std::unique_ptr<column>>&& left_common_cols,
  std::vector<size_type> const& left_common_col_indices,
  std::vector<std::unique_ptr<column>>&& right_noncommon_cols)
{
  std::vector<std::unique_ptr<column>> combined_cols(left_noncommon_cols.size() +
                                                     left_common_cols.size());
  for (size_t i = 0; i < left_noncommon_cols.size(); ++i) {
    combined_cols.at(left_noncommon_col_indices.at(i)) = std::move(left_noncommon_cols.at(i));
  }
  for (size_t i = 0; i < left_common_cols.size(); ++i) {
    combined_cols.at(left_common_col_indices.at(i)) = std::move(left_common_cols.at(i));
  }
  combined_cols.insert(combined_cols.end(),
                       std::make_move_iterator(right_noncommon_cols.begin()),
                       std::make_move_iterator(right_noncommon_cols.end()));
  return combined_cols;
}

/* --------------------------------------------------------------------------*/
/**
 * @brief  Gathers rows from `left` and `right` table and combines them into a
 * single table.
 *
 * @param left Left input table
 * @param right Right input table
 * @param joined_indices Pair of vectors containing row indices from which
 * `left` and `right` tables are gathered. If any row index is out of bounds,
 * the contribution in the output `table` will be NULL.
 * @param columns_in_common is a vector of pairs of column indices
 * from tables `left` and `right` respectively, that are "in common".
 * For "common" columns, only a single output column will be produced.
 * For an inner or left join, the result will be gathered from the column in
 * `left`. For a full join, the result will be gathered from both common
 * columns in `left` and `right` and concatenated to form a single column.
 *
 * @Returns `table` containing the concatenation of rows from `left` and
 * `right` specified by `joined_indices`.
 * For any columns indicated by `columns_in_common`, only the corresponding
 * column in `left` will be included in the result. Final form would look like
 * `left(including common columns)+right(excluding common columns)`.
 */
/* ----------------------------------------------------------------------------*/
template <join_kind JoinKind>
std::unique_ptr<experimental::table> construct_join_output_df(
  table_view const& left,
  table_view const& right,
  VectorPair& joined_indices,
  std::vector<std::pair<size_type, size_type>> const& columns_in_common,
  rmm::mr::device_memory_resource* mr,
  cudaStream_t stream)
{
  std::vector<size_type> left_common_col;
  left_common_col.reserve(columns_in_common.size());
  std::vector<size_type> right_common_col;
  right_common_col.reserve(columns_in_common.size());
  for (const auto c : columns_in_common) {
    left_common_col.push_back(c.first);
    right_common_col.push_back(c.second);
  }
  std::vector<size_type> left_noncommon_col =
    non_common_column_indices(left.num_columns(), left_common_col);
  std::vector<size_type> right_noncommon_col =
    non_common_column_indices(right.num_columns(), right_common_col);

  bool const nullify_out_of_bounds{JoinKind != join_kind::INNER_JOIN};

  std::unique_ptr<experimental::table> common_table = std::make_unique<experimental::table>();
  // Construct the joined columns
  if (join_kind::FULL_JOIN == JoinKind) {
    auto complement_indices = get_left_join_indices_complement(
      joined_indices.second, left.num_rows(), right.num_rows(), stream);
    if (not columns_in_common.empty()) {
      auto common_from_right = experimental::detail::gather(right.select(right_common_col),
                                                            complement_indices.second.begin(),
                                                            complement_indices.second.end(),
                                                            nullify_out_of_bounds,
                                                            rmm::mr::get_default_resource(),
                                                            stream);
      auto common_from_left  = experimental::detail::gather(left.select(left_common_col),
                                                           joined_indices.first.begin(),
                                                           joined_indices.first.end(),
                                                           nullify_out_of_bounds,
                                                           rmm::mr::get_default_resource(),
                                                           stream);
      common_table =
<<<<<<< HEAD
        concatenate({common_from_right->view(), common_from_left->view()});
=======
        experimental::concatenate({common_from_right->view(), common_from_left->view()}, mr);
>>>>>>> 1336a3a7
    }
    joined_indices = concatenate_vector_pairs(complement_indices, joined_indices);
  } else {
    if (not columns_in_common.empty()) {
      common_table = experimental::detail::gather(left.select(left_common_col),
                                                  joined_indices.first.begin(),
                                                  joined_indices.first.end(),
                                                  nullify_out_of_bounds,
                                                  mr,
                                                  stream);
    }
  }

  // Construct the left non common columns
  std::unique_ptr<experimental::table> left_table =
    experimental::detail::gather(left.select(left_noncommon_col),
                                 joined_indices.first.begin(),
                                 joined_indices.first.end(),
                                 nullify_out_of_bounds,
                                 mr,
                                 stream);

  std::unique_ptr<experimental::table> right_table =
    experimental::detail::gather(right.select(right_noncommon_col),
                                 joined_indices.second.begin(),
                                 joined_indices.second.end(),
                                 nullify_out_of_bounds,
                                 mr,
                                 stream);

  return std::make_unique<experimental::table>(combine_join_columns(left_table->release(),
                                                                    left_noncommon_col,
                                                                    common_table->release(),
                                                                    left_common_col,
                                                                    right_table->release()));
}

/* --------------------------------------------------------------------------*/
/**
 * @brief  Performs join on the columns provided in `left` and `right` as per
 * the joining indices given in `left_on` and `right_on` and creates a single
 * table.
 *
 * @throws cudf::logic_error
 * If `columns_in_common` contains a pair of indices (L, R) if L does not exist
 * in `left_on` or R does not exist in `right_on`.
 * If `columns_in_common` contains a pair of indices (L, R) such that the
 * location of `L` within `left_on` is not equal to location of R within
 * `right_on`
 * If number of elements in `left_on` or `right_on` mismatch.
 * If number of columns in either `left` or `right` table is 0 or exceeds
 * MAX_JOIN_SIZE
 * @throws std::out_of_range if element of `left_on` or `right_on` exceed the
 * number of columns in the left or right table.
 *
 * @param left The left table
 * @param right The right table
 * @param left_on The column's indices from `left` to join on.
 * Column `i` from `left_on` will be compared against column `i` of `right_on`.
 * @param right_on The column's indices from `right` to join on.
 * Column `i` from `right_on` will be compared with column `i` of `left_on`.
 * @param columns_in_common is a vector of pairs of column indices into
 * `left_on` and `right_on`, respectively, that are "in common". For "common"
 * columns, only a single output column will be produced, which is gathered
 * from `left_on` if it is left join or from intersection of `left_on` and
 * `right_on`
 * if it is inner join or gathered from both `left_on` and `right_on` if it is
 * full join.
 * Else, for every column in `left_on` and `right_on`, an output column will
 * be produced.
 * @param mr The memory resource that will be used for allocating
 * the device memory for the new table
 * @param stream Optional, stream on which all memory allocations and copies
 * will be performed
 *
 * @tparam join_kind The type of join to be performed
 *
 * @returns Result of joining `left` and `right` tables on the columns
 * specified by `left_on` and `right_on`. The resulting table will be joined columns of
 * `left(including common columns)+right(excluding common columns)`.
 */
/* ----------------------------------------------------------------------------*/
template <join_kind JoinKind>
std::unique_ptr<experimental::table> join_call_compute_df(
  table_view const& left,
  table_view const& right,
  std::vector<size_type> const& left_on,
  std::vector<size_type> const& right_on,
  std::vector<std::pair<size_type, size_type>> const& columns_in_common,
  rmm::mr::device_memory_resource* mr,
  cudaStream_t stream = 0)
{
  CUDF_EXPECTS(0 != left.num_columns(), "Left table is empty");
  CUDF_EXPECTS(0 != right.num_columns(), "Right table is empty");
  CUDF_EXPECTS(left.num_rows() < MAX_JOIN_SIZE, "Left column size is too big");
  CUDF_EXPECTS(right.num_rows() < MAX_JOIN_SIZE, "Right column size is too big");

  CUDF_EXPECTS(left_on.size() == right_on.size(), "Mismatch in number of columns to be joined on");

  CUDF_EXPECTS(std::all_of(columns_in_common.begin(),
                           columns_in_common.end(),
                           [&left_on, &right_on](auto p) {
                             size_t lind =
                               std::find(left_on.begin(), left_on.end(), p.first) - left_on.begin();
                             size_t rind = std::find(right_on.begin(), right_on.end(), p.second) -
                                           right_on.begin();
                             return (lind != left_on.size()) && (rind != right_on.size()) &&
                                    (lind == rind);
                           }),
               "Invalid values passed to columns_in_common");

  if (is_trivial_join(left, right, left_on, right_on, JoinKind)) {
    return get_empty_joined_table(left, right, columns_in_common);
  }

  auto joined_indices =
    get_base_join_indices<JoinKind>(left.select(left_on), right.select(right_on), stream);

  return construct_join_output_df<JoinKind>(
    left, right, joined_indices, columns_in_common, mr, stream);
}

}  // namespace detail

std::unique_ptr<experimental::table> inner_join(
  table_view const& left,
  table_view const& right,
  std::vector<size_type> const& left_on,
  std::vector<size_type> const& right_on,
  std::vector<std::pair<size_type, size_type>> const& columns_in_common,
  rmm::mr::device_memory_resource* mr)
{
  CUDF_FUNC_RANGE();
  return detail::join_call_compute_df<::cudf::experimental::detail::join_kind::INNER_JOIN>(
    left, right, left_on, right_on, columns_in_common, mr);
}

std::unique_ptr<experimental::table> left_join(
  table_view const& left,
  table_view const& right,
  std::vector<size_type> const& left_on,
  std::vector<size_type> const& right_on,
  std::vector<std::pair<size_type, size_type>> const& columns_in_common,
  rmm::mr::device_memory_resource* mr)
{
  CUDF_FUNC_RANGE();
  return detail::join_call_compute_df<::cudf::experimental::detail::join_kind::LEFT_JOIN>(
    left, right, left_on, right_on, columns_in_common, mr);
}

std::unique_ptr<experimental::table> full_join(
  table_view const& left,
  table_view const& right,
  std::vector<size_type> const& left_on,
  std::vector<size_type> const& right_on,
  std::vector<std::pair<size_type, size_type>> const& columns_in_common,
  rmm::mr::device_memory_resource* mr)
{
  CUDF_FUNC_RANGE();
  return detail::join_call_compute_df<::cudf::experimental::detail::join_kind::FULL_JOIN>(
    left, right, left_on, right_on, columns_in_common, mr);
}

}  // namespace experimental

}  // namespace cudf<|MERGE_RESOLUTION|>--- conflicted
+++ resolved
@@ -324,11 +324,7 @@
                                                            rmm::mr::get_default_resource(),
                                                            stream);
       common_table =
-<<<<<<< HEAD
-        concatenate({common_from_right->view(), common_from_left->view()});
-=======
-        experimental::concatenate({common_from_right->view(), common_from_left->view()}, mr);
->>>>>>> 1336a3a7
+        concatenate({common_from_right->view(), common_from_left->view()}, mr);
     }
     joined_indices = concatenate_vector_pairs(complement_indices, joined_indices);
   } else {
