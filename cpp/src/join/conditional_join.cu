/*
 * Copyright (c) 2021-2024, NVIDIA CORPORATION.
 *
 * Licensed under the Apache License, Version 2.0 (the "License");
 * you may not use this file except in compliance with the License.
 * You may obtain a copy of the License at
 *
 *     http://www.apache.org/licenses/LICENSE-2.0
 *
 * Unless required by applicable law or agreed to in writing, software
 * distributed under the License is distributed on an "AS IS" BASIS,
 * WITHOUT WARRANTIES OR CONDITIONS OF ANY KIND, either express or implied.
 * See the License for the specific language governing permissions and
 * limitations under the License.
 */

#include "join/conditional_join.hpp"
#include "join/conditional_join_kernels.cuh"
#include "join/join_common_utils.cuh"
#include "join/join_common_utils.hpp"

#include <cudf/ast/detail/expression_parser.hpp>
#include <cudf/ast/expressions.hpp>
#include <cudf/detail/utilities/cuda.cuh>
#include <cudf/join.hpp>
#include <cudf/table/table.hpp>
#include <cudf/table/table_device_view.cuh>
#include <cudf/table/table_view.hpp>
#include <cudf/types.hpp>
#include <cudf/utilities/default_stream.hpp>

#include <rmm/cuda_stream_view.hpp>
#include <rmm/resource_ref.hpp>

#include <optional>

namespace cudf {
namespace detail {

std::unique_ptr<rmm::device_uvector<size_type>> conditional_join_anti_semi(
  table_view const& left,
  table_view const& right,
  ast::expression const& binary_predicate,
  join_kind join_type,
  std::optional<std::size_t> output_size,
  rmm::cuda_stream_view stream,
  rmm::device_async_resource_ref mr)
{
  if (right.num_rows() == 0) {
    switch (join_type) {
      case join_kind::LEFT_ANTI_JOIN: return get_trivial_left_join_indices(left, stream, mr).first;
      case join_kind::LEFT_SEMI_JOIN:
        return std::make_unique<rmm::device_uvector<size_type>>(0, stream, mr);
      default: CUDF_FAIL("Invalid join kind."); break;
    }
  } else if (left.num_rows() == 0) {
    switch (join_type) {
      case join_kind::LEFT_ANTI_JOIN: [[fallthrough]];
      case join_kind::LEFT_SEMI_JOIN:
        return std::make_unique<rmm::device_uvector<size_type>>(0, stream, mr);
      default: CUDF_FAIL("Invalid join kind."); break;
    }
  }

  auto const has_nulls = binary_predicate.may_evaluate_null(left, right, stream);

  auto const parser =
    ast::detail::expression_parser{binary_predicate, left, right, has_nulls, stream, mr};
  CUDF_EXPECTS(parser.output_type().id() == type_id::BOOL8,
               "The expression must produce a Boolean output.");

  auto left_table  = table_device_view::create(left, stream);
  auto right_table = table_device_view::create(right, stream);

  detail::grid_1d const config(left.num_rows(), DEFAULT_JOIN_BLOCK_SIZE);
  auto const shmem_size_per_block = parser.shmem_per_thread * config.num_threads_per_block;

  // TODO: Remove the output_size parameter. It is not needed because the
  // output size is bounded by the size of the left table.
  std::size_t join_size;
  if (output_size.has_value()) {
    join_size = *output_size;
  } else {
    // Allocate storage for the counter used to get the size of the join output
    rmm::device_scalar<std::size_t> size(0, stream, mr);
    if (has_nulls) {
      compute_conditional_join_output_size<DEFAULT_JOIN_BLOCK_SIZE, true>
        <<<config.num_blocks, config.num_threads_per_block, shmem_size_per_block, stream.value()>>>(
          *left_table, *right_table, join_type, parser.device_expression_data, false, size.data());
    } else {
      compute_conditional_join_output_size<DEFAULT_JOIN_BLOCK_SIZE, false>
        <<<config.num_blocks, config.num_threads_per_block, shmem_size_per_block, stream.value()>>>(
          *left_table, *right_table, join_type, parser.device_expression_data, false, size.data());
    }
    join_size = size.value(stream);
  }

<<<<<<< HEAD
  rmm::device_scalar<size_type> write_index(0, stream);
=======
  rmm::device_scalar<std::size_t> write_index(0, stream);
>>>>>>> d1588c88

  auto left_indices = std::make_unique<rmm::device_uvector<size_type>>(join_size, stream, mr);

  auto const& join_output_l = left_indices->data();

  if (has_nulls) {
    conditional_join_anti_semi<DEFAULT_JOIN_BLOCK_SIZE, DEFAULT_JOIN_CACHE_SIZE, true>
      <<<config.num_blocks, config.num_threads_per_block, shmem_size_per_block, stream.value()>>>(
        *left_table,
        *right_table,
        join_type,
        join_output_l,
        write_index.data(),
        parser.device_expression_data,
        join_size);
  } else {
    conditional_join_anti_semi<DEFAULT_JOIN_BLOCK_SIZE, DEFAULT_JOIN_CACHE_SIZE, false>
      <<<config.num_blocks, config.num_threads_per_block, shmem_size_per_block, stream.value()>>>(
        *left_table,
        *right_table,
        join_type,
        join_output_l,
        write_index.data(),
        parser.device_expression_data,
        join_size);
  }
  return left_indices;
}

std::pair<std::unique_ptr<rmm::device_uvector<size_type>>,
          std::unique_ptr<rmm::device_uvector<size_type>>>
conditional_join(table_view const& left,
                 table_view const& right,
                 ast::expression const& binary_predicate,
                 join_kind join_type,
                 std::optional<std::size_t> output_size,
                 rmm::cuda_stream_view stream,
                 rmm::device_async_resource_ref mr)
{
  // We can immediately filter out cases where the right table is empty. In
  // some cases, we return all the rows of the left table with a corresponding
  // null index for the right table; in others, we return an empty output.
  if (right.num_rows() == 0) {
    switch (join_type) {
      // Left, left anti, and full all return all the row indices from left
      // with a corresponding NULL from the right.
      case join_kind::LEFT_JOIN:
      case join_kind::LEFT_ANTI_JOIN:
      case join_kind::FULL_JOIN: return get_trivial_left_join_indices(left, stream, mr);
      // Inner and left semi joins return empty output because no matches can exist.
      case join_kind::INNER_JOIN:
      case join_kind::LEFT_SEMI_JOIN:
        return std::pair(std::make_unique<rmm::device_uvector<size_type>>(0, stream, mr),
                         std::make_unique<rmm::device_uvector<size_type>>(0, stream, mr));
      default: CUDF_FAIL("Invalid join kind."); break;
    }
  } else if (left.num_rows() == 0) {
    switch (join_type) {
      // Left, left anti, left semi, and inner joins all return empty sets.
      case join_kind::LEFT_JOIN:
      case join_kind::LEFT_ANTI_JOIN:
      case join_kind::INNER_JOIN:
      case join_kind::LEFT_SEMI_JOIN:
        return std::pair(std::make_unique<rmm::device_uvector<size_type>>(0, stream, mr),
                         std::make_unique<rmm::device_uvector<size_type>>(0, stream, mr));
      // Full joins need to return the trivial complement.
      case join_kind::FULL_JOIN: {
        auto ret_flipped = get_trivial_left_join_indices(right, stream, mr);
        return std::pair(std::move(ret_flipped.second), std::move(ret_flipped.first));
      }
      default: CUDF_FAIL("Invalid join kind."); break;
    }
  }

  // If evaluating the expression may produce null outputs we create a nullable
  // output column and follow the null-supporting expression evaluation code
  // path.
  auto const has_nulls = binary_predicate.may_evaluate_null(left, right, stream);

  auto const parser =
    ast::detail::expression_parser{binary_predicate, left, right, has_nulls, stream, mr};
  CUDF_EXPECTS(parser.output_type().id() == type_id::BOOL8,
               "The expression must produce a boolean output.");

  auto left_table  = table_device_view::create(left, stream);
  auto right_table = table_device_view::create(right, stream);

  // For inner joins we support optimizing the join by launching one thread for
  // whichever table is larger rather than always using the left table.
  auto swap_tables = (join_type == join_kind::INNER_JOIN) && (right.num_rows() > left.num_rows());
  detail::grid_1d const config(swap_tables ? right.num_rows() : left.num_rows(),
                               DEFAULT_JOIN_BLOCK_SIZE);
  auto const shmem_size_per_block = parser.shmem_per_thread * config.num_threads_per_block;
  join_kind const kernel_join_type =
    join_type == join_kind::FULL_JOIN ? join_kind::LEFT_JOIN : join_type;

  // If the join size was not provided as an input, compute it here.
  std::size_t join_size;
  if (output_size.has_value()) {
    join_size = *output_size;
  } else {
    // Allocate storage for the counter used to get the size of the join output
    rmm::device_scalar<std::size_t> size(0, stream, mr);
    if (has_nulls) {
      compute_conditional_join_output_size<DEFAULT_JOIN_BLOCK_SIZE, true>
        <<<config.num_blocks, config.num_threads_per_block, shmem_size_per_block, stream.value()>>>(
          *left_table,
          *right_table,
          kernel_join_type,
          parser.device_expression_data,
          swap_tables,
          size.data());
    } else {
      compute_conditional_join_output_size<DEFAULT_JOIN_BLOCK_SIZE, false>
        <<<config.num_blocks, config.num_threads_per_block, shmem_size_per_block, stream.value()>>>(
          *left_table,
          *right_table,
          kernel_join_type,
          parser.device_expression_data,
          swap_tables,
          size.data());
    }
    join_size = size.value(stream);
  }

  // The initial early exit clauses guarantee that we will not reach this point
  // unless both the left and right tables are non-empty. Under that
  // constraint, neither left nor full joins can return an empty result since
  // at minimum we are guaranteed null matches for all non-matching rows. In
  // all other cases (inner, left semi, and left anti joins) if we reach this
  // point we can safely return an empty result.
  if (join_size == 0) {
    return std::pair(std::make_unique<rmm::device_uvector<size_type>>(0, stream, mr),
                     std::make_unique<rmm::device_uvector<size_type>>(0, stream, mr));
  }

  rmm::device_scalar<std::size_t> write_index(0, stream);

  auto left_indices  = std::make_unique<rmm::device_uvector<size_type>>(join_size, stream, mr);
  auto right_indices = std::make_unique<rmm::device_uvector<size_type>>(join_size, stream, mr);

  auto const& join_output_l = left_indices->data();
  auto const& join_output_r = right_indices->data();

  if (has_nulls) {
    conditional_join<DEFAULT_JOIN_BLOCK_SIZE, DEFAULT_JOIN_CACHE_SIZE, true>
      <<<config.num_blocks, config.num_threads_per_block, shmem_size_per_block, stream.value()>>>(
        *left_table,
        *right_table,
        kernel_join_type,
        join_output_l,
        join_output_r,
        write_index.data(),
        parser.device_expression_data,
        join_size,
        swap_tables);
  } else {
    conditional_join<DEFAULT_JOIN_BLOCK_SIZE, DEFAULT_JOIN_CACHE_SIZE, false>
      <<<config.num_blocks, config.num_threads_per_block, shmem_size_per_block, stream.value()>>>(
        *left_table,
        *right_table,
        kernel_join_type,
        join_output_l,
        join_output_r,
        write_index.data(),
        parser.device_expression_data,
        join_size,
        swap_tables);
  }

  auto join_indices = std::pair(std::move(left_indices), std::move(right_indices));

  // For full joins, get the indices in the right table that were not joined to
  // by any row in the left table.
  if (join_type == join_kind::FULL_JOIN) {
    auto complement_indices = detail::get_left_join_indices_complement(
      join_indices.second, left.num_rows(), right.num_rows(), stream, mr);
    join_indices = detail::concatenate_vector_pairs(join_indices, complement_indices, stream);
  }
  return join_indices;
}

std::size_t compute_conditional_join_output_size(table_view const& left,
                                                 table_view const& right,
                                                 ast::expression const& binary_predicate,
                                                 join_kind join_type,
                                                 rmm::cuda_stream_view stream,
                                                 rmm::device_async_resource_ref mr)
{
  // Until we add logic to handle the number of non-matches in the right table,
  // full joins are not supported in this function. Note that this does not
  // prevent actually performing full joins since we do that by calculating the
  // left join and then concatenating the complementary right indices.
  CUDF_EXPECTS(join_type != join_kind::FULL_JOIN,
               "Size estimation is not available for full joins.");

  // We can immediately filter out cases where one table is empty. In
  // some cases, we return all the rows of the other table with a corresponding
  // null index for the empty table; in others, we return an empty output.
  if (right.num_rows() == 0) {
    switch (join_type) {
      // Left, left anti, and full all return all the row indices from left
      // with a corresponding NULL from the right.
      case join_kind::LEFT_JOIN:
      case join_kind::LEFT_ANTI_JOIN:
      case join_kind::FULL_JOIN: return left.num_rows();
      // Inner and left semi joins return empty output because no matches can exist.
      case join_kind::INNER_JOIN:
      case join_kind::LEFT_SEMI_JOIN: return 0;
      default: CUDF_FAIL("Invalid join kind."); break;
    }
  } else if (left.num_rows() == 0) {
    switch (join_type) {
      // Left, left anti, left semi, and inner joins all return empty sets.
      case join_kind::LEFT_JOIN:
      case join_kind::LEFT_ANTI_JOIN:
      case join_kind::INNER_JOIN:
      case join_kind::LEFT_SEMI_JOIN: return 0;
      // Full joins need to return the trivial complement.
      case join_kind::FULL_JOIN: return right.num_rows();
      default: CUDF_FAIL("Invalid join kind."); break;
    }
  }

  // Prepare output column. Whether or not the output column is nullable is
  // determined by whether any of the columns in the input table are nullable.
  // If none of the input columns actually contain nulls, we can still use the
  // non-nullable version of the expression evaluation code path for
  // performance, so we capture that information as well.
  auto const has_nulls = binary_predicate.may_evaluate_null(left, right, stream);

  auto const parser =
    ast::detail::expression_parser{binary_predicate, left, right, has_nulls, stream, mr};
  CUDF_EXPECTS(parser.output_type().id() == type_id::BOOL8,
               "The expression must produce a boolean output.");

  auto left_table  = table_device_view::create(left, stream);
  auto right_table = table_device_view::create(right, stream);

  // For inner joins we support optimizing the join by launching one thread for
  // whichever table is larger rather than always using the left table.
  auto swap_tables = (join_type == join_kind::INNER_JOIN) && (right.num_rows() > left.num_rows());
  detail::grid_1d const config(swap_tables ? right.num_rows() : left.num_rows(),
                               DEFAULT_JOIN_BLOCK_SIZE);
  auto const shmem_size_per_block = parser.shmem_per_thread * config.num_threads_per_block;

  // Allocate storage for the counter used to get the size of the join output
  rmm::device_scalar<std::size_t> size(0, stream, mr);

  // Determine number of output rows without actually building the output to simply
  // find what the size of the output will be.
  if (has_nulls) {
    compute_conditional_join_output_size<DEFAULT_JOIN_BLOCK_SIZE, true>
      <<<config.num_blocks, config.num_threads_per_block, shmem_size_per_block, stream.value()>>>(
        *left_table,
        *right_table,
        join_type,
        parser.device_expression_data,
        swap_tables,
        size.data());
  } else {
    compute_conditional_join_output_size<DEFAULT_JOIN_BLOCK_SIZE, false>
      <<<config.num_blocks, config.num_threads_per_block, shmem_size_per_block, stream.value()>>>(
        *left_table,
        *right_table,
        join_type,
        parser.device_expression_data,
        swap_tables,
        size.data());
  }
  return size.value(stream);
}

}  // namespace detail

std::pair<std::unique_ptr<rmm::device_uvector<size_type>>,
          std::unique_ptr<rmm::device_uvector<size_type>>>
conditional_inner_join(table_view const& left,
                       table_view const& right,
                       ast::expression const& binary_predicate,
                       std::optional<std::size_t> output_size,
                       rmm::device_async_resource_ref mr)
{
  CUDF_FUNC_RANGE();
  return detail::conditional_join(left,
                                  right,
                                  binary_predicate,
                                  detail::join_kind::INNER_JOIN,
                                  output_size,
                                  cudf::get_default_stream(),
                                  mr);
}

std::pair<std::unique_ptr<rmm::device_uvector<size_type>>,
          std::unique_ptr<rmm::device_uvector<size_type>>>
conditional_left_join(table_view const& left,
                      table_view const& right,
                      ast::expression const& binary_predicate,
                      std::optional<std::size_t> output_size,
                      rmm::device_async_resource_ref mr)
{
  CUDF_FUNC_RANGE();
  return detail::conditional_join(left,
                                  right,
                                  binary_predicate,
                                  detail::join_kind::LEFT_JOIN,
                                  output_size,
                                  cudf::get_default_stream(),
                                  mr);
}

std::pair<std::unique_ptr<rmm::device_uvector<size_type>>,
          std::unique_ptr<rmm::device_uvector<size_type>>>
conditional_full_join(table_view const& left,
                      table_view const& right,
                      ast::expression const& binary_predicate,
                      rmm::device_async_resource_ref mr)
{
  CUDF_FUNC_RANGE();
  return detail::conditional_join(left,
                                  right,
                                  binary_predicate,
                                  detail::join_kind::FULL_JOIN,
                                  {},
                                  cudf::get_default_stream(),
                                  mr);
}

std::unique_ptr<rmm::device_uvector<size_type>> conditional_left_semi_join(
  table_view const& left,
  table_view const& right,
  ast::expression const& binary_predicate,
  std::optional<std::size_t> output_size,
  rmm::device_async_resource_ref mr)
{
  CUDF_FUNC_RANGE();
  return std::move(detail::conditional_join_anti_semi(left,
                                                      right,
                                                      binary_predicate,
                                                      detail::join_kind::LEFT_SEMI_JOIN,
                                                      output_size,
                                                      cudf::get_default_stream(),
                                                      mr));
}

std::unique_ptr<rmm::device_uvector<size_type>> conditional_left_anti_join(
  table_view const& left,
  table_view const& right,
  ast::expression const& binary_predicate,
  std::optional<std::size_t> output_size,
  rmm::device_async_resource_ref mr)
{
  CUDF_FUNC_RANGE();
  return std::move(detail::conditional_join_anti_semi(left,
                                                      right,
                                                      binary_predicate,
                                                      detail::join_kind::LEFT_ANTI_JOIN,
                                                      output_size,
                                                      cudf::get_default_stream(),
                                                      mr));
}

std::size_t conditional_inner_join_size(table_view const& left,
                                        table_view const& right,
                                        ast::expression const& binary_predicate,
                                        rmm::device_async_resource_ref mr)
{
  CUDF_FUNC_RANGE();
  return detail::compute_conditional_join_output_size(
    left, right, binary_predicate, detail::join_kind::INNER_JOIN, cudf::get_default_stream(), mr);
}

std::size_t conditional_left_join_size(table_view const& left,
                                       table_view const& right,
                                       ast::expression const& binary_predicate,
                                       rmm::device_async_resource_ref mr)
{
  CUDF_FUNC_RANGE();
  return detail::compute_conditional_join_output_size(
    left, right, binary_predicate, detail::join_kind::LEFT_JOIN, cudf::get_default_stream(), mr);
}

std::size_t conditional_left_semi_join_size(table_view const& left,
                                            table_view const& right,
                                            ast::expression const& binary_predicate,
                                            rmm::device_async_resource_ref mr)
{
  CUDF_FUNC_RANGE();
  return std::move(detail::compute_conditional_join_output_size(left,
                                                                right,
                                                                binary_predicate,
                                                                detail::join_kind::LEFT_SEMI_JOIN,
                                                                cudf::get_default_stream(),
                                                                mr));
}

std::size_t conditional_left_anti_join_size(table_view const& left,
                                            table_view const& right,
                                            ast::expression const& binary_predicate,
                                            rmm::device_async_resource_ref mr)
{
  CUDF_FUNC_RANGE();
  return std::move(detail::compute_conditional_join_output_size(left,
                                                                right,
                                                                binary_predicate,
                                                                detail::join_kind::LEFT_ANTI_JOIN,
                                                                cudf::get_default_stream(),
                                                                mr));
}

}  // namespace cudf<|MERGE_RESOLUTION|>--- conflicted
+++ resolved
@@ -95,11 +95,7 @@
     join_size = size.value(stream);
   }
 
-<<<<<<< HEAD
-  rmm::device_scalar<size_type> write_index(0, stream);
-=======
   rmm::device_scalar<std::size_t> write_index(0, stream);
->>>>>>> d1588c88
 
   auto left_indices = std::make_unique<rmm::device_uvector<size_type>>(join_size, stream, mr);
 
