--- conflicted
+++ resolved
@@ -62,9 +62,16 @@
                                               mask_state::UNALLOCATED,
                                               stream,
                                               mr);
-<<<<<<< HEAD
-
-        if (output->size() == 0) {
+
+        if (output->size() == 0)
+        {
+            return output;
+        }
+
+        if (input.size() == 0)
+        {
+            auto mask = create_null_mask(output->size(), mask_state::ALL_NULL, stream, mr);
+            output->set_null_mask(std::move(mask), output->size());
             return output;
         }
 
@@ -85,38 +92,6 @@
                 return select_quantile_data<Result>(sorted_data, size, q, interp);
             });
 
-=======
-
-        if (output->size() == 0)
-        {
-            return output;
-        }
-
-        if (input.size() == 0)
-        {
-            auto mask = create_null_mask(output->size(), mask_state::ALL_NULL, stream, mr);
-            output->set_null_mask(std::move(mask), output->size());
-            return output;
-        }
-
-        auto d_input = column_device_view::create(input);
-        auto d_output = mutable_column_device_view::create(output->mutable_view());
-
-        rmm::device_vector<double> q_device{q};
-
-        auto sorted_data = thrust::make_permutation_iterator(input.data<T>(),
-                                                             ordered_indices);
-
-        thrust::transform(
-            q_device.begin(),
-            q_device.end(),
-            d_output->template begin<Result>(),
-            [sorted_data, interp=interp, size=size]
-            __device__ (double q){
-                return select_quantile_data<Result>(sorted_data, size, q, interp);
-            });
-
->>>>>>> 46f143c7
         if (input.nullable())
         {
             auto sorted_validity = thrust::make_transform_iterator(
@@ -156,12 +131,8 @@
          std::vector<double> const& q,
          interpolation interp,
          bool retain_types,
-<<<<<<< HEAD
-         rmm::mr::device_memory_resource* mr)
-=======
          rmm::mr::device_memory_resource* mr,
          cudaStream_t stream)
->>>>>>> 46f143c7
 {
     auto functor = quantile_functor<exact, SortMapIterator>{
         ordered_indices,
@@ -170,11 +141,7 @@
         interp,
         retain_types,
         mr,
-<<<<<<< HEAD
-        0};
-=======
         stream};
->>>>>>> 46f143c7
 
     return type_dispatcher(input.type(), functor, input);
 }
@@ -190,11 +157,6 @@
          rmm::mr::device_memory_resource* mr)
 {
     CUDF_FUNC_RANGE();
-<<<<<<< HEAD
-    CUDF_EXPECTS(input.size() > 0,
-                "quantile requires at least one input row.");
-=======
->>>>>>> 46f143c7
 
     if (ordered_indices.is_empty())
     {
@@ -206,12 +168,8 @@
                                           q,
                                           interp,
                                           exact,
-<<<<<<< HEAD
-                                          mr);
-=======
                                           mr,
                                           0);
->>>>>>> 46f143c7
         }
         else
         {
@@ -221,12 +179,8 @@
                                            q,
                                            interp,
                                            exact,
-<<<<<<< HEAD
-                                           mr);
-=======
                                            mr,
                                            0);
->>>>>>> 46f143c7
         }
         
     }
@@ -243,12 +197,8 @@
                                           q,
                                           interp,
                                           exact,
-<<<<<<< HEAD
-                                          mr);
-=======
                                           mr,
                                           0);
->>>>>>> 46f143c7
         }
         else
         {
@@ -258,12 +208,8 @@
                                            q,
                                            interp,
                                            exact,
-<<<<<<< HEAD
-                                           mr);
-=======
                                            mr,
                                            0);
->>>>>>> 46f143c7
         }
     }
 }
