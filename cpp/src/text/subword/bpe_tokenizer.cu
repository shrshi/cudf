--- conflicted
+++ resolved
@@ -48,33 +48,6 @@
 namespace {
 
 constexpr int block_size = 512;
-<<<<<<< HEAD
-
-template <typename MapRefType>
-__global__ void bpe_parallel_fn(cudf::column_device_view const d_strings,
-                                MapRefType const d_map,
-                                cudf::size_type* d_sizes,  // output size of encoded string
-                                int8_t* d_spaces_in,       // working memory
-                                cudf::size_type* d_ranks,  // more working memory
-                                int8_t* d_rerank_in        // and one more working memory
-)
-{
-  // string per block
-  auto const str_idx =
-    static_cast<cudf::size_type>(cudf::detail::grid_1d::global_thread_id() / block_size);
-  auto const lane_idx = static_cast<cudf::size_type>(threadIdx.x);
-
-  if (d_strings.is_null(str_idx)) {
-    d_sizes[str_idx] = 0;
-    return;
-  }
-  auto const d_str = d_strings.element<cudf::string_view>(str_idx);
-  if (d_str.empty()) {
-    d_sizes[str_idx] = 0;
-    return;
-  }
-
-=======
 
 template <typename MapRefType>
 __global__ void bpe_parallel_fn(cudf::column_device_view const d_strings,
@@ -93,7 +66,6 @@
   auto const d_str = d_strings.element<cudf::string_view>(str_idx);
   if (d_str.empty()) { return; }
 
->>>>>>> b14dcbcd
   auto const offsets =
     d_strings.child(cudf::strings_column_view::offsets_column_index).data<cudf::size_type>();
   auto const offset = offsets[str_idx + d_strings.offset()] - offsets[d_strings.offset()];
@@ -111,120 +83,11 @@
   using block_reduce = cub::BlockReduce<cudf::size_type, block_size>;
   __shared__ typename block_reduce::TempStorage temp_storage;
 
-<<<<<<< HEAD
-  if (lane_idx == 0) { block_min_rank = 0; }
-  // init all ranks to max
-  for (auto itr = d_min_ranks + lane_idx; itr < end_ranks; itr += block_size) {
-    *itr = max_rank;
-  }
-  __syncthreads();
-
-=======
->>>>>>> b14dcbcd
   auto next_substr = [d_str, d_spaces, end = end_spaces](int8_t* begin) {
     auto const next = thrust::find_if(thrust::seq, begin + 1, end, [](auto v) { return v != 0; });
     auto const size = static_cast<cudf::size_type>(thrust::distance(begin, next));
     return cudf::string_view(d_str.data() + thrust::distance(d_spaces, begin), size);
   };
-<<<<<<< HEAD
-
-  // store all the initial ranks for each pair in the string for this block
-  for (auto itr = d_spaces + lane_idx; itr < end_spaces; itr += block_size) {
-    if (*itr == 0) { continue; }  // start on valid bytes only
-    // resolve pair and lookup its rank
-    auto const lhs      = next_substr(itr);  // retrieve lhs of the pair
-    auto const next_itr = itr + lhs.size_bytes();
-    if (next_itr < end_spaces) {
-      auto const rhs = next_substr(next_itr);  // retrieve rhs of the pair
-      if (!rhs.empty()) {
-        auto rank          = max_rank;
-        auto const mp      = merge_pair_type{lhs, rhs};
-        auto const map_itr = d_map.find(mp);                       // lookup pair in merges table;
-        if (map_itr != d_map.end()) { rank = map_itr->second; }    // found a match;
-        d_min_ranks[thrust::distance(d_spaces, next_itr)] = rank;  // store the rank
-      }
-    }
-  }
-  __syncthreads();
-
-  // loop through the ranks finding the current minimum until there are no more
-  while (block_min_rank < max_rank) {
-    // find new minimum rank
-    auto min_rank = max_rank;
-    for (auto itr = d_min_ranks + lane_idx; itr < end_ranks; itr += block_size) {
-      auto const rank = *itr;
-      if (rank < min_rank) { min_rank = rank; }
-    }
-    __syncthreads();
-
-    // compute the min rank across the block
-    auto const reduce_rank = block_reduce(temp_storage).Reduce(min_rank, cub::Min(), num_valid);
-    if (lane_idx == 0) { block_min_rank = reduce_rank; }
-    __syncthreads();
-
-    if (block_min_rank < max_rank) {
-      // (re)initialize all the re-rank identifiers to zero
-      for (auto itr = d_rerank + lane_idx; itr < end_rerank; itr += block_size) {
-        *itr = 0;
-      }
-
-      // search the d_min_ranks for all the places where the rank matches block_min_rank
-      for (auto itr = d_min_ranks + lane_idx; itr < end_ranks; itr += block_size) {
-        if (*itr == block_min_rank) {
-          auto ptr = itr - 1;  // check for adjacent min-rank edge-case
-          while (ptr > d_min_ranks && *ptr == max_rank) {
-            --ptr;
-          }
-          // set the output value to 0 at this position (erases separator)
-          if (*ptr != block_min_rank) { d_spaces[thrust::distance(d_min_ranks, itr)] = 0; }
-        }
-      }
-      __syncthreads();
-
-      auto find_prev = [begin = d_spaces](int8_t* ptr) {
-        while (ptr > begin && *ptr == 0) {
-          --ptr;
-        }
-        return ptr;
-      };
-      auto find_next = [end = end_spaces](int8_t* ptr) {
-        while (ptr < end && *ptr == 0) {
-          ++ptr;
-        }
-        return ptr;
-      };
-
-      // identify the re-rank locations
-      for (auto itr = d_min_ranks + lane_idx; itr < end_ranks; itr += block_size) {
-        auto const index = thrust::distance(d_min_ranks, itr);
-        if (*itr == block_min_rank && d_spaces[index] == 0) {
-          auto ptr = find_prev(d_spaces + index - 1);  // find previous pair mid-point
-          if (ptr > d_spaces) { d_rerank[thrust::distance(d_spaces, ptr)] = 1; }  // atomicExch
-          ptr = find_next(d_spaces + index + 1);  // find next pair mid-point
-          if (ptr < end_spaces) { d_rerank[thrust::distance(d_spaces, ptr)] = 1; }  // atomicExch
-          *itr = max_rank;  // reset this rank
-        }
-      }
-      __syncthreads();
-
-      // compute the ranks for the newly created pairs
-      for (auto itr = d_rerank + lane_idx; itr < end_rerank; itr += block_size) {
-        if (*itr) {
-          auto const index = thrust::distance(d_rerank, itr);
-          // build lhs of pair
-          auto const ptr  = find_prev(d_spaces + index - 1);
-          auto const size = static_cast<cudf::size_type>(thrust::distance(ptr, d_spaces + index));
-          auto const lhs  = cudf::string_view(d_str.data() + thrust::distance(d_spaces, ptr), size);
-          // retrieve rhs of pair
-          auto const rhs = next_substr(d_spaces + index);
-          auto rank      = max_rank;
-          if (!rhs.empty()) {
-            auto const mp      = merge_pair_type{lhs, rhs};
-            auto const map_itr = d_map.find(mp);                     // lookup in merges;
-            if (map_itr != d_map.end()) { rank = map_itr->second; }  // found a match
-          }
-          d_min_ranks[index] = rank;
-=======
 
   // init all ranks to max
   for (auto itr = d_min_ranks + lane_idx; itr < end_ranks; itr += block_size) {
@@ -321,19 +184,9 @@
           auto const mp      = merge_pair_type{lhs, rhs};
           auto const map_itr = d_map.find(mp);                     // lookup in merges;
           if (map_itr != d_map.end()) { rank = map_itr->second; }  // found a match
->>>>>>> b14dcbcd
         }
         d_min_ranks[index] = rank;
       }
-<<<<<<< HEAD
-      __syncthreads();
-    }
-  }  // if no mins were found we are done, otherwise start again
-
-  // reset the first position -- no separator to be added here
-  if (lane_idx == 0) { *d_spaces = 0; }
-
-=======
       if (rank < min_rank) min_rank = rank;
     }
     __syncthreads();
@@ -379,7 +232,6 @@
   // reset the first position -- no separator to be added here
   if (lane_idx == 0) { *d_spaces = 0; }
 
->>>>>>> b14dcbcd
   // compute the output size for this string by counting the resulting separator positions
   auto bytes = 0;
   for (auto itr = d_spaces + lane_idx; itr < end_spaces; itr += block_size) {
@@ -388,10 +240,7 @@
   auto const size = block_reduce(temp_storage).Sum(bytes, num_valid);
   if (lane_idx == 0) { d_sizes[str_idx] = size + d_str.size_bytes(); }
 }
-<<<<<<< HEAD
-=======
-
->>>>>>> b14dcbcd
+
 }  // namespace
 
 std::unique_ptr<cudf::column> byte_pair_encoding(cudf::strings_column_view const& input,
@@ -426,10 +275,7 @@
   auto d_offsets = offsets->mutable_view().data<cudf::size_type>();
 
   // initialize the spaces vector which will hold the separators locations
-<<<<<<< HEAD
-=======
   // (this is about 20% of the run: look into vector loading)
->>>>>>> b14dcbcd
   rmm::device_uvector<int8_t> d_spaces(chars_size, stream);
   auto const zero_itr  = thrust::counting_iterator<cudf::size_type>(0);
   auto const chars_end = thrust::counting_iterator<cudf::size_type>(chars_size);
@@ -446,18 +292,11 @@
   rmm::device_uvector<int8_t> d_rerank(chars_size, stream);          // re-ranking identifiers
   auto const map_ref = merge_pairs.impl->get_merge_pairs_ref();
 
-<<<<<<< HEAD
-  // the main kernel here produces the sizes of the encoded output string
-  // as well as the d_spaces values which identify where to insert the separators
-  bpe_parallel_fn<decltype(map_ref)><<<input.size(), block_size, 0, stream.value()>>>(
-    *d_strings, map_ref, d_offsets, d_spaces.data(), d_ranks.data(), d_rerank.data());
-=======
   bpe_parallel_fn<decltype(map_ref)><<<input.size(), block_size, 0, stream.value()>>>(
     *d_strings, map_ref, d_spaces.data(), d_ranks.data(), d_rerank.data());
   // this could probably be re-fused into the above kernel
   bpe_finalize<<<input.size(), block_size, 0, stream.value()>>>(
     *d_strings, d_spaces.data(), d_offsets);
->>>>>>> b14dcbcd
 
   // convert sizes to offsets in-place
   auto const bytes =
@@ -485,15 +324,9 @@
   thrust::merge_by_key(rmm::exec_policy(stream),
                        d_inserts,  // where separator is inserted
                        copy_end,
-<<<<<<< HEAD
-                       zero_itr,   // all positions
-                       chars_end,
-                       sep_char,   // byte to insert
-=======
                        zero_itr,  // all positions
                        chars_end,
                        sep_char,  // byte to insert
->>>>>>> b14dcbcd
                        d_input_chars,
                        thrust::make_discard_iterator(),
                        d_chars);  // result
