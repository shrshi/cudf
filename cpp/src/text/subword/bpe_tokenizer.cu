--- conflicted
+++ resolved
@@ -141,7 +141,6 @@
     }
     __syncthreads();
 
-<<<<<<< HEAD
     auto find_prev = [begin = d_spaces](int8_t* ptr) {
       while (ptr > begin && *ptr == 0) {
         --ptr;
@@ -161,9 +160,9 @@
       if (*itr == block_min_rank && d_spaces[index] == 0) {
         auto ptr = find_prev(d_spaces + index - 1);  // find previous pair mid-point
         if (ptr > d_spaces) { d_rerank[thrust::distance(d_spaces, ptr)] = 1; }
-        ptr = find_next(d_spaces + index + 1);       // find next pair mid-point
+        ptr = find_next(d_spaces + index + 1);  // find next pair mid-point
         if (ptr < end_spaces) { d_rerank[thrust::distance(d_spaces, ptr)] = 1; }
-        *itr = max_rank;                             // reset this rank
+        *itr = max_rank;  // reset this rank
       }
     }
     __syncthreads();
@@ -185,34 +184,6 @@
           auto const mp      = merge_pair_type{lhs, rhs};
           auto const map_itr = d_map.find(mp);                     // lookup in merges;
           if (map_itr != d_map.end()) { rank = map_itr->second; }  // found a match
-=======
-      // if any pair matched, remove every occurrence from the string
-      if (min_rank < cuda::std::numeric_limits<cudf::size_type>::max()) {
-        // remove the first pair we found
-        itr  = min_itr;
-        *itr = 0;
-
-        // continue scanning for other occurrences in the remainder of the string
-        itr += min_size;
-        if (itr < end) {
-          auto const d_pair = dissect_merge_pair(min_rank);
-
-          lhs = next_substr(itr, end, d_str);
-          itr += lhs.size_bytes();
-          while (itr < end) {
-            auto rhs = next_substr(itr, end, d_str);
-            if (d_pair.first == lhs && d_pair.second == rhs) {
-              *itr = 0;  // removes the pair from this string
-              itr += rhs.size_bytes();
-              if (itr >= end) { break; }  // done checking for pairs
-              // skip to the next adjacent pair
-              rhs = next_substr(itr, end, d_str);
-            }
-            // next substring
-            lhs = rhs;
-            itr += rhs.size_bytes();
-          }
->>>>>>> c016b58b
         }
         d_min_ranks[index] = rank;
       }
@@ -353,9 +324,9 @@
   thrust::merge_by_key(rmm::exec_policy(stream),
                        d_inserts,  // where separator is inserted
                        copy_end,
-                       zero_itr,   // all positions
+                       zero_itr,  // all positions
                        chars_end,
-                       sep_char,   // byte to insert
+                       sep_char,  // byte to insert
                        d_input_chars,
                        thrust::make_discard_iterator(),
                        d_chars);  // result
